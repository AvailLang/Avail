--- conflicted
+++ resolved
@@ -47,10 +47,6 @@
 import com.avail.tools.bootstrap.Resources.escape
 import java.io.PrintWriter
 import java.util.EnumSet
-<<<<<<< HEAD
-=======
-import java.util.HashSet
->>>>>>> bd8b59be
 import java.util.Locale
 import java.util.Properties
 import java.util.PropertyResourceBundle
@@ -165,18 +161,10 @@
 		 */
 		private fun allErrorCodesAreReachableFromPrimitives(): Boolean
 		{
-<<<<<<< HEAD
 			// This forces initialization of Avail.
-			specialObjects()
+			AvailRuntime
 			var allErrorCodes = emptySet
 			AvailErrorCode.values().forEach { code ->
-=======
-			// This forces initialization of the Avail runtime constants.
-			AvailRuntime
-			var allErrorCodes = emptySet()
-			for (code in AvailErrorCode.values())
-			{
->>>>>>> bd8b59be
 				if (!code.isCausedByInstructionFailure)
 				{
 					allErrorCodes = allErrorCodes.setWithElementCanDestroy(
