/*
 * build.gradle.kts
 * Copyright © 1993-2021, The Avail Foundation, LLC.
 * All rights reserved.
 *
 * Redistribution and use in source and binary forms, with or without
 * modification, are permitted provided that the following conditions are met:
 *
 * * Redistributions of source code must retain the above copyright notice, this
 *   list of conditions and the following disclaimer.
 *
 * * Redistributions in binary form must reproduce the above copyright notice,
 *   this list of conditions and the following disclaimer in the documentation
 *   and/or other materials provided with the distribution.
 *
 * * Neither the name of the copyright holder nor the names of the contributors
 *   may be used to endorse or promote products derived from this software
 *   without specific prior written permission.
 *
 * THIS SOFTWARE IS PROVIDED BY THE COPYRIGHT HOLDERS AND CONTRIBUTORS "AS IS"
 * AND ANY EXPRESS OR IMPLIED WARRANTIES, INCLUDING, BUT NOT LIMITED TO, THE
 * IMPLIED WARRANTIES OF MERCHANTABILITY AND FITNESS FOR A PARTICULAR PURPOSE
 * ARE DISCLAIMED. IN NO EVENT SHALL THE COPYRIGHT HOLDER OR CONTRIBUTORS BE
 * LIABLE FOR ANY DIRECT, INDIRECT, INCIDENTAL, SPECIAL, EXEMPLARY, OR
 * CONSEQUENTIAL DAMAGES (INCLUDING, BUT NOT LIMITED TO, PROCUREMENT OF
 * SUBSTITUTE GOODS OR SERVICES; LOSS OF USE, DATA, OR PROFITS; OR BUSINESS
 * INTERRUPTION) HOWEVER CAUSED AND ON ANY THEORY OF LIABILITY, WHETHER IN
 * CONTRACT, STRICT LIABILITY, OR TORT (INCLUDING NEGLIGENCE OR OTHERWISE)
 * ARISING IN ANY WAY OUT OF THE USE OF THIS SOFTWARE, EVEN IF ADVISED OF THE
 * POSSIBILITY OF SUCH DAMAGE.
 */
import org.jetbrains.kotlin.gradle.tasks.KotlinCompile
import avail.plugin.AvailWorkbenchTask

plugins {
    kotlin("jvm") version Versions.kotlin
    id("avail.avail-plugin") version Versions.availStripeVersion
}

group = "org.availlang.sample"
version = "1.0"

repositories {
    mavenLocal()
    mavenCentral()
}

dependencies {
    // The module that is the foreign function interface that provides Pojos
    // written in Java that is usable by Avail.
    implementation(project(":avail-java-ffi"))

    // Dependency prevents SLF4J warning from being printed
    // see: http://www.slf4j.org/codes.html#noProviders
    implementation("org.slf4j:slf4j-nop:2.0.0-alpha5")

    // Can add an Avail library dependency as a jar available in one of the
    // repositories listed in the repository section
    // availLibrary("avail:example-lib:1.2.3")
    testImplementation(kotlin("test"))
}

avail {
<<<<<<< HEAD
=======
//    // Indicate "avail-std-lib-${Versions.availStripeVersion}.jar" should be
//    // added to the roots directory. Defaults to true.
//    useAvailStdLib = true
//
//    // If `useAvailStdLib` is true, can rename standard library jar file to
//    // this value when it is copied to the roots directory.
//    availStdlibRename = "avail-stdlib"

>>>>>>> 4e9113ce
    useStdAvailLib {
        // The name of the root for the standard library actually defaults to
        // "avail", so it is not necessary to include this line.
        name = "avail"

        // The base name the `avail-stdlib` jar file that should be named
        // without the `.jar` extension. This will be used to construct the
        // [AvailRoot.uri]. Not setting this will default jar name to be the
        // jar as it is retrieved from maven:
        //    `avail-stdlib-<AVAIL BUILD VERSION>.jar
        jarLibBaseName = "avail-stdlib"
    }

    // Specify where the main Avail roots' directory is located.
    rootsDirectory = "$projectDir/avail/my-roots"
    // Specify where to write the .repo files to.
    repositoryDirectory = "$projectDir/avail/my-repos"

    // Point to a file that contains the file header comment body to be used
    // by all generated modules.
    moduleHeaderCommentBodyFile = "$projectDir/copyright.txt"

    // Add this new root to the roots directory and create it. Will only create
    // files in this root that do not already exist.
    createRoot("my-avail-root").apply{
        val customHeader =
            "Copyright © 1993-2021, The Avail Foundation, LLC.\n" +
                "All rights reserved."
        // This specifies that this root should be package into a jar.
        packageContext =
            AvailLibraryPackageContext("myJar", "$buildDir/libs").apply {
                // Add any key-value pairs to the manifest included in the jar.
                manifestPairs["some-key"] = "some-value"
                // An action that will happen after the jar file is created.
                postPackageAction = {
                    println(
                        "Hi there, this is where the file is: ${it.absolutePath}")
                }
            }
        // Add a module package to this created root. Only happens if file does
        // not exist.
        modulePackage("App").apply{
            // Specify module header for package representative.
            versions = listOf("Avail-1.6.0")
            extends = listOf("Avail", "Configurations", "Network")
            // Add a module to this module package.
            addModule("Configurations").apply {
                // Specify module header for this module..
                versions = listOf("Avail-1.6.0")
                uses = listOf("Avail")
                moduleHeaderCommentBody = customHeader
            }
            // Add a module to the top level of the created root.
            module("Foreign Functions").apply {
                versions = listOf("Avail-1.6.0")
                uses = listOf("Avail")
                moduleHeaderCommentBody = customHeader
            }

            // Add a module package to this module package.
            addModulePackage("Network").apply {
                println("Setting up Network.avail")
                versions = listOf("Avail-1.6.0")
                uses = listOf("Avail")
                extends = listOf("Server")
                moduleHeaderCommentBody = customHeader
                addModule("Server").apply {
                    versions = listOf("Avail-1.6.0")
                    uses = listOf("Avail")
                    moduleHeaderCommentBody = customHeader
                }
            }
        }

        // Add a module to the top level of the created root.
        module("Scripts").apply {
            versions = listOf("Avail-1.6.0")
            uses = listOf("Avail")
            moduleHeaderCommentBody = customHeader
        }
    }
}

tasks {
    // Customize task that runs default workbench.
    assembleAndRunWorkbench {
        // This task is customizable in the same manner as any
        // AvailWorkbenchTask.
        dependsOn(jar)
        dependency("org.slf4j:slf4j-nop:2.0.0-alpha5")
        dependency(project.dependencies.project(":avail-java-ffi"))
    }

    // Add your own custom task to assemble and launch an Avail workbench.
    val myWorkbenchTask by creating(AvailWorkbenchTask::class.java)
    {
        group = "My Tasks"
        description = "My custom workbench build."
        dependsOn(jar)
        workbenchJarBaseName = "myCustomWorkbench"
        rebuildWorkbenchJar = true
        maximumJavaHeap = "6g"
        dependsOn(jar)
        // Can specify a directly accessible jar
        workbenchLocalJarDependency("$buildDir/libs/sample-project.jar")

        // Dependency prevents SLF4J warning from being printed
        // see: http://www.slf4j.org/codes.html#noProviders
        dependency("org.slf4j:slf4j-nop:2.0.0-alpha5")
        dependency(project.dependencies.project(":avail-java-ffi"))
        root("my-avail-root", "$projectDir/avail/my-roots/my-avail-root")
        root(
            "avail",
            "jar:$projectDir/avail/roots/avail-stdlib-${Versions.availStripeVersion}.jar")
        vmOption("-ea")
        vmOption("-XX:+UseCompressedOops")
        vmOption("-DavailDeveloper=true")
    }

    withType<KotlinCompile>() {
        kotlinOptions.jvmTarget = "16"
    }

    withType<JavaCompile>() {
        sourceCompatibility = "16"
        targetCompatibility = "16"
    }
    jar {
        archiveVersion.set("")
    }
    test {
        useJUnit()
    }
}<|MERGE_RESOLUTION|>--- conflicted
+++ resolved
@@ -61,17 +61,6 @@
 }
 
 avail {
-<<<<<<< HEAD
-=======
-//    // Indicate "avail-std-lib-${Versions.availStripeVersion}.jar" should be
-//    // added to the roots directory. Defaults to true.
-//    useAvailStdLib = true
-//
-//    // If `useAvailStdLib` is true, can rename standard library jar file to
-//    // this value when it is copied to the roots directory.
-//    availStdlibRename = "avail-stdlib"
-
->>>>>>> 4e9113ce
     useStdAvailLib {
         // The name of the root for the standard library actually defaults to
         // "avail", so it is not necessary to include this line.
@@ -124,13 +113,6 @@
                 uses = listOf("Avail")
                 moduleHeaderCommentBody = customHeader
             }
-            // Add a module to the top level of the created root.
-            module("Foreign Functions").apply {
-                versions = listOf("Avail-1.6.0")
-                uses = listOf("Avail")
-                moduleHeaderCommentBody = customHeader
-            }
-
             // Add a module package to this module package.
             addModulePackage("Network").apply {
                 println("Setting up Network.avail")
@@ -160,9 +142,7 @@
     assembleAndRunWorkbench {
         // This task is customizable in the same manner as any
         // AvailWorkbenchTask.
-        dependsOn(jar)
         dependency("org.slf4j:slf4j-nop:2.0.0-alpha5")
-        dependency(project.dependencies.project(":avail-java-ffi"))
     }
 
     // Add your own custom task to assemble and launch an Avail workbench.
