--- conflicted
+++ resolved
@@ -33,11 +33,7 @@
 /*
  * GENERATED FILE
  * * Generator: avail.tools.bootstrap.BootstrapGenerator
-<<<<<<< HEAD
  * * Last Generated: 8/26/23, 1:29 PM
-=======
- * * Last Generated: 8/25/23, 10:57 AM
->>>>>>> 92466aa1
  *
  * DO NOT MODIFY MANUALLY. ALL MANUAL CHANGES WILL BE LOST.
  */
@@ -1167,41 +1163,6 @@
 ] : whole number;
 
 /**
-<<<<<<< HEAD
-=======
- * Link the indicated native primitives from the indicated jar resource file.
- *
- * @category "Primitives"
- * @method "internal link_"
- * @param "source" "character+"
- *        The root-relative fully qualified name of the source file to link.
- *        This is the resource jar file that contains the primitives.
- * @returns "permission-denied exception"
- *        The set of missing primitive classes from the jar file, if any.
- * @raises "{character+|}"
- * @raises "I/O exception"
- * @raises "permission-denied exception"
- * @raises "cannot-define-during-compilation exception"
- * @raises "loading-is-over exception"
- * @raises "no-file exception"
- * @raises "invalid-path exception"
- */
-Primitive "internal link_" is
-[
-	source : nonempty string
-|
-	Primitive LinkPrimitives (failureCode : {
-		I/O-error code,
-		permission-denied code,
-		cannot-define-during-compilation code,
-		loading-is-over code,
-		no-file code,
-		invalid-path code}ᵀ);
-	Private invoke _fail_primitive with failureCode
-] : set of nonempty strings;
-
-/**
->>>>>>> 92466aa1
  * Answer the value bound to {@param "aMap"} in {@param "key"}.
  *
  * @category "Primitives" "Maps" "Queries"
