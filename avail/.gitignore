<<<<<<< HEAD
build
.gradle
=======
/build
/out
>>>>>>> b27bc82d
<|MERGE_RESOLUTION|>--- conflicted
+++ resolved
@@ -1,7 +1,4 @@
-<<<<<<< HEAD
-build
-.gradle
-=======
 /build
 /out
->>>>>>> b27bc82d
+build
+.gradle