--- conflicted
+++ resolved
@@ -1058,10 +1058,13 @@
 			when
 			{
 				yieldType.isInstanceMeta -> loader.styleTokens(
-					originalSendPhrase.allTokens, yieldType.systemStyleForType)
+					originalSendPhrase.tokens, yieldType.systemStyleForType)
 				yieldType.isInstanceOf(PARSE_PHRASE.mostGeneralType) ->
 					loader.styleTokens(
-						originalSendPhrase.allTokens, SystemStyle.PHRASE)
+						originalSendPhrase.tokens, SystemStyle.PHRASE)
+				originalSendPhrase.equals(transformedPhrase) ->
+					loader.styleTokens(
+						originalSendPhrase.tokens, SystemStyle.METHOD_SEND)
 				else -> loader.styleTokens(
 					originalSendPhrase.tokens, SystemStyle.MACRO_SEND)
 			}
@@ -1069,7 +1072,6 @@
 		}
 		else
 		{
-<<<<<<< HEAD
 			loader.styleTokens(
 				transformedPhrase.tokens, SystemStyle.METHOD_SEND)
 			bundleWithStyler = when
@@ -1077,26 +1079,6 @@
 				transformedPhrase.phraseKindIsUnder(SEND_PHRASE) ->
 					transformedPhrase.bundle
 				else -> null
-=======
-			yieldType.isInstanceMeta -> loader.styleTokens(
-				originalSendPhrase.tokens, yieldType.systemStyleForType)
-			yieldType.isInstanceOf(PARSE_PHRASE.mostGeneralType) ->
-				loader.styleTokens(
-					originalSendPhrase.tokens, SystemStyle.PHRASE)
-			originalSendPhrase.equals(transformedPhrase) -> loader.styleTokens(
-				originalSendPhrase.tokens, SystemStyle.METHOD_SEND)
-			else -> loader.styleTokens(
-				originalSendPhrase.tokens, SystemStyle.MACRO_SEND)
-		}
-
-		// Next, give the method's styler function a chance to run.
-		val ancestorModules = module.allAncestors
-		val eligibleStylers = bundle.bundleMethod.methodStylers
-			.filter {
-				it.module.isNil
-					|| it.module.equals(module)
-					|| it.module in ancestorModules
->>>>>>> 349ad442
 			}
 		}
 		if (bundleWithStyler !== null)
