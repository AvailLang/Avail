/*
 * AvailWorkbench.kt
 * Copyright © 1993-2022, The Avail Foundation, LLC.
 * All rights reserved.
 *
 * Redistribution and use in source and binary forms, with or without
 * modification, are permitted provided that the following conditions are met:
 *

 * * Redistributions of source code must retain the above copyright notice,
 *   this list of conditions and the following disclaimer.
 *
 * * Redistributions in binary form must reproduce the above copyright notice,
 *   this list of conditions and the following disclaimer in the documentation
 *   and/or other materials provided with the distribution.
 *
 * * Neither the name of the copyright holder nor the names of the contributors
 *   may be used to endorse or promote products derived from this software
 *   without specific prior written permission.
 *
 * THIS SOFTWARE IS PROVIDED BY THE COPYRIGHT HOLDERS AND CONTRIBUTORS "AS IS"
 * AND ANY EXPRESS OR IMPLIED WARRANTIES, INCLUDING, BUT NOT LIMITED TO, THE
 * IMPLIED WARRANTIES OF MERCHANTABILITY AND FITNESS FOR A PARTICULAR PURPOSE
 * ARE DISCLAIMED. IN NO EVENT SHALL THE COPYRIGHT HOLDER OR CONTRIBUTORS BE
 * LIABLE FOR ANY DIRECT, INDIRECT, INCIDENTAL, SPECIAL, EXEMPLARY, OR
 * CONSEQUENTIAL DAMAGES (INCLUDING, BUT NOT LIMITED TO, PROCUREMENT OF
 * SUBSTITUTE GOODS OR SERVICES; LOSS OF USE, DATA, OR PROFITS; OR BUSINESS
 * INTERRUPTION) HOWEVER CAUSED AND ON ANY THEORY OF LIABILITY, WHETHER IN
 * CONTRACT, STRICT LIABILITY, OR TORT (INCLUDING NEGLIGENCE OR OTHERWISE)
 * ARISING IN ANY WAY OUT OF THE USE OF THIS SOFTWARE, EVEN IF ADVISED OF THE
 * POSSIBILITY OF SUCH DAMAGE.
 */

package avail.anvil

import avail.AvailRuntime
import avail.AvailRuntimeConfiguration.activeVersionSummary
import avail.AvailTask
import avail.anvil.MenuBarBuilder.Companion.createMenuBar
import avail.anvil.SystemStyleClassifier.INPUT_BACKGROUND
import avail.anvil.SystemStyleClassifier.INPUT_TEXT
import avail.anvil.actions.AboutAction
import avail.anvil.actions.AbstractWorkbenchAction
import avail.anvil.actions.BuildAction
import avail.anvil.actions.BuildFromEntryPointAction
import avail.anvil.actions.CancelAction
import avail.anvil.actions.CleanAction
import avail.anvil.actions.CleanModuleAction
import avail.anvil.actions.ClearTranscriptAction
import avail.anvil.actions.CopyQualifiedNameAction
import avail.anvil.actions.CreateProgramAction
import avail.anvil.actions.CreateProjectAction
import avail.anvil.actions.CreateRootAction
import avail.anvil.actions.DebugAction
import avail.anvil.actions.DeleteModuleAction
import avail.anvil.actions.ExamineCompilationAction
import avail.anvil.actions.ExamineModuleManifest
import avail.anvil.actions.ExamineNamesIndex
import avail.anvil.actions.ExaminePhrasePathsAction
import avail.anvil.actions.ExamineRepositoryAction
import avail.anvil.actions.ExamineSerializedPhrasesAction
import avail.anvil.actions.ExamineStylingAction
import avail.anvil.actions.FindAction
import avail.anvil.actions.GenerateArtifactAction
import avail.anvil.actions.GenerateDocumentationAction
import avail.anvil.actions.GenerateGraphAction
import avail.anvil.actions.InsertEntryPointAction
import avail.anvil.actions.NewModuleAction
import avail.anvil.actions.OpenFileAction
import avail.anvil.actions.OpenKnownProjectAction
import avail.anvil.actions.OpenProjectAction
import avail.anvil.actions.OpenProjectFileEditorAction
import avail.anvil.actions.OpenSettingsViewAction
import avail.anvil.actions.OpenTemplateExpansionsManagerAction
import avail.anvil.actions.ParserIntegrityCheckAction
import avail.anvil.actions.RefreshAction
import avail.anvil.actions.RefreshStylesheetAction
import avail.anvil.actions.RemoveRootAction
import avail.anvil.actions.ResetCCReportDataAction
import avail.anvil.actions.ResetVMReportDataAction
import avail.anvil.actions.RetrieveNextCommand
import avail.anvil.actions.RetrievePreviousCommand
import avail.anvil.actions.SearchOpenModuleDialogAction
import avail.anvil.actions.SetDocumentationPathAction
import avail.anvil.actions.SetLoadOnStartAction
import avail.anvil.actions.ShowCCReportAction
import avail.anvil.actions.ShowVMReportAction
import avail.anvil.actions.SubmitInputAction
import avail.anvil.actions.ToggleDebugAfterUnload
import avail.anvil.actions.ToggleDebugInterpreterL1
import avail.anvil.actions.ToggleDebugInterpreterL2
import avail.anvil.actions.ToggleDebugInterpreterPrimitives
import avail.anvil.actions.ToggleDebugJVM
import avail.anvil.actions.ToggleDebugJVMCodeGeneration
import avail.anvil.actions.ToggleDebugWorkUnits
import avail.anvil.actions.ToggleFastLoaderAction
import avail.anvil.actions.ToggleL2SanityCheck
import avail.anvil.actions.ToggleVisibleRootsAction
import avail.anvil.actions.TraceCompilerAction
import avail.anvil.actions.TraceLoadedStatementsAction
import avail.anvil.actions.TraceMacrosAction
import avail.anvil.actions.TraceStylingAction
import avail.anvil.actions.TraceSummarizeStatementsAction
import avail.anvil.actions.UnloadAction
import avail.anvil.actions.UnloadAllAction
import avail.anvil.debugger.AvailDebugger
import avail.anvil.environment.GlobalEnvironmentSettings
import avail.anvil.environment.GlobalEnvironmentSettings.Companion.globalTemplates
import avail.anvil.icons.structure.SideEffectIcons
import avail.anvil.manager.AvailProjectManager
import avail.anvil.manager.OpenKnownProjectDialog
import avail.anvil.nodes.AbstractWorkbenchTreeNode
import avail.anvil.nodes.AvailProjectNode
import avail.anvil.nodes.DummyRootModuleNode
import avail.anvil.nodes.EntryPointModuleNode
import avail.anvil.nodes.EntryPointNode
import avail.anvil.nodes.ModuleOrPackageNode
import avail.anvil.nodes.ModuleRootNode
import avail.anvil.nodes.OpenableFileNode
import avail.anvil.nodes.ResourceDirNode
import avail.anvil.nodes.ResourceNode
import avail.anvil.settings.SettingsView
import avail.anvil.settings.TemplateExpansionsManager
import avail.anvil.settings.editor.ProjectFileEditor
import avail.anvil.streams.BuildInputStream
import avail.anvil.streams.BuildOutputStream
import avail.anvil.streams.BuildOutputStreamEntry
import avail.anvil.streams.BuildPrintStream
import avail.anvil.streams.StreamStyle
import avail.anvil.streams.StreamStyle.BUILD_PROGRESS
import avail.anvil.streams.StreamStyle.ERR
import avail.anvil.streams.StreamStyle.INFO
import avail.anvil.streams.StreamStyle.OUT
import avail.anvil.tasks.AbstractBuildTask
import avail.anvil.tasks.AbstractWorkbenchModuleTask
import avail.anvil.tasks.AbstractWorkbenchTask
import avail.anvil.tasks.BuildManyTask
import avail.anvil.tasks.BuildTask
import avail.anvil.text.CodePane
import avail.anvil.views.PhraseViewPanel
import avail.anvil.views.StructureView
import avail.anvil.window.AvailWorkbenchLayoutConfiguration
import avail.anvil.window.WorkbenchScreenState
import avail.builder.AvailBuilder
import avail.builder.ModuleName
import avail.builder.ModuleNameResolver
import avail.builder.ModuleRoot
import avail.builder.ModuleRoots
import avail.builder.RenamesFileParser
import avail.builder.ResolvedModuleName
import avail.builder.UnresolvedDependencyException
import avail.compiler.ModuleManifestEntry
import avail.descriptor.fiber.FiberDescriptor
import avail.descriptor.module.A_Module
import avail.descriptor.module.ModuleDescriptor
import avail.descriptor.phrases.A_Phrase
import avail.descriptor.tuples.StringDescriptor.Companion.stringFrom
import avail.files.FileManager
import avail.interpreter.execution.AvailLoader.Companion.htmlStyledMethodName
import avail.io.ConsoleInputChannel
import avail.io.ConsoleOutputChannel
import avail.io.TextInterface
import avail.performance.Statistic
import avail.performance.StatisticReport.WORKBENCH_TRANSCRIPT
import avail.persistence.cache.Repositories
import avail.persistence.cache.record.ManifestRecord
import avail.persistence.cache.record.ModuleCompilation
import avail.persistence.cache.record.ModuleVersionKey
import avail.persistence.cache.record.NameInModule
import avail.persistence.cache.record.NamesIndex
import avail.persistence.cache.record.NamesIndex.Definition
import avail.resolver.ModuleRootResolver
import avail.resolver.ResolverReference
import avail.stacks.StacksGenerator
import avail.utility.IO
import avail.utility.PrefixTree
import avail.utility.PrefixTree.Companion.getOrPut
import avail.utility.cast
import avail.utility.isNullOr
import avail.utility.notNullAnd
import avail.utility.parallelDoThen
import avail.utility.parallelMapThen
import avail.utility.safeWrite
import com.formdev.flatlaf.FlatDarculaLaf
import com.formdev.flatlaf.util.SystemInfo
import org.availlang.artifact.AvailArtifact
import org.availlang.artifact.ResourceType
import org.availlang.artifact.environment.AvailEnvironment
import org.availlang.artifact.environment.location.AvailRepositories
import org.availlang.artifact.environment.project.AvailProject
import org.availlang.artifact.environment.project.AvailProjectRoot
import org.availlang.artifact.environment.project.AvailProjectV1
import org.availlang.artifact.environment.project.LocalSettings
import org.availlang.json.JSONWriter
import java.awt.Color
import java.awt.Component
import java.awt.Cursor
import java.awt.Desktop
import java.awt.Dimension
import java.awt.EventQueue
import java.awt.Taskbar
import java.awt.Toolkit
import java.awt.Window
import java.awt.event.ActionEvent
import java.awt.event.ComponentAdapter
import java.awt.event.ComponentEvent
import java.awt.event.KeyEvent
import java.awt.event.MouseAdapter
import java.awt.event.MouseEvent
import java.awt.event.WindowAdapter
import java.awt.event.WindowEvent
import java.io.BufferedReader
import java.io.File
import java.io.FileInputStream
import java.io.FileOutputStream
import java.io.IOException
import java.io.InputStreamReader
import java.io.PrintStream
import java.io.Reader
import java.io.StringReader
import java.io.UnsupportedEncodingException
import java.lang.String.format
import java.lang.System.currentTimeMillis
import java.nio.charset.StandardCharsets.UTF_8
import java.nio.file.FileSystems
import java.nio.file.Path
import java.util.Collections
import java.util.Queue
import java.util.TimerTask
import java.util.concurrent.ConcurrentHashMap
import java.util.concurrent.ConcurrentLinkedQueue
import java.util.concurrent.Semaphore
import java.util.concurrent.atomic.AtomicBoolean
import java.util.concurrent.atomic.AtomicLong
import java.util.concurrent.locks.ReentrantReadWriteLock
import javax.swing.Action
import javax.swing.GroupLayout
import javax.swing.ImageIcon
import javax.swing.JComponent
import javax.swing.JLabel
import javax.swing.JMenuItem
import javax.swing.JPanel
import javax.swing.JPopupMenu
import javax.swing.JProgressBar
import javax.swing.JScrollPane
import javax.swing.JSplitPane
import javax.swing.JSplitPane.DIVIDER_LOCATION_PROPERTY
import javax.swing.JTextField
import javax.swing.JTextPane
import javax.swing.JTree
import javax.swing.KeyStroke
import javax.swing.SwingConstants
import javax.swing.SwingUtilities.invokeLater
import javax.swing.UIManager
import javax.swing.WindowConstants
import javax.swing.text.BadLocationException
import javax.swing.text.StyleConstants
import javax.swing.text.StyledDocument
import javax.swing.tree.DefaultMutableTreeNode
import javax.swing.tree.DefaultTreeCellRenderer
import javax.swing.tree.DefaultTreeModel
import javax.swing.tree.TreeNode
import javax.swing.tree.TreePath
import javax.swing.tree.TreeSelectionModel
import kotlin.collections.MutableMap.MutableEntry
import kotlin.concurrent.schedule
import kotlin.concurrent.thread
import kotlin.math.max
import kotlin.math.min
import kotlin.system.exitProcess

/**
 * `AvailWorkbench` is a simple user interface for the
 * [Avail&#32;builder][AvailBuilder].
 *
 * @author Mark van Gulik &lt;mark@availlang.org&gt;
 * @author Todd L Smith &lt;todd@availlang.org&gt;
 * @author Richard Arriaga &lt;rich@availlang.org&gt;
 *
 * @property runtime
 *   The [AvailRuntime] for this workbench to use.
 * @property fileManager
 *   The [FileManager] used to manage Avail files.
 * @property resolver
 *   The [module&#32;name resolver][ModuleNameResolver].
 * @property globalSettings
 *   The [GlobalEnvironmentSettings] for the environment this [AvailWorkbench] is
 *   being launched in.
 * @property availProject
 *   The actively running [AvailProject].
 * @property availProjectFilePath
 *   The String path to the [availProject] configuration file or an empty String
 *   if the [AvailWorkbench] was started without an [AvailProject].
 * @property projectManager
 *   The [AvailProjectManager] that launched this workbench or `null` if
 *   not launched from an [AvailProjectManager].
 *
 * @constructor
 * Construct a new [AvailWorkbench].
 *
 * @param fileManager
 *   The [FileManager] used to manage Avail files.
 * @param resolver
 *   The [module&#32;name resolver][ModuleNameResolver].
 * @param globalSettings
 *  The [GlobalEnvironmentSettings] for the environment this [AvailWorkbench] is
 *  being launched in.
 * @param availProject
 *   The actively running [AvailProject].
 * @param windowTitle
 *   The [AvailWorkbench]'s frame's [title].
 * @param projectManager
 *   The [AvailProjectManager] that launched this workbench or `null` if
 *   not launched from an [AvailProjectManager].
 */
class AvailWorkbench internal constructor(
	internal val availProject: AvailProject,
	val runtime: AvailRuntime,
	private val fileManager: FileManager,
	val resolver: ModuleNameResolver,
	val globalSettings: GlobalEnvironmentSettings,
	internal var availProjectFilePath: String = "",
	windowTitle: String = "Anvil",
	internal val projectManager: AvailProjectManager?
) : WorkbenchFrame(windowTitle)
{
	/**
	 * The name of the open project.
	 */
	val projectName = File(availProjectFilePath).name.removeSuffix(".json")

	override val workbench: AvailWorkbench get() = this

	/**
	 * The file path to the [WorkbenchScreenState].
	 */
	private val workbenchScreenStatePath get() =
		"$projectConfigDirectory/$projectName-local-state.json"

	/**
	 * The directory which is the root of the project.
 	 */
	val projectHomeDirectory =
		availProjectFilePath.substringBeforeLast(File.separator)

	/**
	 * Read the [AvailProject] from [disk][availProjectFilePath].
	 */
	val projectFileFromDisk: AvailProject get() =
		AvailProject.Companion.from(availProjectFilePath)

	/**
	 * The path to the project configuration directory.
	 */
	val projectConfigDirectory: String =
		AvailEnvironment.projectConfigPath(projectName, projectHomeDirectory)

	/**
	 * Backup the [availProject] file to "[availProjectFilePath].backup".
	 */
	fun backupProjectFile()
	{
		val projectFilePath = availProjectFilePath
		if (projectFilePath.isNotEmpty())
		{
			val backupFile = File(
				"$projectConfigDirectory/$projectName.json.backup")
			if (backupFile.exists())
			{
				backupFile.delete()
			}
			FileInputStream(File(projectFilePath)).channel.use { src ->
				FileOutputStream(backupFile).channel.use { dest ->
					try
					{
						if (backupFile.exists()) backupFile.delete()
						dest.transferFrom(src, 0, src.size())
					}
					catch (e: IOException)
					{
						e.printStackTrace()
					}
				}
			}
		}
	}

	/**
	 * Save the [availProject] to disk in [availProjectFilePath].
	 */
	fun saveProjectFileToDisk ()
	{
		val projectFilePath = availProjectFilePath
		if (projectFilePath.isNotEmpty())
		{
			backupProjectFile()
			// Update the backing project file.
			val writer = JSONWriter.newPrettyPrinterWriter()
			availProject.writeTo(writer)
			File(projectFilePath).writeText(writer.contents())
		}
	}

	/**
	 * Extract the recognized textual templates available for interactive
	 * transformation, as a [PrefixTree] from template texts to expansion
	 * texts, from the [AvailProject.roots].
	 */
	private fun extractTemplates (): PrefixTree<Int, MutableSet<String>>
	{
		val tree = PrefixTree<Int, MutableSet<String>>()
		availProject.availProjectRoots.forEach { root ->
			root.templateGroup.templates.forEach { (name, expansion) ->
				val expansions = tree.getOrPut(name) { mutableSetOf() }
				expansions.add(expansion.expansion)
			}
		}
		availProject.templateGroup.templates.forEach { (name, expansion) ->
			val expansions = tree.getOrPut(name) { mutableSetOf() }
			expansions.add(expansion.expansion)
		}
		globalTemplates.templates.forEach { (name, expansion) ->
			val expansions = tree.getOrPut(name) { mutableSetOf() }
			expansions.add(expansion.expansion)
		}
		return tree
	}

	/**
	 * The recognized textual templates available for interactive
	 * transformation, as a [PrefixTree] from template texts to expansion
	 * texts.
	 */
	var templates = extractTemplates()
		private set

	/**
	 * Refresh the [templates].
	 */
	internal fun refreshTemplates ()
	{
		templates = extractTemplates()
	}

	/**
	 * The [stylesheet][Stylesheet] for rendition of all styled source reachable
	 * from this [workbench][AvailWorkbench].
	 */
	var stylesheet: Stylesheet = buildStylesheet(availProject)
		set(value)
		{
			field = value
			inputBackgroundWhenRunning = computeInputBackground()
			inputForegroundWhenRunning = computeInputForeground()
			openEditors.values.forEach { editor ->
				invokeLater { editor.styleCode() }
			}
			openDebuggers.forEach { debugger ->
				invokeLater { debugger.styleCode() }
			}
		}

	/**
	 * The background color of the input field when a command is running.
	 */
	private var inputBackgroundWhenRunning = computeInputBackground()

	/**
	 * Compute the background color of the input field from the [stylesheet].
	 *
	 * @return
	 *   The background color. Defaults to [SystemColors.inputBackground] if the
	 *   [stylesheet] does not contain a rule that matches [INPUT_BACKGROUND].
	 */
	private fun computeInputBackground() =
		stylesheet[INPUT_BACKGROUND.classifier]
			.documentAttributes.getAttribute(StyleConstants.Background) as Color

	/**
	 * The foreground color of the input field when a command is running.
	 */
	private var inputForegroundWhenRunning = computeInputForeground()

	/**
	 * Compute the foreground color of the input field from the given
	 * [stylesheet].
	 *
	 * @return
	 *   The foreground color. Defaults to [SystemColors.inputText] if the
	 *   [stylesheet] does not contain a rule that matches [INPUT_TEXT].
	 */
	private fun computeInputForeground() =
		stylesheet[INPUT_TEXT.classifier]
			.documentAttributes.getAttribute(StyleConstants.Foreground) as Color

	/**
	 * The [StyledDocument] into which to write both error and regular
	 * output.  Lazily initialized.
	 */
	private val document: StyledDocument by lazy { transcript.styledDocument }

	/** The last moment (ms) that a UI update of the transcript completed. */
	private val lastTranscriptUpdateCompleted = AtomicLong(0L)

	/**
	 * A [List] of [BuildOutputStreamEntry](s), each of which holds a style and
	 * a [String].  The [totalQueuedTextSize] must be updated after an add to
	 * this queue, or before a remove from this queue. This ensures that the
	 * queue contains at least as many characters as the counter indicates,
	 * although it can be more.  Additionally, to allow each enqueuer to also
	 * deque surplus entries, the [dequeLock] must be held exclusively (for
	 * write) whenever removing entries from the queue.
	 */
	private val updateQueue: Queue<BuildOutputStreamEntry> =
		ConcurrentLinkedQueue()

	/**
	 * The sum of the lengths of the strings in the updateQueue.  This value
	 * must always be ≤ the actual sum of the lengths of the strings at any
	 * moment, so it's updated after an add but before a remove from the queue.
	 */
	private val totalQueuedTextSize = AtomicLong()

	/**
	 * A lock that's held when removing things from the [updateQueue].
	 */
	private val dequeLock = ReentrantReadWriteLock(false)

	/** The current [background task][AbstractWorkbenchTask]. */
	@Volatile
	var backgroundTask: AbstractWorkbenchTask? = null

	/**
	 * The [projectWatcher] that observes the [project][AvailProject]
	 * configuration files for changes.
	 */
	@Suppress("unused")
	private val projectWatcher = ProjectWatcher(this)

	/**
	 * The documentation [path][Path] for the
	 * [Stacks&#32;generator][StacksGenerator].
	 */
	var documentationPath: Path = StacksGenerator.defaultDocumentationPath

	/** The [standard input stream][BuildInputStream]. */
	private val inputStream: BuildInputStream?

	/** The [standard error stream][PrintStream]. */
	private val errorStream: PrintStream?

	/** The [standard output stream][PrintStream]. */
	private val outputStream: PrintStream

	/* UI components. */

	/** The [module][ModuleDescriptor] [tree][JTree]. */
	val moduleTree: JTree

	/**
	 * The [tree][JTree] of module [entry&#32;points][A_Module.entryPoints].
	 */
	val entryPointsTree: JTree

	/**
	 * The [AvailBuilder] used by this user interface.
	 */
	val availBuilder: AvailBuilder

	/**
	 * The [progress&#32;bar][JProgressBar] that displays the overall build
	 * progress.
	 */
	val buildProgress: JProgressBar

	/**
	 * The [text&#32;area][JTextPane] that displays the [build][AvailBuilder]
	 * transcript.
	 */
	val transcript = CodePane(this)

	/** The [scroll bars][JScrollPane] for the [transcript]. */
	private val transcriptScrollArea: JScrollPane

	/**
	 * The [label][JLabel] that describes the current function of the
	 * [input&#32;field][inputField].
	 */
	private val inputLabel: JLabel

	/** The [text field][JTextField] that accepts standard input. */
	val inputField: JTextField

	/**
	 * Keep track of recent commands in a history buffer.  Each submitted
	 * command is added to the end of the list.  Cursor-up retrieves the most
	 * recent selected line, and subsequent cursors-up retrieve previous lines,
	 * back to the first entry, then an empty command line, then the last entry
	 * again and so on.  An initial cursor-down selects the first entry and goes
	 * from there.
	 */
	val commandHistory = mutableListOf<String>()

	/**
	 * Which command was most recently retrieved by a cursor key since the last
	 * command was submitted.  -1 indicates no command has been retrieved by a
	 * cursor key, or that the entire list has been cycled an integral number of
	 * times (and the command line was blanked upon reaching -1).
	 */
	var commandHistoryIndex = -1

	////////////////////////////////////////////////////////////////////////////
	//                                Actions                                 //
	////////////////////////////////////////////////////////////////////////////

	/**
	 * The list of [AbstractWorkbenchAction]s that are registered with this
	 * [AvailWorkbench]. These actions are
	 */
	internal val registeredActionList = mutableListOf<AbstractWorkbenchAction>()

	/** Cycle one step backward in the command history. */
	private val retrievePreviousAction = RetrievePreviousCommand(this)

	/** Cycle one step forward in the command history. */
	private val retrieveNextAction = RetrieveNextCommand(this)

	/** The [refresh&#32;action][RefreshAction]. */
	val refreshAction = RefreshAction(this)

	/** The [refresh&#32;action][RefreshStylesheetAction]. */
	val refreshStylesheetAction = RefreshStylesheetAction(this)

	/** The [FindAction] for finding/replacing text in a text area. */
	private val findAction = FindAction(this, this)

	/** The [&quot;about Avail&quot; action][AboutAction]. */
	private val aboutAction = AboutAction(this)

	/** The [build action][BuildAction]. */
	internal val buildAction = BuildAction(this)

	/** The [CopyQualifiedNameAction].  */
	private val copyQualifiedNameAction = CopyQualifiedNameAction(this)

	/** The [SetLoadOnStartAction]. */
	private val setLoadOnStartAction = SetLoadOnStartAction(this)

	/** The [GenerateArtifactAction] used to create an [AvailArtifact]. */
	private val generateArtifact = GenerateArtifactAction(this)

	/** The [unload action][UnloadAction]. */
	private val unloadAction = UnloadAction(this)

	/** The [unload-all action][UnloadAllAction]. */
	private val unloadAllAction = UnloadAllAction(this)

	/** The [cancel action][CancelAction]. */
	private val cancelAction = CancelAction(this)

	/** The [clean action][CleanAction]. */
	private val cleanAction = CleanAction(this)

	/** The [clean module action][CleanModuleAction]. */
	private val cleanModuleAction = CleanModuleAction(this)

	/** The [create program action][CreateProgramAction]. */
	private val createProgramAction = CreateProgramAction(this)

	/**
	 * The [generate&#32;documentation&#32;action][GenerateDocumentationAction].
	 */
	private val documentAction = GenerateDocumentationAction(this)

	/** The [generate graph action][GenerateGraphAction]. */
	private val graphAction = GenerateGraphAction(this)

	/**
	 * The [documentation path dialog action][SetDocumentationPathAction].
	 */
	private val setDocumentationPathAction = SetDocumentationPathAction(this)

	/** The [show VM report action][ShowVMReportAction]. */
	private val showVMReportAction = ShowVMReportAction(this)

	/** The [reset VM report data action][ResetVMReportDataAction]. */
	private val resetVMReportDataAction = ResetVMReportDataAction(this)

	/** The [DebugAction], which opens an [AvailDebugger]. */
	private val debugAction = DebugAction(this)

	/** The [show CC report action][ShowCCReportAction]. */
	private val showCCReportAction = ShowCCReportAction(this)

	/** The [reset CC report data action][ResetCCReportDataAction]. */
	private val resetCCReportDataAction = ResetCCReportDataAction(this)

	/** The [toggle trace macros action][TraceMacrosAction]. */
	private val debugMacroExpansionsAction = TraceMacrosAction(this)

	/** The [toggle trace compiler action][TraceCompilerAction]. */
	private val debugCompilerAction = TraceCompilerAction(this)

	/** The [toggle trace styling action][TraceStylingAction]. */
	private val debugStylingAction = TraceStylingAction(this)

	/** The [toggle fast-loader action][ToggleFastLoaderAction]. */
	private val toggleFastLoaderAction = ToggleFastLoaderAction(this)

	/** The [toggle L1 debug action][ToggleDebugInterpreterL1]. */
	private val toggleDebugL1 = ToggleDebugInterpreterL1(this)

	/** The [toggle L2 debug action][ToggleDebugInterpreterL2]. */
	private val toggleDebugL2 = ToggleDebugInterpreterL2(this)

	/** The [ToggleL2SanityCheck] toggle L2 sanity checks action. */
	private val toggleL2SanityCheck = ToggleL2SanityCheck(this)

	/**
	 * The
	 * [toggle&#32;primitive&#32;debug&#32;action][ToggleDebugInterpreterPrimitives].
	 */
	private val toggleDebugPrimitives = ToggleDebugInterpreterPrimitives(this)

	/**
	 * The [toggle&#32;work-units&#32;debug&#32;action][ToggleDebugWorkUnits].
	 */
	private val toggleDebugWorkUnits = ToggleDebugWorkUnits(this)

	/**
	 * The [ToggleDebugAfterUnload] toggles checking of references to modules
	 * after they are unloaded.
	 */
	private val toggleDebugAfterUnload = ToggleDebugAfterUnload(this)

	/** The [toggle JVM dump debug action][ToggleDebugJVM]. */
	private val toggleDebugJVM = ToggleDebugJVM(this)

	/** The [toggle JVM code generation][ToggleDebugJVMCodeGeneration]. */
	private val toggleDebugJVMCodeGeneration = ToggleDebugJVMCodeGeneration(this)

	/**
	 * The
	 * [toggle&#32;fast-loader&#32;summarization&#32;action][TraceSummarizeStatementsAction].
	 */
	private val traceSummarizeStatementsAction =
		TraceSummarizeStatementsAction(this)

	/**
	 * The [toggle&#32;load-tracing&#32;action][TraceLoadedStatementsAction].
	 */
	private val traceLoadedStatementsAction = TraceLoadedStatementsAction(this)

	/** The [ParserIntegrityCheckAction]. */
	private val parserIntegrityCheckAction = ParserIntegrityCheckAction(this)

	/** The [ExamineRepositoryAction]. */
	private val examineRepositoryAction = ExamineRepositoryAction(this)

	/** The [ExamineCompilationAction]. */
	private val examineCompilationAction = ExamineCompilationAction(this)

	/** The [ExamineSerializedPhrasesAction]. */
	private val examinePhrasesAction = ExamineSerializedPhrasesAction(this)

	/** The [ExamineStylingAction]. */
	private val examineStylingAction = ExamineStylingAction(this)

	/** The [ExaminePhrasePathsAction]. */
	private val examinePhrasePathsAction = ExaminePhrasePathsAction(this)

	/** The [ExamineModuleManifest]. */
	private val examineModuleManifestAction = ExamineModuleManifest(this)

	/** The [ExamineNamesIndex]. */
	private val examineNamesIndexAction = ExamineNamesIndex(this)

	/** The [clear transcript action][ClearTranscriptAction]. */
	private val clearTranscriptAction = ClearTranscriptAction(this)

	/**
	 * The [action][InsertEntryPointAction] to insert an entry point invocation
	 * into the command area.
	 */
	internal val insertEntryPointAction = InsertEntryPointAction(this)

	/** The [action][BuildAction] to build an entry point module. */
	internal val buildEntryPointModuleAction = BuildFromEntryPointAction(this)

	/** The action to open a [new][NewModuleAction] module editor. */
	private val newEditorAction = NewModuleAction(this)

	/** The action to [edit][OpenFileAction] a module. */
	private val openFileAction = OpenFileAction(this)

	/** The action to open an [CreateProjectAction]. */
	private val createProjectAction = CreateProjectAction(this)

	/** The action to open an [OpenKnownProjectDialog]. */
	private val openKnownProjectAction = OpenKnownProjectAction(this)

	/** The action to open another [AvailWorkbench] for an [AvailProject]. */
	private val openProjectAction = OpenProjectAction(this)

	/** The action to open the [SettingsView]. */
	private val openSettingsViewAction = OpenSettingsViewAction(this)

	/** The action to open the [ProjectFileEditor]. */
	private val openProjectFileEditorViewAction =
		OpenProjectFileEditorAction(this)

	/** The action to open the [TemplateExpansionsManager]. */
	private val openTemplateExpansionManagerAction =
		OpenTemplateExpansionsManagerAction(this)

	/** The action to [delete][DeleteModuleAction] a module or package. */
	private val deleteModuleAction = DeleteModuleAction(this)

	/** The [action][CreateRootAction] to add a root to the project. */
	private val createRootAction = CreateRootAction(this)

	/** The [action][RemoveRootAction] to remove a root from the project. */
	private val removeRootAction = RemoveRootAction(this)

	/** The [action][ToggleVisibleRootsAction] to show/hide invisible roots. */
	private val toggleShowInvisibleRootAction = ToggleVisibleRootsAction(this)

	/**
	 * The action to open a dialog that enables a user to search for a module by
	 * name and open it.
	 */
	private val searchOpenModuleAction = SearchOpenModuleDialogAction(this)

//	/**
//	 * The {@linkplain DisplayCodeCoverageReport action to display the current
//	 * code coverage session's report data}.
//	 */
//	val displayCodeCoverageReport = DisplayCodeCoverageReport(this, true)

//	/**
//	 * The {@linkplain ResetCodeCoverageDataAction action to reset the code
//	 * coverage data and thereby start a new code coverage session}.
//	 */
//	val resetCodeCoverageDataAction = ResetCodeCoverageDataAction(this, true)

	////////////////////////////////////////////////////////////////////////////
	//                             End Actions                                //
	////////////////////////////////////////////////////////////////////////////

	/** The open [editors][AvailEditor]. */
	val openEditors: MutableMap<ModuleName, AvailEditor> = ConcurrentHashMap()

	/** The open [debuggers][AvailDebugger]. */
	val openDebuggers: Queue<AvailDebugger> = ConcurrentLinkedQueue()

	/** Whether an entry point invocation (command line) is executing. */
	var isRunning = false

	/**
	 * The [TemplateExpansionsManager] view or `null` if not open.
	 */
	var templateExpansionManager: TemplateExpansionsManager? = null

	/**
	 * The map from the absolute path to a file to a [FileEditor].
	 */
	internal val openFileEditors = ConcurrentHashMap<String, FileEditor<*>>()

	/**
	 * Open the file in a [FileEditor] at the indicated file path.
	 *
	 * @param path
	 *   The absolute path to the file to open.
	 * @param creator
	 *   A lambda that creates the [FileEditor] if not already open.
	 */
	internal fun openFileEditor (
		path: String,
		creator: (String) -> FileEditor<*>)
	{
		val f = File(path)
		if (!f.exists() || f.isDirectory) return
		openFileEditors.computeIfAbsent(
			path
		) { creator(path) }.toFront()
	}

	/**
	 * A monitor to serialize access to the current build status information.
	 */
	private val buildGlobalUpdateLock = ReentrantReadWriteLock()

	/**
	 * The position up to which the current build has completed.  Protected by
	 * [buildGlobalUpdateLock].
	 */
	//@GuardedBy("buildGlobalUpdateLock")
	private var latestGlobalBuildPosition: Long = -1

	/**
	 * The total number of bytes of code to be loaded.  Protected by
	 * [buildGlobalUpdateLock].
	 */
	//@GuardedBy("buildGlobalUpdateLock")
	private var globalBuildLimit: Long = -1

	/**
	 * Whether a user interface task for updating the visible build progress has
	 * been queued but not yet completed.  Protected by [buildGlobalUpdateLock].
	 */
	//@GuardedBy("buildGlobalUpdateLock")
	private var hasQueuedGlobalBuildUpdate = false

	/** A monitor to protect updates to the per module progress. */
	private val perModuleProgressLock = ReentrantReadWriteLock()

	/**
	 * The progress build map per module.  Protected by [perModuleProgressLock].
	 */
	//@GuardedBy("perModuleProgressLock")
	internal val perModuleProgress =
		mutableMapOf<ModuleName, ModuleBuildProgress>()

	/**
	 * Whether a user interface task for updating the visible per-module
	 * information has been queued but not yet completed.  Protected by
	 * [perModuleProgressLock].
	 */
	//@GuardedBy("perModuleProgressLock")
	private var hasQueuedPerModuleBuildUpdate = false

	/**
	 * The number of characters of text at the start of the transcript which is
	 * currently displaying per-module progress information.  Only accessible in
	 * the event thread.
	 */
	private var perModuleStatusTextSize = 0

	/**
	 * A gate that prevents multiple [AbstractWorkbenchModuleTask]s from running at
	 * once. `true` indicates a task is running and will prevent a second task
	 * from starting; `false` indicates the workbench is available to run a
	 * task.
	 */
	internal var taskGate = AtomicBoolean(false)

	/**
	 * When false, roots marked as invisible are not shown.  When true, they are
	 * shown with an indication that they have been marked invisible.
	 */
	var showInvisibleRoots = false

	/**
	 * Build the [stylesheet][Stylesheet] from the specified [project].
	 *
	 * @param project
	 *   The [project][AvailProject] to use for building the
	 *   [stylesheet][Stylesheet].
	 * @return
	 *   The [stylesheet][Stylesheet].
	 */
	internal fun buildStylesheet(project: AvailProject): Stylesheet
	{
		val selected = globalSettings.stylingSelection.mergeOnto(
			project.stylingSelection)
		val errors = mutableListOf<Pair<
			UnvalidatedStylePattern, StylePatternException>>()
		val stylesheet =
			Stylesheet(selected.stylesheet, selected.palette, errors)
		if (errors.isNotEmpty())
		{
			writeText("Compiling stylesheet encountered errors:\n", ERR)
		}
		errors.forEach { (pattern, e) ->
			writeText(">>> $pattern: ${e.localizedMessage}", ERR)
		}
		return stylesheet
	}

	/**
	 * [Execute][AbstractWorkbenchModuleTask.execute] the provided
	 * [AbstractBuildTask].
	 *
	 * @param task
	 *   The [AbstractBuildTask] that indicates what
	 *   [module(s)][ModuleDescriptor] should be built.
	 */
	fun build(task: AbstractBuildTask)
	{
		// Update the UI.
		cursor = Cursor.getPredefinedCursor(Cursor.WAIT_CURSOR)
		buildProgress.value = 0
		inputField.requestFocusInWindow()
		clearTranscript()

		// Clear the build input stream.
		inputStream().clear()

		// Build the target module in a Swing worker thread.
		backgroundTask = task
		availBuilder.checkStableInvariants()
		setEnablements()
		task.execute()
	}

	/**
	 * Update the [transcript] by appending the (non-empty) queued
	 * text to it.  Only output what was already queued by the time the UI
	 * runnable starts; if additional output is detected afterward, another UI
	 * runnable will be queued to deal with the residue (iteratively).  This
	 * maximizes efficiency while avoiding starvation of the UI process in the
	 * event that a high volume of data is being written.
	 */
	private fun updateTranscript()
	{
		assert(totalQueuedTextSize.get() > 0)
		val now = currentTimeMillis()
		if (now - lastTranscriptUpdateCompleted.get() > 200)
		{
			// It's been more than 200ms since the last UI update completed, so
			// process the update immediately.
			invokeLater { this.privateUpdateTranscriptInUIThread() }
		}
		else
		{
			// Wait until 200ms have actually elapsed.
			availBuilder.runtime.timer.schedule(
				object : TimerTask()
				{
					override fun run()
					{
						invokeLater { privateUpdateTranscriptInUIThread() }
					}
				},
				max(0, now - lastTranscriptUpdateCompleted.get()))
		}
	}

	/**
	 * Discard entries from the [updateQueue] without updating the
	 * [totalQueuedTextSize] until no more can be discarded.  The [dequeLock]
	 * must be acquired for write before calling this.  The caller should
	 * decrease the [totalQueuedTextSize] by the returned amount before
	 * releasing the [dequeLock].
	 *
	 * Assume the [totalQueuedTextSize] is accurate prior to the call.
	 *
	 * @return The number of characters removed from the queue.
	 */
	private fun privateDiscardExcessLeadingQueuedUpdates(): Int
	{
		val before = System.nanoTime()
		try
		{
			assert(dequeLock.isWriteLockedByCurrentThread)
			var excessSize = totalQueuedTextSize.get() - maxDocumentSize
			var removed = 0
			while (true)
			{
				val entry = updateQueue.peek() ?: return removed
				val size = entry.string.length
				if (size >= excessSize)
				{
					return removed
				}
				val entry2 = updateQueue.remove()
				assert(entry == entry2)
				excessSize -= size.toLong()
				removed += size
			}
		}
		finally
		{
			discardExcessLeadingStat.record(System.nanoTime() - before)
		}
	}

	/**
	 * Must be called in the dispatch thread.  Actually update the transcript.
	 */
	private fun privateUpdateTranscriptInUIThread()
	{
		assert(EventQueue.isDispatchThread())
		// Hold the dequeLock just long enough to extract all entries, only
		// decreasing totalQueuedTextSize just before unlocking.
		var lengthToInsert = 0
		val aggregatedEntries = mutableListOf<BuildOutputStreamEntry>()
		val wentToZero = dequeLock.safeWrite {
			var removedSize = privateDiscardExcessLeadingQueuedUpdates()
			var currentStyle: StreamStyle? = null
			val builder = StringBuilder()
			while (true)
			{
				val entry = if (removedSize < totalQueuedTextSize.get())
					updateQueue.poll()!!
				else
					null
				if (entry === null || entry.style != currentStyle)
				{
					// Either the final entry or a style change.
					if (currentStyle !== null)
					{
						val string = builder.toString()
						aggregatedEntries.add(
							BuildOutputStreamEntry(currentStyle, string))
						lengthToInsert += string.length
						builder.setLength(0)
					}
					if (entry === null)
					{
						// The queue has been emptied.
						break
					}
					currentStyle = entry.style
				}
				builder.append(entry.string)
				removedSize += entry.string.length
			}
			// Only now should we decrease the counter, otherwise writers could
			// have kept adding things unboundedly while we were removing them.
			// Adding things "boundedly" is fine, however (i.e., blocking on the
			// dequeLock if too much is added).
			val afterRemove =
				totalQueuedTextSize.addAndGet((-removedSize).toLong())
			assert(afterRemove >= 0)
			afterRemove == 0L
		}

		assert(aggregatedEntries.isNotEmpty())
		assert(lengthToInsert > 0)
		try
		{
			val statusSize = perModuleStatusTextSize
			val length = document.length
			val amountToRemove =
				length - statusSize + lengthToInsert - maxDocumentSize
			if (amountToRemove > 0)
			{
				// We need to trim off part of the document, right after the
				// module status area.
				val beforeRemove = System.nanoTime()
				document.remove(
					statusSize, min(amountToRemove, length - statusSize))
				// Always use index 0, since this only happens in the UI thread.
				removeStringStat.record(System.nanoTime() - beforeRemove)
			}
			aggregatedEntries.forEach { entry ->
				val before = System.nanoTime()
				val context = stylesheet[entry.style.classifier]
				document.insertString(
					document.length, // The current length
					entry.string,
					context.documentAttributes)
				// Always use index 0, since this only happens in the UI thread.
				insertStringStat.record(System.nanoTime() - before)
			}
		}
		catch (e: BadLocationException)
		{
			// Ignore the failed append, which should be impossible.
		}

		lastTranscriptUpdateCompleted.set(currentTimeMillis())
		transcript.repaint()
		if (!wentToZero)
		{
			updateTranscript()
		}
	}

	/**
	 * Answer the [standard&#32;input&#32;stream][BuildInputStream].
	 *
	 * @return The input stream.
	 */
	fun inputStream(): BuildInputStream = inputStream!!

	/**
	 * Answer the [standard&#32;error&#32;stream][PrintStream].
	 *
	 * @return The error stream.
	 */
	fun errorStream(): PrintStream = errorStream!!

	/**
	 * Answer the [standard&#32;output&#32;stream][PrintStream].
	 *
	 * @return The output stream.
	 */
	fun outputStream(): PrintStream = outputStream

	/**
	 * An indicator of whether or not this [AvailWorkbench] is busy. This is
	 * defined as:
	 * [backgroundTask] !== `null` `||` [isRunning].
	 */
	internal val isBusy get() = backgroundTask !== null || isRunning

	/**
	 * Enable or disable controls and menu items based on the current state.
	 */
	fun setEnablements()
	{
		val busy = isBusy
		buildProgress.isEnabled = busy
		buildProgress.isVisible = backgroundTask is BuildTask

		inputField.isEnabled = !busy || isRunning
		registeredActionList.forEach { it.updateIsEnabled(busy) }

		inputLabel.text = if (isRunning) "Console Input:" else "Command:"
		inputField.background =
			if (isRunning) inputBackgroundWhenRunning else null
		inputField.foreground =
			if (isRunning) inputForegroundWhenRunning else null
	}

	/**
	 * Clear the [transcript][transcript].
	 */
	fun clearTranscript()
	{
		invokeLater {
			try
			{
				val beforeRemove = System.nanoTime()
				document.remove(
					perModuleStatusTextSize,
					document.length - perModuleStatusTextSize)
				// Always use index 0, since this only happens in the UI thread.
				removeStringStat.record(System.nanoTime() - beforeRemove)
			}
			catch (e: BadLocationException)
			{
				// Shouldn't happen.
				assert(false)
			}
		}
	}

	/**
	 * `true` indicates the entire tree is currently being calculated; `false`
	 * permits a new calculation of the tree.
	 */
	private val treeCalculationInProgress = AtomicBoolean(false)

	/**
	 * Re-parse the package structure from scratch.  Invoke the provided closure
	 * with the module tree and entry points tree, but don't install them. This
	 * can safely be run outside the UI thread.
	 *
	 * @param withTrees
	 *   Lambda that accepts the modules tree and entry points tree.
	 */
	fun calculateRefreshedTreesThen(
		withTrees: (DummyRootModuleNode, DummyRootModuleNode) -> Unit)
	{
		if (!treeCalculationInProgress.getAndSet(true))
		{
			resolver.clearCache()
			newModuleTreeThen { modules ->
				newEntryPointsTreeThen { entryPoints ->
					withTrees(modules, entryPoints)
					treeCalculationInProgress.set(false)
				}
			}
		}
	}

	/**
	 * Refresh the tree of modules and tree of entry points.  Use the existing
	 * tree structure, and just force it to update the presentation of each
	 * node.
	 */
	fun refresh()
	{
		refreshFor(
			moduleTree.model.root as AbstractWorkbenchTreeNode,
			entryPointsTree.model.root as AbstractWorkbenchTreeNode)
	}

	/**
	 * Re-populate the visible tree structures based on the provided tree of
	 * modules and tree of entry points.  Attempt to preserve selection and
	 * expansion information.
	 *
	 * @param modules
	 *   The [TreeNode] of modules to present.
	 * @param entryPoints
	 *   The [TreeNode] of entry points to present.
	 */
	fun refreshFor(
		modules: AbstractWorkbenchTreeNode,
		entryPoints: AbstractWorkbenchTreeNode)
	{
		// Process the expansion/
		mapOf(
			moduleTree to modules,
			entryPointsTree to entryPoints
		).forEach { (tree, newRoot) ->
			tree.isVisible = false
			val root = tree.model.root as AbstractWorkbenchTreeNode
			val allExpanded = tree
				.getExpandedDescendants(TreePath(root))
				?.toList()?.sortedBy(TreePath::getPathCount)
				?: newRoot.typedChildren
					.filter(AbstractWorkbenchTreeNode::initiallyExpanded)
					.map {
						// Expand each root on the first refresh.
						TreePath(arrayOf(root, it))
					}
			val selection = tree.selectionPath
			tree.model = DefaultTreeModel(newRoot)
			allExpanded.forEach { tree.expandPath(tree.equivalentPath(it)) }
			selection?.let { old ->
				val new = tree.equivalentPath(old)
				tree.expandPath(new.parentPath)
				tree.selectionPath = new
			}
			tree.isVisible = true
		}
	}

	/**
	 * Answer a [tree&#32;node][TreeNode] that represents the (invisible) root
	 * of the Avail module tree.
	 *
	 * @param withTreeNode
	 *   The lambda that accepts the (invisible) root of the module tree.
	 */
	private fun newModuleTreeThen(
		withTreeNode: (DummyRootModuleNode) -> Unit)
	{
		val roots = resolver.moduleRoots
		val sortedRootNodes = Collections.synchronizedList(
			mutableListOf<ModuleRootNode>())
		val treeRoot = DummyRootModuleNode(this)

		roots.roots.parallelDoThen(
			action = { root, after ->
				// Obtain the path associated with the module root.
				val projRoot = getProjectRoot(root.name)
				if (projRoot.isNullOr { !visible && !showInvisibleRoots })
				{
					after()
					return@parallelDoThen
				}
				root.repository.reopenIfNecessary()
				root.resolver.provideModuleRootTree(
					successHandler = {
						val node = ModuleRootNode(
							this,
							projRoot!!.editable,
							root,
							projRoot.visible)
						createRootNodesThen(node, it) {
							sortedRootNodes.add(node)
							for (each in node.preorderEnumeration())
							{
								(each as AbstractWorkbenchTreeNode)
									.sortChildren()
							}
							after()
						}
					},
					failureHandler = { code, ex ->
						System.err.println(
							"Workbench could not walk root: " +
								"${root.name}: $code")
						ex?.printStackTrace()
						after()
					})
			},
			then = {
				treeRoot.add(AvailProjectNode(workbench))
				sortedRootNodes.sort()
				sortedRootNodes.forEach(treeRoot::add)
				val iterator: Iterator<AbstractWorkbenchTreeNode> =
					treeRoot.preorderEnumeration().iterator().cast()
				iterator.next()
				iterator.forEachRemaining(
					AbstractWorkbenchTreeNode::sortChildren)
				withTreeNode(treeRoot)
			})
	}

	/**
	 * Populate the provided [rootNode][ModuleRootNode] with tree nodes to be
	 * displayed in the workbench.
	 *
	 * @param rootNode
	 *   The [ModuleRootNode] to populate.
	 * @param parentRef
	 *   The root's [ResolverReference] that will be
	 *   [traversed][ResolverReference.walkChildrenThen].
	 * @param afterCreated
	 *   What to do after all root nodes have been recursively created. Accepts
	 *   the count of created nodes across all roots.
	 */
	private fun createRootNodesThen (
		rootNode: ModuleRootNode,
		parentRef: ResolverReference,
		afterCreated: (Int)->Unit)
	{
		val parentMap = mutableMapOf<String, DefaultMutableTreeNode>()
		parentMap[parentRef.qualifiedName] = rootNode
		parentRef.walkChildrenThen(
			true,
			{
				if (it.isRoot)
				{
					return@walkChildrenThen
				}
				val parentNode = parentMap[it.parentName]
					?: return@walkChildrenThen
				when (it.type)
				{
					ResourceType.MODULE ->
					{
						try
						{
							val resolved = resolver.resolve(it.moduleName)
							val node = ModuleOrPackageNode(
								this, it.moduleName, resolved, false)
							parentNode.add(node)
						}
						catch (e: UnresolvedDependencyException)
						{
							// TODO MvG - Find a better way of reporting broken
							//  dependencies. Ignore for now (during scan).
							throw RuntimeException(e)
						}
					}
					ResourceType.PACKAGE ->
					{
						val moduleName = it.moduleName
						val resolved: ResolvedModuleName
						try
						{
							resolved = resolver.resolve(moduleName)
						}
						catch (e: UnresolvedDependencyException)
						{
							// The directory didn't contain the necessary package
							// representative, so simply skip the whole directory.
							return@walkChildrenThen
						}

						val node = ModuleOrPackageNode(
							this, moduleName, resolved, true)
						parentNode.add(node)
						if (resolved.isRename)
						{
							// Don't examine modules inside a package which is the
							// source of a rename.  They wouldn't have resolvable
							// dependencies anyhow.
							return@walkChildrenThen
						}
						parentMap[it.qualifiedName] = node
					}
					ResourceType.DIRECTORY ->
					{
						val node = ResourceDirNode(this, it)
						parentNode.add(node)
					}
					ResourceType.RESOURCE ->
					{
						parentNode.add(ResourceNode(this, it))
					}
					else ->
					{}
				}
			},
			afterCreated)
	}

	/**
	 * Provide a [tree&#32;node][TreeNode] that represents the (invisible) root
	 * of the Avail entry points tree.
	 *
	 * @param withTreeNode
	 *   Function that accepts a [TreeNode] that contains all the
	 *   [EntryPointModuleNode]s.
	 */
	private fun newEntryPointsTreeThen(
		withTreeNode: (DummyRootModuleNode) -> Unit)
	{
		val moduleNodes = ConcurrentHashMap<String, DefaultMutableTreeNode>()
		availBuilder.traceDirectoriesThen(
			action = { resolvedName, moduleVersion, after ->
				val projectRoot = getProjectRoot(resolvedName.rootName)
				if (projectRoot.notNullAnd { visible })
				{
					val entryPoints = moduleVersion.getEntryPoints()
					if (entryPoints.isNotEmpty())
					{
						val moduleNode =
							EntryPointModuleNode(this, resolvedName)
						entryPoints.forEach { entryPoint ->
							val entryPointNode = EntryPointNode(
								this, resolvedName, entryPoint)
							moduleNode.add(entryPointNode)
						}
						moduleNodes[resolvedName.qualifiedName] = moduleNode
					}
				}
				after()
			},
			afterAll = {
				val entryPointsTreeRoot = DummyRootModuleNode(this)
				moduleNodes.entries
					.sortedBy(MutableEntry<String, *>::key)
					.map(MutableEntry<*, DefaultMutableTreeNode>::value)
					.forEach(entryPointsTreeRoot::add)
				val iterator: Iterator<DefaultMutableTreeNode> =
					entryPointsTreeRoot.preorderEnumeration().iterator().cast()
				// Skip the invisible top node.
				iterator.next()
				iterator.forEachRemaining { node ->
					(node as AbstractWorkbenchTreeNode).sortChildren()
				}
				withTreeNode(entryPointsTreeRoot)
			})
	}

	/**
	 * The node selected in the [moduleTree] or `null` if no selection is made.
	 */
	// This can be called during the constructor, so it can be null.
	@Suppress("UNNECESSARY_SAFE_CALL")
	internal val selectedModuleTreeNode: Any? get() =
		moduleTree?.selectionPath?.lastPathComponent

	/**
	 * Answer the currently selected [AvailProjectNode], or null if not
	 * selected.
	 *
	 * @return A [AvailProjectNode], or `null` if project is not selected.
	 */
	private fun selectedAvailProjectNode(): AvailProjectNode? =
		when (val selection = selectedModuleTreeNode)
		{
			is AvailProjectNode -> selection
			else -> null
		}

	/**
	 * Answer the [path][TreePath] to the specified module name in the
	 * [module&#32;tree][moduleTree].
	 *
	 * @param moduleName
	 *   A module name.
	 * @return A tree path, or `null` if the module name is not present in
	 *   the tree.
	 */
	private fun modulePath(moduleName: String): TreePath?
	{
		val path = moduleName.split('/', '\\')
		if (path.size < 2 || path[0] != "")
		{
			// Module paths start with a slash, so we need at least 2 segments
			return null
		}
		val model = moduleTree.model
		var node = model.root as DefaultMutableTreeNode
		for (index in 1 until path.size)
		{
			val nodes: Sequence<AbstractWorkbenchTreeNode> =
				node.children().asSequence().cast()
			node = nodes.firstOrNull { it.isSpecifiedByString(path[index]) }
				?: return null
		}
		return TreePath(node.path)
	}

	/**
	 * Answer the currently selected [module&#32;root][ModuleRootNode], or null.
	 *
	 * @return A [ModuleRootNode], or `null` if no module root is selected.
	 */
	internal fun selectedModuleRootNode(): ModuleRootNode? =
		when (val selection = selectedModuleTreeNode)
		{
			is ModuleRootNode -> selection
			else -> null
		}

	/**
	 * Answer the [ModuleRoot] that is currently selected, otherwise `null`.
	 *
	 * @return A [ModuleRoot], or `null` if no module root is selected.
	 */
	fun selectedModuleRoot(): ModuleRoot? =
		selectedModuleRootNode()?.moduleRoot

	/**
	 * Answer the currently selected [module&#32;node][ModuleOrPackageNode].
	 *
	 * @return A module node, or `null` if no module is selected.
	 */
	private fun selectedModuleNode(): ModuleOrPackageNode? =
		selectedModuleTreeNode as? ModuleOrPackageNode

	/**
	 * Is the selected [module][ModuleDescriptor] loaded?
	 *
	 * @return `true` if the selected module is loaded, `false` if no module is
	 *   selected or the selected module is not loaded.
	 */
	internal fun selectedModuleIsLoaded(): Boolean =
		selectedModuleNode().notNullAnd(ModuleOrPackageNode::isLoaded)

	/**
	 * Answer the [name][ResolvedModuleName] of the currently selected
	 * [module][ModuleDescriptor].
	 *
	 * @return A fully-qualified module name, or `null` if no module is
	 *   selected.
	 */
	fun selectedModule(): ResolvedModuleName? =
		selectedModuleNode()?.resolvedModuleName

	/**
	 * Answer the [qualified name][ResolvedModuleName.qualifiedName] of the
	 * currently selected [module][ModuleDescriptor].
	 *
	 * @return A fully-qualified module name, or `null` if no module is
	 *   selected.
	 */
	fun selectedModuleQualifiedName(): String? =
		selectedModuleNode()?.resolvedModuleName?.qualifiedName

	/**
	 * Answer the [LocalSettings] for the [ModuleRoot] of the currently selected
	 * [module][ModuleDescriptor].
	 *
	 * @return A [LocalSettings] or `null` if no module is selected.
	 */
	fun selectedModuleLocalSettings(): LocalSettings?
	{
		val selected = selectedModule() ?: return null
		return workbench.availProject.roots[selected.rootName]?.localSettings
	}

	/**
	 * Answer the currently selected entry point, or `null` if none.
	 *
	 * @return An entry point name, or `null` if no entry point is selected.
	 */
	fun selectedEntryPoint(): String? =
		when (val selection = entryPointsTree.selectionPath?.lastPathComponent)
		{
			is EntryPointNode -> selection.entryPointString
			else -> null
		}

	/**
	 * Answer the resolved name of the module selected in the [entryPointsTree],
	 * or the module defining the entry point that's selected, or `null` if
	 * none.
	 *
	 * @return A [ResolvedModuleName] or `null`.
	 */
	fun selectedEntryPointModule(): ResolvedModuleName? =
		when (val selection = entryPointsTree.selectionPath?.lastPathComponent)
		{
			is EntryPointNode -> selection.resolvedModuleName
			is EntryPointModuleNode -> selection.resolvedModuleName
			else -> null
		}

	/**
	 * Ensure the new build position information will eventually be presented to
	 * the display.
	 *
	 * @param position
	 *   The global parse position, in bytes.
	 * @param globalCodeSize
	 *   The target number of bytes to parse.
	 */
	fun eventuallyUpdateBuildProgress(position: Long, globalCodeSize: Long)
	{
		buildGlobalUpdateLock.safeWrite {
			latestGlobalBuildPosition = position
			globalBuildLimit = globalCodeSize
			if (!hasQueuedGlobalBuildUpdate)
			{
				hasQueuedGlobalBuildUpdate = true
				availBuilder.runtime.timer.schedule(100) {
					invokeLater(::updateBuildProgress)
				}
			}
		}
	}

	/**
	 * Update the [build&#32;progress&#32;bar][buildProgress].
	 */
	private fun updateBuildProgress()
	{
		var position = 0L
		var max = 0L
		buildGlobalUpdateLock.safeWrite {
			assert(hasQueuedGlobalBuildUpdate)
			position = latestGlobalBuildPosition
			max = globalBuildLimit
			hasQueuedGlobalBuildUpdate = false
		}
		val perThousand = (position * 1000 / max).toInt()
		buildProgress.value = perThousand
		val percent = perThousand / 10.0f
		buildProgress.string = format(
			"Build Progress: %,d / %,d bytes (%3.1f%%)",
			position,
			max,
			percent)
	}

	/**
	 * Progress has been made at loading a module.  Ensure this is presented
	 * to the user in the near future.
	 *
	 * @param moduleName
	 *   The [ModuleName] being loaded.
	 * @param moduleSize
	 *   The size of the module in bytes.
	 * @param position
	 *   The byte position in the module at which loading has been achieved.
	 * @param line
	 *   The line number at which a top-level statement is being parsed, or
	 *   where the parsed statement being executed begins.  [Int.MAX_VALUE]
	 *   indicates a completed module.
	 * @param phrase
	 *   The compiled [top-level&#32;statement][A_Phrase], or `null` if no
	 *   phrase is available.
	 */
	fun eventuallyUpdatePerModuleProgress(
		moduleName: ModuleName,
		moduleSize: Long,
		position: Long,
		line: Int,
		@Suppress("UNUSED_PARAMETER") phrase: ()->A_Phrase?)
	{
		perModuleProgressLock.safeWrite {
			if (position == moduleSize)
			{
				perModuleProgress.remove(moduleName)
			}
			else
			{
				perModuleProgress[moduleName] =
					ModuleBuildProgress(position, moduleSize, line)
			}
			if (!hasQueuedPerModuleBuildUpdate)
			{
				hasQueuedPerModuleBuildUpdate = true
				availBuilder.runtime.timer.schedule(200) {
					invokeLater { updatePerModuleProgressInUIThread() }
				}
			}
		}
	}

	/**
	 * Update the visual presentation of the per-module statistics.  This must
	 * be invoked from within the UI dispatch thread,
	 */
	private fun updatePerModuleProgressInUIThread()
	{
		assert(EventQueue.isDispatchThread())
		val progress = perModuleProgressLock.safeWrite {
			assert(hasQueuedPerModuleBuildUpdate)
			hasQueuedPerModuleBuildUpdate = false
			perModuleProgress.entries.toMutableList()
		}
		progress.sortBy { it.key.qualifiedName }
		val count = progress.size
		val truncatedCount = max(0, count - maximumModulesInProgressReport)
		val truncatedProgress = progress.subList(0, count - truncatedCount)
		var string = truncatedProgress.joinToString("") { (key, triple) ->
			val (position, size, line) = triple
			val suffix = when (line)
			{
				Int.MAX_VALUE -> ""
				else -> ":$line"
			}
			format("%,6d / %,6d - %s%s%n", position, size, key, suffix)
		}
		if (truncatedCount > 0) string += "(and $truncatedCount more)\n"
		val doc = transcript.styledDocument
		try
		{
			val beforeRemove = System.nanoTime()
			doc.remove(0, perModuleStatusTextSize)
			// Always use index 0, since this only happens in the UI thread.
			removeStringStat.record(System.nanoTime() - beforeRemove)

			val beforeInsert = System.nanoTime()
			val context = stylesheet[BUILD_PROGRESS.classifier]
			doc.insertString(
				0,
				string,
				context.documentAttributes)
			// Always use index 0, since this only happens in the UI thread.
			insertStringStat.record(System.nanoTime() - beforeInsert)
		}
		catch (e: BadLocationException)
		{
			// Shouldn't happen.
			assert(false)
		}

		perModuleProgressLock.safeWrite {
			perModuleStatusTextSize = string.length
		}
		moduleTree.repaint()
	}

	/**
	 * Write text to the transcript with the given [StreamStyle].
	 *
	 * @param text
	 *   The text to write.
	 * @param streamStyle
	 *   The style to write it in.
	 */
	fun writeText(text: String, streamStyle: StreamStyle)
	{
		val before = System.nanoTime()
		val size = text.length
		assert(size > 0)
		updateQueue.add(BuildOutputStreamEntry(streamStyle, text))
		val previous = totalQueuedTextSize.getAndAdd(size.toLong())
		if (previous == 0L)
		{
			// We transitioned from zero to positive.
			updateTranscript()
		}
		if (previous + size > maxDocumentSize + (maxDocumentSize shr 2))
		{
			// We're at more than 125% capacity.  Discard old stuff that won't
			// be displayed because it would be rolled off anyhow.  Since this
			// has to happen within the dequeLock, it nicely blocks this writer
			// while whoever owns the lock does its own cleanup.
			val beforeLock = System.nanoTime()
			dequeLock.safeWrite {
				waitForDequeLockStat.record(System.nanoTime() - beforeLock)
				try
				{
					totalQueuedTextSize.getAndAdd(
						(-privateDiscardExcessLeadingQueuedUpdates()).toLong())
				}
				finally
				{
					// Record the stat just before unlocking, to avoid the need
					// for a lock for the statistic itself.
					writeTextStat.record(System.nanoTime() - before)
				}
			}
		}
	}

	/**
	 * The singular [StructureView].
	 */
	internal val structureView: StructureView =
		StructureView(this) {
			//TODO Do nothing for now, but we could record the fact that the
			// window has been minimized, for restoring the session state.
		}

	/**
	 * `true` indicates a [structureView] is open; `false` indicates the
	 * window is not open.
	 */
	internal val structureViewIsOpen get() = structureView.isVisible

	/**
	 * The singular [PhraseViewPanel].
	 */
	internal val phraseViewPanel = PhraseViewPanel(this) {
		//TODO Do nothing for now, but we could record the fact that the window
		// has been minimized, for restoring the session state.
	}

	/**
	 * `true` indicates a [PhraseViewPanel] is open; `false` indicates the
	 * window is not open.
	 */
	internal val phraseViewIsOpen get() = phraseViewPanel.isVisible

	/**
	 * Close the provided [editor][AvailEditor].
	 *
	 * @param editor
	 *   The [editor][AvailEditor] that is closing.
	 */
	fun closeEditor(editor: AvailEditor)
	{
		openEditors.remove(editor.resolverReference.moduleName)
		structureView.closingEditor(editor)
		phraseViewPanel.closingEditor(editor)
	}

	/**
	 * Close the provided [debugger][AvailDebugger].
	 *
	 * @param debugger
	 *   The [debugger][AvailDebugger] that is closing.
	 */
	fun closeDebugger(debugger: AvailDebugger)
	{
		openDebuggers.remove(debugger)
	}

	/** The splitter separating the left and right portions of the workbench. */
	private val mainSplit: JSplitPane

	/**
	 * The splitter separating the top and bottom portions of the left side of
	 * the workbench.
	 */
	private val leftPane: JSplitPane

	// Get the existing preferences early for plugging in at the right times
	// during construction.
	private var screenState =
		WorkbenchScreenState.from(File(workbenchScreenStatePath))

	override val layoutConfiguration =
		AvailWorkbenchLayoutConfiguration.from(
			screenState.workbenchLayoutConfig)

	init
	{
		fileManager.associateRuntime(runtime)
		availBuilder = AvailBuilder(runtime)

		defaultCloseOperation = WindowConstants.DISPOSE_ON_CLOSE

		projectManager?.onWorkbenchOpen(this)
			// We need to be careful to only set the close handler once. If a
			// project manager exists, then it owns the responsibility for
			// setting this handler up.
			?: Desktop.getDesktop().setQuitHandler { _, response ->
				// Abort the explicit quit request, but ask the workbench to
				// try to close the window, which will trigger nice cleanup.
				response.cancelQuit()
				processWindowEvent(
					WindowEvent(this, WindowEvent.WINDOW_CLOSING))
			}
		addWindowListener(object : WindowAdapter()
		{
			override fun windowClosed(e: WindowEvent)
			{
				projectManager?.onWorkbenchClose(this@AvailWorkbench)
					?: exitProcess(0)
			}
		})

		// Set *just* the window title...
		title = windowTitle
		isResizable = true
		background = rootPane.background

		// Build the pop-up menu for the modules area.
		val buildMenu = MenuBuilder.menu("Module") {
			item(openFileAction)
			separator()
			item(copyQualifiedNameAction)
			separator()
			item(setLoadOnStartAction)
			separator()
			item(createRootAction)
			item(removeRootAction)
			check(toggleShowInvisibleRootAction)
			separator()
			item(newEditorAction)
			item(searchOpenModuleAction)
			item(deleteModuleAction)
			separator()
			item(buildAction)
			item(cancelAction)
			separator()
			item(unloadAction)
			item(unloadAllAction)
			item(cleanAction)
			separator()
			//item(cleanModuleAction)  //TODO MvG Fix implementation and enable.
			item(refreshAction)
		}

		// Create the menu bar and its menus.
		jMenuBar = createMenuBar {
			if (projectManager != null)
			{
				menu("File")
				{
					item(openKnownProjectAction)
					item(createProjectAction)
					item(openProjectAction)
				}
			}
			menu("Build")
			{
				item(buildAction)
				item(cancelAction)
				separator()
				item(unloadAction)
				item(unloadAllAction)
				item(cleanAction)
				separator()
				//item(cleanModuleAction)  //TODO MvG Fix implementation and enable.
				item(refreshAction)
				separator()
				item(generateArtifact)
			}
			menu("Module")
			{
				item(createRootAction)
				item(removeRootAction)
				check(toggleShowInvisibleRootAction)
				separator()
				item(newEditorAction)
				item(openFileAction)
				item(searchOpenModuleAction)
				item(deleteModuleAction)
			}
			menu("Edit")
			{
				item(findAction)
				separator()
				item(refreshStylesheetAction)
			}
			// TODO Stacks is not viable right now
//			menu("Document")
//			{
//				item(documentAction)
//				separator()
//				item(setDocumentationPathAction)
//			}
			menu("Run")
			{
				item(insertEntryPointAction)
				separator()
				item(clearTranscriptAction)
			}
			menu("Settings")
			{
				item(openTemplateExpansionManagerAction)
				item(openSettingsViewAction)
			}
			addWindowMenu(this@AvailWorkbench)
			if (showDeveloperTools)
			{
				menu("Developer")
				{
					item(showVMReportAction)
					item(resetVMReportDataAction)
					separator()
					item(debugAction)
					separator()
					item(showCCReportAction)
					item(resetCCReportDataAction)
					separator()
					check(debugMacroExpansionsAction)
					check(debugCompilerAction)
					check(traceSummarizeStatementsAction)
					check(traceLoadedStatementsAction)
					check(toggleFastLoaderAction)
					check(debugStylingAction)
					separator()
					check(toggleDebugL1)
					check(toggleDebugL2)
					check(toggleL2SanityCheck)
					check(toggleDebugPrimitives)
					check(toggleDebugWorkUnits)
					check(toggleDebugAfterUnload)
					separator()
					check(toggleDebugJVM)
					check(toggleDebugJVMCodeGeneration)
					separator()
					item(parserIntegrityCheckAction)
					item(examineRepositoryAction)
					item(examineCompilationAction)
					item(examinePhrasesAction)
					item(examineStylingAction)
					item(examinePhrasePathsAction)
					item(examineModuleManifestAction)
					item(examineNamesIndexAction)
					separator()
					item(graphAction)
				}
			}
		}

		// The refresh item needs a little help ...
		rootPane.actionMap.put("Refresh", refreshAction)
		rootPane.inputMap.put(KeyStroke.getKeyStroke("F5"), "Refresh")

		// Create the module tree.
		moduleTree = JTree(DummyRootModuleNode(this))
		moduleTree.run {
			background = null
			toolTipText = "All modules, organized by module root."
			componentPopupMenu = buildMenu.popupMenu
			isEditable = false
			isEnabled = true
			isFocusable = true
			selectionModel.selectionMode =
				TreeSelectionModel.SINGLE_TREE_SELECTION
			toggleClickCount = 0
			showsRootHandles = true
			isRootVisible = false
			addTreeSelectionListener { setEnablements() }
			cellRenderer = treeRenderer
			addMouseListener(
				object : MouseAdapter()
				{
					override fun mouseClicked(e: MouseEvent)
					{
						if (buildAction.isEnabled
							&& e.clickCount == 2
							&& e.button == MouseEvent.BUTTON1)
						{
							e.consume()
							buildAction.actionPerformed(
								ActionEvent(moduleTree, -1, "Build"))
						}
						else if (openFileAction.isEnabled
							&& e.clickCount == 2
							&& e.button == MouseEvent.BUTTON1)
						{
							val node = selectedModuleTreeNode
							if (node is OpenableFileNode)
							{
								e.consume()
								node.open()
							}
						}
						else if (openFileAction.isEnabled
							&& e.clickCount == 1
							&& e.button == MouseEvent.BUTTON1
							&& e.isShiftDown)
						{
							val node = selectedModuleTreeNode
							if (node is OpenableFileNode)
							{
								e.consume()
								node.open()
							}
						}
					}
				})
			addMouseListener(
				object : MouseAdapter()
				{
					override fun mouseClicked(e: MouseEvent)
					{
						if (buildAction.isEnabled
							&& e.clickCount == 2
							&& e.button == MouseEvent.BUTTON1)
						{
							e.consume()
							buildAction.actionPerformed(
								ActionEvent(moduleTree, -1, "Build"))
						}
					}
				})
		}

		// Create the entry points tree.
		entryPointsTree = JTree(DummyRootModuleNode(this))
		entryPointsTree.run {
			background = null
			toolTipText = "All entry points, organized by defining module."
			isEditable = false
			isEnabled = true
			isFocusable = true
			selectionModel.selectionMode =
				TreeSelectionModel.SINGLE_TREE_SELECTION
			toggleClickCount = 0
			showsRootHandles = true
			isRootVisible = false
			addTreeSelectionListener { setEnablements() }
			cellRenderer = treeRenderer
			addMouseListener(
				object : MouseAdapter()
				{
					override fun mouseClicked(e: MouseEvent)
					{
						if (selectedEntryPoint() !== null)
						{
							if (insertEntryPointAction.isEnabled
								&& e.clickCount == 2
								&& e.button == MouseEvent.BUTTON1)
							{
								e.consume()
								val actionEvent = ActionEvent(
									entryPointsTree, -1, "Insert entry point")
								insertEntryPointAction.actionPerformed(
									actionEvent)
							}
						}
						else if (selectedEntryPointModule() !== null)
						{
							if (buildEntryPointModuleAction.isEnabled
								&& e.clickCount == 2
								&& e.button == MouseEvent.BUTTON1)
							{
								e.consume()
								val actionEvent = ActionEvent(
									entryPointsTree,
									-1,
									"Build entry point module")
								buildEntryPointModuleAction
									.actionPerformed(actionEvent)
							}
						}
					}
				})
		}

		// Create the build progress bar.
		buildProgress = JProgressBar(0, 1000).apply {
			toolTipText = "Progress indicator for the build."
			isEnabled = false
			isFocusable = false
			isIndeterminate = false
			isStringPainted = true
			string = "Build Progress:"
			value = 0
		}

		// Create the transcript.

		// Make this row and column be where the excess space goes.
		// And reset the weights...
		transcriptScrollArea = createScrollPane(transcript)

		// Create the input area.
		inputLabel = JLabel("Command:")
		inputField = JTextField().apply {
			columns = 60
			isEditable = true
			isEnabled = true
			isFocusable = true
			toolTipText =
				"Enter commands and interact with Avail programs.  Press " +
					"ENTER to submit."
			action = SubmitInputAction(this@AvailWorkbench)
			actionMap.put(
				retrievePreviousAction.getValue(Action.NAME),
				retrievePreviousAction)
			actionMap.put(
				retrieveNextAction.getValue(Action.NAME),
				retrieveNextAction)
			getInputMap(JComponent.WHEN_FOCUSED).run {
				put(
					KeyStroke.getKeyStroke(KeyEvent.VK_UP, 0),
					retrievePreviousAction.getValue(Action.NAME))
				put(
					KeyStroke.getKeyStroke(KeyEvent.VK_DOWN, 0),
					retrieveNextAction.getValue(Action.NAME))
			}
		}

		// Subscribe to module loading events.
		availBuilder.subscribeToModuleLoading { loadedModule, _ ->
			// Postpone repaints up to 250ms to avoid thrash.
			availBuilder.runtime.timer.schedule(250) {
				invokeLater(moduleTree::invalidate)
			}
			if (loadedModule.entryPoints.isNotEmpty())
			{
				// Postpone repaints up to 250ms to avoid thrash.
				entryPointsTree.repaint(250)
			}
		}

		// Redirect the standard streams.
		try
		{
			outputStream = BuildPrintStream(BuildOutputStream(this, OUT))
			errorStream = BuildPrintStream(BuildOutputStream(this, ERR))
		}
		catch (e: UnsupportedEncodingException)
		{
			// Java must support UTF_8.
			throw RuntimeException(e)
		}

		inputStream = BuildInputStream(this)
		System.setOut(outputStream)
		System.setErr(errorStream)
		System.setIn(inputStream)
		val textInterface = TextInterface(
			ConsoleInputChannel(inputStream),
			ConsoleOutputChannel(outputStream),
			ConsoleOutputChannel(errorStream))
		runtime.setTextInterface(textInterface)
		availBuilder.textInterface = textInterface

		leftPane = JSplitPane(
			JSplitPane.VERTICAL_SPLIT,
			true,
			createScrollPane(moduleTree),
			createScrollPane(entryPointsTree))
		leftPane.setDividerLocation(
			layoutConfiguration.moduleVerticalProportion())
		leftPane.resizeWeight =
			layoutConfiguration.moduleVerticalProportion()
		leftPane.addPropertyChangeListener(DIVIDER_LOCATION_PROPERTY) {
			saveWindowPosition()
		}
		val rightPane = JPanel()
		val rightPaneLayout = GroupLayout(rightPane)
		rightPane.layout = rightPaneLayout
		rightPaneLayout.autoCreateGaps = true
		val outputLabel = JLabel("Transcript:")
		rightPaneLayout.setHorizontalGroup(
			rightPaneLayout.createParallelGroup()
				.addComponent(buildProgress)
				.addComponent(outputLabel)
				.addComponent(transcriptScrollArea)
				.addComponent(inputLabel)
				.addComponent(inputField))
		rightPaneLayout.setVerticalGroup(
			rightPaneLayout.createSequentialGroup()
				.addGroup(
					rightPaneLayout.createSequentialGroup()
						.addComponent(
							buildProgress,
							GroupLayout.PREFERRED_SIZE,
							GroupLayout.DEFAULT_SIZE,
							GroupLayout.PREFERRED_SIZE))
				.addGroup(
					rightPaneLayout.createSequentialGroup()
						.addComponent(outputLabel)
						.addComponent(
							transcriptScrollArea,
							0,
							300,
							Short.MAX_VALUE.toInt()))
				.addGroup(
					rightPaneLayout.createSequentialGroup()
						.addComponent(inputLabel)
						.addComponent(
							inputField,
							GroupLayout.PREFERRED_SIZE,
							GroupLayout.DEFAULT_SIZE,
							GroupLayout.PREFERRED_SIZE)))

		mainSplit = JSplitPane(
			JSplitPane.HORIZONTAL_SPLIT, true, leftPane, rightPane)
		mainSplit.dividerLocation = layoutConfiguration.leftSectionWidth()
		mainSplit.addPropertyChangeListener(DIVIDER_LOCATION_PROPERTY) {
			saveWindowPosition()
		}
		contentPane.add(mainSplit)
		pack()
		layoutConfiguration.placement?.let { bounds = it }
		extendedState = layoutConfiguration.extendedState

		// Save placement during resizes and moves.
		addComponentListener(object : ComponentAdapter()
		{
			override fun componentResized(e: ComponentEvent?)
			{
				saveWindowPosition()
			}

			override fun componentMoved(e: ComponentEvent?)
			{
				saveWindowPosition()
			}
		})
		addWindowListener(object : WindowAdapter()
		{
			override fun windowClosing(e: WindowEvent)
			{
				saveWindowPosition()
				val sv = structureView.run {
					if (isVisible)
					{
						saveWindowPosition()
						layoutConfiguration.stringToStore()
					}
					else ""
				}
				val pv = phraseViewPanel.run {
					if (isVisible)
					{
						saveWindowPosition()
						layoutConfiguration.stringToStore()
					}
					else ""
				}
				val local = WorkbenchScreenState(
					layoutConfiguration.stringToStore(),
					sv,
					pv)
				local.refreshOpenEditors(this@AvailWorkbench)
				File(workbenchScreenStatePath).writeText(local.fileContent)
				openEditors.values.forEach {
					it.dispatchEvent(WindowEvent(it, WindowEvent.WINDOW_CLOSING))
				}
				openFileEditors.values.forEach {
					it.dispatchEvent(WindowEvent(it, WindowEvent.WINDOW_CLOSING))
				}
				templateExpansionManager?.apply {
					dispatchEvent(WindowEvent(this, WindowEvent.WINDOW_CLOSING))
				}
			}
		})
		if (System.getProperty("os.name").startsWith("Mac"))
		{
			// Set up desktop and taskbar features.
			Desktop.getDesktop().run {
				setDefaultMenuBar(jMenuBar)
				setAboutHandler { aboutAction.showDialog() }
				setPreferencesHandler {
					openSettingsViewAction.actionPerformed(null)
				}
			}
			jMenuBar.maximumSize = Dimension(0, 0)
			Taskbar.getTaskbar().run {
				iconImage = ImageIcon(
					AvailWorkbench::class.java.classLoader.getResource(
						"workbench/AvailHammer.png")
				).image
				setIconBadge(activeVersionSummary)
			}
		}
		// Select an initial module if specified.
		validate()
		setEnablements()
	}

	override fun saveWindowPosition()
	{
		layoutConfiguration.extendedState = extendedState
		if (extendedState == NORMAL)
		{
			// Only capture the bounds if it's not zoomed or minimized.
			layoutConfiguration.placement = bounds
		}
		if (extendedState != ICONIFIED)
		{
			// Capture the divider positions if it's not minimized.
			layoutConfiguration.leftSectionWidth = mainSplit.dividerLocation
			layoutConfiguration.moduleVerticalProportion =
				leftPane.dividerLocation / max(leftPane.height.toDouble(), 1.0)
		}
		layoutConfiguration.saveWindowPosition()
	}

	/**
	 * Perform the first refresh of the workbench.
	 *
	 * @param failedResolutions
	 *   The list of specified Avail roots that could not be resolved.
	 * @param resolutionTime
	 *   The amount of time it took in milliseconds to resolve the module roots.
	 * @param initial
	 *   The name of the module to have selected when the workbench frame is
	 *   opened.
	 * @param afterExecute
	 *   The function to run after the refresh is complete.
	 */
	private fun initialRefresh(
		failedResolutions: MutableList<String>,
		resolutionTime: Long,
		initial: String,
		afterExecute: ()->Unit)
	{
		if (failedResolutions.isEmpty())
		{
			writeText(
				format("Resolved all module roots in %,3dms\n", resolutionTime),
				INFO)
		}
		else
		{
			writeText(
				format(
					"Resolved module roots in %,3dms with failures:\n",
					resolutionTime),
				INFO)
			failedResolutions.forEach {
				writeText(format("%s\n", it), INFO)
			}
		}
		// First refresh the module and entry point trees.
		writeText("Scanning all module headers...\n", INFO)
		val before = currentTimeMillis()
		calculateRefreshedTreesThen { modules, entryPoints ->
			val after = currentTimeMillis()
			writeText(format("...done (%,3dms)\n", after - before), INFO)
			// Now select an initial module, if specified.
			refreshFor(modules, entryPoints)
			if (initial.isNotEmpty())
			{
				val path = modulePath(initial)
				if (path !== null)
				{
					moduleTree.selectionPath = path
					moduleTree.scrollRowToVisible(
						moduleTree.getRowForPath(path))
				}
				else
				{
					writeText(
						"Command line argument '$initial' was "
							+ "not a valid module path",
						ERR)
				}
			}
			backgroundTask = null
			setEnablements()
			afterExecute()
			ignoreRepaint = false
			repaint()
			isVisible = true
			invokeLater {
				screenState.openEditors.values.forEach {
					it.open(this@AvailWorkbench)
				}
				if (screenState.structureViewLayoutConfig.isNotEmpty())
				{
					val editor = openEditors.values.firstOrNull()
					structureView.apply {
						layoutConfiguration.parseInput(
							screenState.structureViewLayoutConfig)
						layoutConfiguration.placement?.let(::setBounds)
						extendedState = layoutConfiguration.extendedState
						editor?.let(::updateView)
						isVisible = screenState.structureViewLayoutConfig
							.isNotEmpty()
					}
				}
				if (screenState.phraseViewLayoutConfig.isNotEmpty())
				{
					phraseViewPanel.apply {
						layoutConfiguration.parseInput(
							screenState.phraseViewLayoutConfig)
						layoutConfiguration.placement?.let(::setBounds)
						extendedState = layoutConfiguration.extendedState
						isVisible = screenState.structureViewLayoutConfig
							.isNotEmpty()
					}
				}
			}
			val preLoadModules = availProject.availProjectRoots.flatMap {
				it.localSettings.loadModulesOnStartup.map { qualified ->
					val split = qualified.split("/")
					if (split.size < 2) return@map null
					val rootName = split[1]
					workbench.resolver.moduleRoots
						.moduleRootFor(rootName)
						?.resolver
						?.getResolverReference(qualified)
						?.moduleName
						?.let { name -> workbench.resolver.resolve(name) }
				}.filterNotNull()
			}
<<<<<<< HEAD
//TODO Fix autoload and re-enable this.
//			build(BuildManyTask(this, preLoadModules.toSet()))
=======
			if (preLoadModules.isNotEmpty())
			{
				build(BuildManyTask(this, preLoadModules.toSet()))
			}
>>>>>>> b87b516d
		}
	}

	/**
	 * Answer the [AvailProjectRoot] for the given [AvailProjectRoot.name].
	 *
	 * @param targetRootName
	 *   The [AvailProjectRoot.name] to retrieve.
	 * @return
	 *   The [AvailProjectRoot] or `null` if not found.
	 */
	fun getProjectRoot (targetRootName: String): AvailProjectRoot? =
		availProject.availProjectRoots.firstOrNull {
			it.name == targetRootName
		}

	/**
	 * Launch an [AvailTask] for each module root to run the [action] against
	 * that root. The action should eventually execute its second argument with
	 * whatever value is produced.  When the last one completes, collect all the
	 * results that were reported into a [List] and invoke the [after] function
	 * with that list.
	 *
	 * @param action
	 *   A function taking a [ModuleRoot] to operate on, and a function that
	 *   accepts the result of processing that root in some way.
	 * @param after
	 *   What to run with the [List] of values reported by the actions when the
	 *   last one completes.
	 */
	private inline fun <reified T> allModuleRootsThen(
		crossinline action: (ModuleRoot, (T)->Unit)->Unit,
		crossinline after: (List<T>)->Unit)
	{
		runtime.moduleRoots().toList().parallelMapThen<ModuleRoot, T>(
			action = { root, afterEachRoot ->
				runtime.execute(FiberDescriptor.commandPriority) {
					action(root, afterEachRoot)
				}
			},
			then = after
		)
	}

	/**
	 * Launch an [AvailTask] for each module in each root to run the [action]
	 * against that module.  The action should eventually execute its second
	 * argument with whatever value is produced for that module.  When the last
	 * one completes, collect all the results that were reported into a [List]
	 * and invoke the [after] function with that list.
	 *
	 * @param action
	 *   A function taking a [ResolvedModuleName] to operate on, and a function
	 *   that accepts the result of processing that module in some way.
	 * @param after
	 *   What to run with the [List] of values reported by the actions when the
	 *   last one completes.
	 */
	private inline fun <reified T> allModulesThen(
		crossinline action: (ResolvedModuleName, (T)->Unit)->Unit,
		crossinline after: (List<T>)->Unit)
	{
		allModuleRootsThen<List<T>>(
			action = { root, afterRoot ->
				root.resolver.allModules.parallelMapThen(
					action = { string, afterModule ->
						runtime.execute(FiberDescriptor.commandPriority) {
							action(
								resolver.resolve(ModuleName(string)),
								afterModule)
						}
					},
					then = { all: List<T> -> afterRoot(all) }
				)
			},
			after = { after(it.flatten()) }
		)
	}

	/**
	 * Scan all roots for modules that might declare, define, or use the given
	 * [NameInModule].  After accumulating this, launch an AvailTask to invoke
	 * the [after] function with the [List] of [Pair]s of [ResolvedModuleName]
	 * and [ModuleCompilation].  File I/O errors of any nature are suppressed.
	 * This method may return before (or while) the [after] function is invoked.
	 *
	 * @param nameInModule
	 *   The [NameInModule] for which to look for occurrences.
	 * @param after
	 *   After all relevant [ModuleCompilation]s have been found, launch an
	 *   [AvailTask] with all the &lt;[ResolvedModuleName], [ModuleCompilation]>
	 *   [Pair]s.
	 */
	private fun allRelevantCompilationsDoThen(
		@Suppress("UNUSED_PARAMETER") // Eventually use in Bloom filter search.
		nameInModule: NameInModule,
		after: (List<Pair<ResolvedModuleName, ModuleCompilation>>)->Unit)
	{
		allModulesThen<Pair<ResolvedModuleName, ModuleCompilation?>>(
			action = { resolvedName, withPair ->
				val repository = resolvedName.repository
				repository.reopenIfNecessary()
				val archive =
					repository.getArchive(resolvedName.rootRelativeName)
				archive.digestForFile(
					resolvedName,
					false,
					withDigest = { digest ->
						val compilation = try
						{
							val versionKey =
								ModuleVersionKey(resolvedName, digest)
							archive.getVersion(versionKey)
								?.allCompilations
								?.maxByOrNull { it.compilationTime }
						}
						catch (e: Throwable)
						{
							null
						}
						withPair(resolvedName to compilation)
					},
					failureHandler = { _, e ->
						e?.printStackTrace()
						withPair(resolvedName to null)
					}
				)
			},
			after = { entries ->
				runtime.execute(FiberDescriptor.commandPriority) {
					after(entries.filter { it.second != null }.cast())
				}
			}
		)
	}

	/**
	 * Scan all roots for modules that define the given [NameInModule].  After
	 * accumulating this list, launch an AvailTask to invoke the [after]
	 * function with the flat [List] of [Pair]s of [ResolvedModuleName] and
	 * [ModuleManifestEntry].  File I/O errors of any nature are suppressed.
	 * This method may return before (or while) the [after] function is invoked.
	 *
	 * @param nameInModule
	 *   The [NameInModule] for which to look for definitions.
	 * @param after
	 *   After all relevant [ModuleCompilation]s have been found, and their
	 *   relevant [ManifestRecord]s fetched and [entries][ModuleManifestEntry]
	 *   extracted, launch an [AvailTask] with all the &lt;[ResolvedModuleName],
	 *   [ModuleManifestEntry]> [Pair]s.
	 */
	private fun allDefinitionsThen(
		nameInModule: NameInModule,
		after: (List<Pair<ResolvedModuleName, ModuleManifestEntry>>)->Unit)
	{
		allRelevantCompilationsDoThen(nameInModule) { compilationPairs ->
			compilationPairs.parallelMapThen<
					Pair<ResolvedModuleName, ModuleCompilation>,
					Pair<ResolvedModuleName, List<ModuleManifestEntry>>>(
				action = { (moduleName, compilation), withLocalManifestList ->
					val repository = moduleName.repository
					repository.reopenIfNecessary()
					val namesIndexRecordIndex =
						repository[compilation.recordNumberOfNamesIndex]
					val occurrences = NamesIndex(namesIndexRecordIndex)
						.findMentions(nameInModule)
					if (occurrences != null
						&& occurrences.definitions.isNotEmpty())
					{
						val manifestRecordIndex = repository[
							compilation.recordNumberOfManifest]
						val manifestRecord = ManifestRecord(manifestRecordIndex)
						val allManifestEntries = manifestRecord.manifestEntries
						val definitions = occurrences.definitions
							.map(Definition::manifestIndex)
							.map(allManifestEntries::get)
						withLocalManifestList(moduleName to definitions)
					}
					else
					{
						withLocalManifestList(moduleName to emptyList())
					}
				},
				then = { pairs ->
					val entryPairs = pairs.flatMap { (module, entries) ->
						entries.map { entry -> module to entry }
					}
					runtime.execute(FiberDescriptor.commandPriority) {
						after(entryPairs)
					}
				}
			)
		}
	}

	/**
	 * The user has clicked on a token in the source in such a way that they are
	 * requesting navigation related to the method name containing that token.
	 * Begin an asynchronous action to locate all definitions of the name in all
	 * visible modules that have been compiled since their last change.
	 *
	 * TODO For now, created and print a report to the transcript when complete.
	 *  Note that this method may return before the report has been produced and
	 *  output (by an AvailTask).
	 *
	 * @param nameInModule
	 *   The [NameInModule] to find.
	 * @param mouseEvent
	 *   The [MouseEvent] which was the request for navigation.
	 */
	fun navigateForName(nameInModule: NameInModule, mouseEvent: MouseEvent)
	{
		allDefinitionsThen(nameInModule) { allEntries ->
			if (allEntries.isNotEmpty())
			{
				val shortModuleNames = allEntries.associate { (module, _) ->
					//TODO Eventually check for ambiguous local module names in
					// the set of applicable modules, and include more context.
					module to module.localName
				}
				val menu = JPopupMenu()
				val quoted = stringFrom(nameInModule.atomName).toString()
				val styledName = htmlStyledMethodName(
					stringFrom(quoted), true, stylesheet)
				val title = buildString {
					append("<html><tt><font size='+1'>")
					append(styledName)
					append("</font></tt></html>")
				}
				val titleLabel = JLabel(title)
				val titlePanel = JPanel()
				titlePanel.add(titleLabel)
				menu.add(titlePanel)
				menu.addSeparator()
				allEntries.forEach { (module, entry) ->
					val label = buildString {
						// Increase indent of multi-line summaries.
						append("<html><div style='white-space: pre'>")
						append(shortModuleNames[module])
						append(":")
						append(entry.definitionStartingLine)
						append("&nbsp;&nbsp;<font color='#8090FF'>")
						append(entry.summaryText.replace("\n", "\n\t\t"))
						append("</font></div></html>")
					}
					val icon = SideEffectIcons.icon(16, entry.kind)
					val action = object : AbstractWorkbenchAction(
						this,
						label)
					{
						override fun actionPerformed(e: ActionEvent?)
						{
							println("Selected: " + entry.summaryText) //TODO
						}

						override fun updateIsEnabled(busy: Boolean) = Unit
					}
					action.putValue(Action.SMALL_ICON, icon)
					val item = JMenuItem(action)
					item.horizontalAlignment = SwingConstants.LEFT
					menu.add(item)
				}
				menu.invoker = mouseEvent.component
				menu.location = mouseEvent.locationOnScreen
				menu.isVisible = true
			}
		}
	}

	/**
	 * Determine whether the [AvailWorkbench] or any of its satellite windows
	 * are currently focused.
	 */
	val workbenchWindowIsFocused get () =
		isFocused
			|| openEditors.values.any(Window::isFocused)
			|| openDebuggers.any(Window::isFocused)
			|| openFileEditors.values.any(Window::isFocused)
			|| structureView.isFocused
			|| phraseViewPanel.isFocused

	companion object
	{
		/**
		 * Truncate progress reports containing more than this number of
		 * individual modules in progress.
		 */
		private const val maximumModulesInProgressReport = 20

		/** Determine at startup whether we should show developer commands. */
		val showDeveloperTools =
			"true".equals(
				System.getProperty("availDeveloper"), ignoreCase = true)

		/**
		 * The key for the dark mode [System.setProperty] [darkMode].
		 */
		const val DARK_MODE_KEY = "darkMode"

		/**
		 * An indicator of whether to show the user interface in dark (Darcula)
		 * mode.
		 */
		val darkMode: Boolean =
			System.getProperty(DARK_MODE_KEY)?.equals("true") ?: true

		/**
		 * The numeric mask for the modifier key suitable for the current
		 * platform.
		 */
		val menuShortcutMask get() =
			Toolkit.getDefaultToolkit().menuShortcutKeyMaskEx

		/**
		 * The current working directory of the Avail virtual machine. Because
		 * Java does not permit the current working directory to be changed, it
		 * is safe to cache the answer at class-loading time.
		 */
		private val currentWorkingDirectory: File

		// Obtain the current working directory. Try to resolve this location to
		// its real path. If resolution fails, then just use the value of the
		// "user.dir" system property.
		init
		{
			val userDir = System.getProperty("user.dir")
			val path = FileSystems.getDefault().getPath(userDir)

			currentWorkingDirectory = File(
				try
				{
					path.toRealPath().toString()
				}
				catch (e: IOException)
				{
					userDir
				}
				catch (e: SecurityException)
				{
					userDir
				})
		}

		/** Truncate the start of the document any time it exceeds this. */
		private const val maxDocumentSize = 10_000_000

		/** The [Statistic] for tracking text insertions. */
		private val insertStringStat =
			Statistic(WORKBENCH_TRANSCRIPT, "Insert string")

		/** The [Statistic] for tracking text deletions. */
		private val removeStringStat =
			Statistic(WORKBENCH_TRANSCRIPT, "Remove string")

		/** Statistic for waiting for updateQueue's monitor. */
		internal val waitForDequeLockStat = Statistic(
			WORKBENCH_TRANSCRIPT, "Wait for lock to trim old entries")

		/** Statistic for trimming excess leading entries. */
		internal val discardExcessLeadingStat = Statistic(
			WORKBENCH_TRANSCRIPT, "Trim old entries (not counting lock)")

		/**
		 * Statistic for invoking writeText, including waiting for the monitor.
		 */
		internal val writeTextStat =
			Statistic(WORKBENCH_TRANSCRIPT, "Call writeText")

		/**
		 * The [DefaultTreeCellRenderer] that knows how to render tree nodes for
		 * my [moduleTree] and my [entryPointsTree].
		 */
		private val treeRenderer = object : DefaultTreeCellRenderer()
		{
			override fun getTreeCellRendererComponent(
				tree: JTree,
				value: Any?,
				selected: Boolean,
				expanded: Boolean,
				leaf: Boolean,
				row: Int,
				hasFocus: Boolean
			): Component
			{
				return when (value)
				{
					is AbstractWorkbenchTreeNode ->
					{
						val icon = value.icon(tree.rowHeight)
						setLeafIcon(icon)
						setOpenIcon(icon)
						setClosedIcon(icon)
						var html = value.htmlText(selected)
						html = "<html>$html</html>"
						super.getTreeCellRendererComponent(
							tree, html, selected, expanded, leaf, row, hasFocus)
					}
					else -> return super.getTreeCellRendererComponent(
						tree, value, selected, expanded, leaf, row, hasFocus)
				}.apply {
					if (darkMode)
					{
						// Fully transparent.
						backgroundNonSelectionColor = Color(45, 45, 45, 0)
					}
				}
			}
		}

		/**
		 * Launch the [Avail&#32;builder][AvailBuilder] [UI][AvailWorkbench].
		 *
		 * @param globalEnvironmentSettings
		 *   The [GlobalEnvironmentSettings] for the environment this
		 *   [AvailWorkbench] is being launched in.
		 * @param project
		 *   The [AvailProject] to use to launch the workbench.
		 * @param availProjectFilePath
		 *   The String path to the [availProject] configuration file or an
		 *   empty String if the [AvailWorkbench] was started without an
		 *   [AvailProject].
		 * @param initial
		 *   The name of the module to have selected when the workbench frame is
		 *   opened.
		 * @param customWindowTitle
		 *   The title to apply to the Avail Workbench window. If empty, the
		 *   default will be to determine the name based upon the rules
		 *   associated with `useProjectNameAsFullTitle`.
		 * @param useProjectNameAsFullTitle
		 *   `true` indicates only the [AvailProject.name] should be used as the
		 *   title for the entire workbench window; `false` indicates the
		 *   [AvailProject.name] will appear in parenthesis:
		 *   "Anvil (<project name>)"
		 * @param projectManager
		 *   The [AvailProjectManager] that launched this workbench or
		 *   `null` if not launched from an [AvailProjectManager].
		 * @return The launched [AvailWorkbench].
		 * @throws Exception
		 * If something goes wrong.
		 */
		@Throws(Exception::class)
		@JvmStatic
		fun launchWorkbench(
			globalEnvironmentSettings: GlobalEnvironmentSettings,
			project: AvailProject = AvailProjectV1(
				"--No Project--",
				true,
				AvailRepositories(rootNameInJar = null),
				LocalSettings("")),
			availProjectFilePath: String = "",
			initial: String = "",
			customWindowTitle: String = "",
			useProjectNameAsFullTitle: Boolean,
			projectManager: AvailProjectManager?
		): AvailWorkbench
		{
			val rootsString = project.availProjectRoots.joinToString(";") {
				it.modulePath
			}
			val inDarkMode = project.darkMode
			val workbenchWindowTitle =
				when
				{
					customWindowTitle.isNotEmpty() -> customWindowTitle
					useProjectNameAsFullTitle -> project.name
					else -> "Anvil (${project.name})"
				}
			val repositoryDirectory =
				File(project.repositoryLocation.fullPathNoPrefix)
			val fileManager = FileManager()
			Repositories.setDirectoryLocation(repositoryDirectory)
			// Do the slow Swing setup in parallel with other things...
			val swingReady = Semaphore(0)
			val runtimeReady = Semaphore(0)
			if (SystemInfo.isMacOS)
			{
				// enable screen menu bar
				// (moves menu bar from JFrame window to top of screen)
				System.setProperty("apple.laf.useScreenMenuBar", "true")

				// appearance of window title bars
				// possible values:
				//   - "system": use current macOS appearance (light or dark)
				//   - "NSAppearanceNameAqua": use light appearance
				//   - "NSAppearanceNameDarkAqua": use dark appearance
				System.setProperty("apple.awt.application.appearance", "system")
			}
			thread(name = "Set up LAF") {
				if (inDarkMode)
				{
					try
					{
						FlatDarculaLaf.setup()
					}
					catch (ex: Exception)
					{
						System.err.println("Failed to initialize LaF")
					}
					UIManager.put("ScrollPane.smoothScrolling", false)
				}
				swingReady.release()
			}
			val rootResolutionStart = currentTimeMillis()
			val failedResolutions = mutableListOf<String>()
			val semaphore = Semaphore(0)
			val roots = ModuleRoots(fileManager, rootsString) { fails ->
				failedResolutions.addAll(fails)
				semaphore.release()
			}
			semaphore.acquireUninterruptibly()
			val resolutionTime = currentTimeMillis() - rootResolutionStart
			lateinit var resolver: ModuleNameResolver
			lateinit var runtime: AvailRuntime
			thread(name = "Parse renames") {
				var reader: Reader? = null
				try
				{
					val renames = System.getProperty("availRenames", null)
					reader = when (renames)
					{
						null -> StringReader("")
						// Load renames from file specified on the command line.
						else -> BufferedReader(
							InputStreamReader(
								FileInputStream(File(renames)), UTF_8))
					}
					val renameParser = RenamesFileParser(reader, roots)
					resolver = renameParser.parse()
				}
				finally
				{
					IO.closeIfNotNull(reader)
				}
				runtime = AvailRuntime(resolver, fileManager)
				runtimeReady.release()
			}

			runtimeReady.acquire()
			swingReady.acquire()

			// Display the UI.
			lateinit var bench: AvailWorkbench
			invokeAndWaitIfNecessary {
				bench = AvailWorkbench(
					project,
					runtime,
					fileManager,
					resolver,
					globalEnvironmentSettings,
					availProjectFilePath,
					workbenchWindowTitle,
					projectManager)
				// Inject a breakpoint handler into the runtime to open a
				// debugger.
				runtime.breakpointHandler = { fiber ->
					val debugger = AvailDebugger(bench)
					bench.openDebuggers.add(debugger)
					// Debug just the fiber that hit the breakpoint.
					debugger.gatherFibers { listOf(fiber) }
					debugger.open()
				}
				bench.createBufferStrategy(2)
				bench.ignoreRepaint = true
				val initialRefreshTask =
					object : AbstractWorkbenchTask(bench)
					{
						override fun executeTaskThen(afterExecute: ()->Unit) =
							bench.initialRefresh(
								failedResolutions,
								resolutionTime,
								initial)
							{
								afterExecute()
							}
					}
				bench.backgroundTask = initialRefreshTask
				bench.setEnablements()
				resolver.moduleRoots.roots.forEach {
					it.resolver.subscribeRootWatcher { event, _ ->
						when (event)
						{
							ModuleRootResolver.WatchEventType.CREATE,
							ModuleRootResolver.WatchEventType.MODIFY,
							ModuleRootResolver.WatchEventType.DELETE ->
								bench.refreshAction.runAction()
						}
					}
				}
				initialRefreshTask.execute()
			}
			return bench
		}

		/**
		 * Launch the [Avail&#32;builder][AvailBuilder] [UI][AvailWorkbench].
		 *
		 * @param globalEnvironmentSettings
		 *   The [GlobalEnvironmentSettings] for the environment this
		 *   [AvailWorkbench] is being launched in.
		 * @param project
		 *   The [AvailProject] to use to launch the workbench.
		 * @param availProjectFilePath
		 *   The String path to the [availProject] configuration file or an
		 *   empty String if the [AvailWorkbench] was started without an
		 *   [AvailProject].
		 * @param customWindowTitle
		 *   The title to apply to the Avail Workbench window. If empty, the
		 *   default will be to determine the name based upon the rules
		 *   associated with `useProjectNameAsFullTitle`.
		 * @param useProjectNameAsFullTitle
		 *   `true` indicates only the [AvailProject.name] should be used as the
		 *   title for the entire workbench window; `false` indicates the
		 *   [AvailProject.name] will appear in parenthesis:
		 *   "Anvil (<project name>)"
		 * @param projectManager
		 *   The [AvailProjectManager] that launched this workbench or `null` if
		 *   not launched from an [AvailProjectManager].
		 * @throws Exception
		 *   If something goes wrong.
		 */
		@Throws(Exception::class)
		@JvmStatic
		fun launchWorkbenchWithProject(
			project: AvailProject,
			globalEnvironmentSettings: GlobalEnvironmentSettings,
			availProjectFilePath: String = "",
			customWindowTitle: String = "",
			useProjectNameAsFullTitle: Boolean = false,
			projectManager: AvailProjectManager?
		): AvailWorkbench = launchWorkbench(
				globalEnvironmentSettings,
				project,
				availProjectFilePath,
				"",
				customWindowTitle,
				useProjectNameAsFullTitle,
				projectManager)

		/**
		 * Launch the [Avail&#32;builder][AvailBuilder] [UI][AvailWorkbench]
		 * independent of any [AvailProjectManager].
		 *
		 * @param globalEnvironmentSettings
		 * 	 The [GlobalEnvironmentSettings] for the environment this
		 * 	 [AvailWorkbench] is being launched in.
		 * @param project
		 *   The [AvailProject] to use to launch the workbench.
		 * @param availProjectFilePath
		 *   The String path to the [availProject] configuration file or an
		 *   empty String if the [AvailWorkbench] was started without an
		 *   [AvailProject].
		 * @param customWindowTitle
		 *   The title to apply to the Avail Workbench window. If empty, the
		 *   default will be to determine the name based upon the rules
		 *   associated with `useProjectNameAsFullTitle`.
		 * @param useProjectNameAsFullTitle
		 *   `true` indicates only the [AvailProject.name] should be used as the
		 *   title for the entire workbench window; `false` indicates the
		 *   [AvailProject.name] will appear in parenthesis:
		 *   "Anvil (<project name>)"
		 * @throws Exception
		 *   If something goes wrong.
		 */
		@Throws(Exception::class)
		@JvmStatic
		@Suppress("unused")
		fun launchSoloWorkbench (
			globalEnvironmentSettings: GlobalEnvironmentSettings,
			project: AvailProject,
			availProjectFilePath: String = "",
			customWindowTitle: String = "",
			useProjectNameAsFullTitle: Boolean = true
		): AvailWorkbench
		{
			System.setProperty(DARK_MODE_KEY, project.darkMode.toString())
			return launchWorkbench(
				globalEnvironmentSettings,
				project,
				availProjectFilePath,
				"",
				customWindowTitle,
				useProjectNameAsFullTitle,
				null)
		}
	}
}

/**
 * Given a [TreePath] in some previous incarnation of the tree, update the
 * received [JTree] to expand as much of the corresponding path in the new tree
 * as possible.  Correspondence is determined by having equal
 * [AbstractWorkbenchTreeNode.equalityText].  Answer the path through the new
 * nodes, although it may be truncated due to lack of matching equalityText at
 * any point along the path.
 */
private fun JTree.equivalentPath(oldPath: TreePath): TreePath
{
	var node = model.root as? AbstractWorkbenchTreeNode
	val newNodes = mutableListOf(node!!)
	oldPath.typedPath<AbstractWorkbenchTreeNode>().iterator()
		.also(Iterator<*>::next)
		.forEachRemaining { old ->
			val key = old.equalityText()
			node = node?.typedChildren?.firstOrNull {
				it.equalityText() == key
			}
			node?.let(newNodes::add)
		}
	return TreePath(newNodes.toTypedArray<AbstractWorkbenchTreeNode>())
}<|MERGE_RESOLUTION|>--- conflicted
+++ resolved
@@ -2564,15 +2564,10 @@
 						?.let { name -> workbench.resolver.resolve(name) }
 				}.filterNotNull()
 			}
-<<<<<<< HEAD
-//TODO Fix autoload and re-enable this.
-//			build(BuildManyTask(this, preLoadModules.toSet()))
-=======
 			if (preLoadModules.isNotEmpty())
 			{
 				build(BuildManyTask(this, preLoadModules.toSet()))
 			}
->>>>>>> b87b516d
 		}
 	}
 
