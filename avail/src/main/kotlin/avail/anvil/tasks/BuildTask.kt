/*
 * BuildTask.kt
 * Copyright © 1993-2022, The Avail Foundation, LLC.
 * All rights reserved.
 *
 * Redistribution and use in source and binary forms, with or without
 * modification, are permitted provided that the following conditions are met:
 *
 * * Redistributions of source code must retain the above copyright notice, this
 *   list of conditions and the following disclaimer.
 *
 * * Redistributions in binary form must reproduce the above copyright notice,
 *   this list of conditions and the following disclaimer in the documentation
 *   and/or other materials provided with the distribution.
 *
 * * Neither the name of the copyright holder nor the names of the contributors
 *   may be used to endorse or promote products derived from this software
 *   without specific prior written permission.
 *
 * THIS SOFTWARE IS PROVIDED BY THE COPYRIGHT HOLDERS AND CONTRIBUTORS "AS IS"
 * AND ANY EXPRESS OR IMPLIED WARRANTIES, INCLUDING, BUT NOT LIMITED TO, THE
 * IMPLIED WARRANTIES OF MERCHANTABILITY AND FITNESS FOR A PARTICULAR PURPOSE
 * ARE DISCLAIMED. IN NO EVENT SHALL THE COPYRIGHT HOLDER OR CONTRIBUTORS BE
 * LIABLE FOR ANY DIRECT, INDIRECT, INCIDENTAL, SPECIAL, EXEMPLARY, OR
 * CONSEQUENTIAL DAMAGES (INCLUDING, BUT NOT LIMITED TO, PROCUREMENT OF
 * SUBSTITUTE GOODS OR SERVICES; LOSS OF USE, DATA, OR PROFITS; OR BUSINESS
 * INTERRUPTION) HOWEVER CAUSED AND ON ANY THEORY OF LIABILITY, WHETHER IN
 * CONTRACT, STRICT LIABILITY, OR TORT (INCLUDING NEGLIGENCE OR OTHERWISE)
 * ARISING IN ANY WAY OUT OF THE USE OF THIS SOFTWARE, EVEN IF ADVISED OF THE
 * POSSIBILITY OF SUCH DAMAGE.
 */

package avail.anvil.tasks

import avail.anvil.AvailWorkbench
import avail.anvil.AvailWorkbench.AbstractWorkbenchTask
import avail.anvil.text.centerCurrentLine
import avail.anvil.text.setCaretFrom
import avail.builder.ResolvedModuleName
import avail.descriptor.module.ModuleDescriptor
import java.awt.Cursor
import javax.swing.SwingUtilities

/**
 * A `BuildTask` launches the actual build of the target
 * [module][ModuleDescriptor].
 *
 * @author Mark van Gulik &lt;mark@availlang.org&gt;
 * @author Richard Arriaga
 *
 * @constructor
 * Construct a new `BuildTask`.
 *
 * @param workbench
 *   The owning [AvailWorkbench].
 * @param targetModuleName
 *   The resolved name of the target [module][ModuleDescriptor].
 */
class BuildTask
constructor (
	workbench: AvailWorkbench,
	targetModuleName: ResolvedModuleName
) : AbstractWorkbenchTask(workbench, targetModuleName)
{
	override fun executeTaskThen(afterExecute: ()->Unit)
	{
		assert(targetModuleName !== null)
		workbench.resolver.moduleRoots.roots.forEach { root ->
			root.repository.reopenIfNecessary()
		}
		workbench.availBuilder.buildTargetThen(
			targetModuleName(),
			workbench::eventuallyUpdatePerModuleProgress,
			workbench::eventuallyUpdateBuildProgress,
			workbench.availBuilder.buildProblemHandler
		) {
			SwingUtilities.invokeLater {
				workbench.backgroundTask = null
				reportDone()
				workbench.availBuilder.checkStableInvariants()
				workbench.setEnablements()
				workbench.cursor = Cursor.getDefaultCursor()
				workbench.openEditors.values.forEach { editor ->
					val r = editor.range
<<<<<<< HEAD
					editor.populateSourcePane {
						it.sourcePane.setCaretFrom(r)
						SwingUtilities.invokeLater {
							it.sourcePane.centerCurrentLine()
						}
=======
					editor.highlightCode()
					editor.sourcePane.setCaretFrom(r)
					editor.sourcePane.centerCurrentLine()
					editor.fetchManifestEntries()
					if (workbench.structureViewPanel.editor == editor)
					{
						editor.openStructureView(false)
>>>>>>> 354f1873
					}
					if (workbench.phraseViewPanel.editor == editor)
					{
						editor.updatePhraseStructure()
					}
				}
				afterExecute()
			}
		}
	}
}<|MERGE_RESOLUTION|>--- conflicted
+++ resolved
@@ -82,25 +82,18 @@
 				workbench.cursor = Cursor.getDefaultCursor()
 				workbench.openEditors.values.forEach { editor ->
 					val r = editor.range
-<<<<<<< HEAD
 					editor.populateSourcePane {
 						it.sourcePane.setCaretFrom(r)
-						SwingUtilities.invokeLater {
-							it.sourcePane.centerCurrentLine()
+						it.sourcePane.centerCurrentLine()
+						it.fetchManifestEntries()
+						if (workbench.structureViewPanel.editor == editor)
+						{
+							editor.openStructureView(false)
 						}
-=======
-					editor.highlightCode()
-					editor.sourcePane.setCaretFrom(r)
-					editor.sourcePane.centerCurrentLine()
-					editor.fetchManifestEntries()
-					if (workbench.structureViewPanel.editor == editor)
-					{
-						editor.openStructureView(false)
->>>>>>> 354f1873
-					}
-					if (workbench.phraseViewPanel.editor == editor)
-					{
-						editor.updatePhraseStructure()
+						if (workbench.phraseViewPanel.editor == editor)
+						{
+							editor.updatePhraseStructure()
+						}
 					}
 				}
 				afterExecute()
