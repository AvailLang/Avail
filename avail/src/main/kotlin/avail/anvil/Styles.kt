/*
 * Styles.kt
 * Copyright © 1993-2022, The Avail Foundation, LLC.
 * All rights reserved.
 *
 * Redistribution and use in source and binary forms, with or without
 * modification, are permitted provided that the following conditions are met:
 *
 *  * Redistributions of source code must retain the above copyright notice,
 *    this list of conditions and the following disclaimer.
 *
 *  * Redistributions in binary form must reproduce the above copyright notice,
 *    this list of conditions and the following disclaimer in the documentation
 *    and/or other materials provided with the distribution.
 *
 *  * Neither the name of the copyright holder nor the names of the contributors
 *    may be used to endorse or promote products derived from this software
 *    without specific prior written permission.
 *
 * THIS SOFTWARE IS PROVIDED BY THE COPYRIGHT HOLDERS AND CONTRIBUTORS "AS IS"
 * AND ANY EXPRESS OR IMPLIED WARRANTIES, INCLUDING, BUT NOT LIMITED TO, THE
 * IMPLIED WARRANTIES OF MERCHANTABILITY AND FITNESS FOR A PARTICULAR PURPOSE
 * ARE DISCLAIMED. IN NO EVENT SHALL THE COPYRIGHT HOLDER OR CONTRIBUTORS BE
 * LIABLE FOR ANY DIRECT, INDIRECT, INCIDENTAL, SPECIAL, EXEMPLARY, OR
 * CONSEQUENTIAL DAMAGES (INCLUDING, BUT NOT LIMITED TO, PROCUREMENT OF
 * SUBSTITUTE GOODS OR SERVICES; LOSS OF USE, DATA, OR PROFITS; OR BUSINESS
 * INTERRUPTION) HOWEVER CAUSED AND ON ANY THEORY OF LIABILITY, WHETHER IN
 * CONTRACT, STRICT LIABILITY, OR TORT (INCLUDING NEGLIGENCE OR OTHERWISE)
 * ARISING IN ANY WAY OUT OF THE USE OF THIS SOFTWARE, EVEN IF ADVISED OF THE
 * POSSIBILITY OF SUCH DAMAGE.
 */

package avail.anvil

<<<<<<< HEAD
import avail.anvil.StylePatternCompiler.Companion.compile
import avail.anvil.StylePatternCompiler.ExactMatchToken
import avail.anvil.StylePatternCompiler.FailedMatchToken
import avail.anvil.StylePatternCompiler.SubsequenceToken
import avail.anvil.StyleRuleContextState.ACCEPTED
import avail.anvil.StyleRuleContextState.PAUSED
import avail.anvil.StyleRuleContextState.REJECTED
import avail.anvil.StyleRuleContextState.RUNNING
import avail.anvil.StyleRuleExecutor.endOfSequenceLiteral
import avail.anvil.StyleRuleExecutor.run
import avail.anvil.StyleRuleInstructionCoder.Companion.decodeInstruction
import avail.descriptor.numbers.AbstractNumberDescriptor.Order
import avail.interpreter.execution.AvailLoader
import avail.io.NybbleArray
import avail.io.NybbleInputStream
import avail.io.NybbleOutputStream
=======
import avail.anvil.AdaptiveColor.Companion.blend
import avail.anvil.BoundStyle.Companion.defaultStyle
import avail.anvil.StyleFlag.Bold
import avail.anvil.StyleFlag.Italic
import avail.anvil.StyleFlag.StrikeThrough
import avail.anvil.StyleFlag.Subscript
import avail.anvil.StyleFlag.Superscript
import avail.anvil.StyleFlag.Underline
import avail.anvil.streams.StreamStyle
import avail.compiler.splitter.MessageSplitter
import avail.descriptor.methods.StylerDescriptor.SystemStyle
import avail.persistence.cache.Repository.PhraseNode
import avail.persistence.cache.Repository.PhrasePathRecord
>>>>>>> 354f1873
import avail.persistence.cache.StyleRun
import avail.utility.PrefixSharingList.Companion.append
import avail.utility.PrefixSharingList.Companion.withoutLast
import avail.utility.drain
import org.availlang.artifact.environment.project.AvailProject
import org.availlang.artifact.environment.project.Palette
import org.availlang.artifact.environment.project.StyleAttributes
import org.availlang.cache.LRUCache
import java.awt.Color
<<<<<<< HEAD
import java.lang.ref.SoftReference
import java.util.concurrent.ConcurrentHashMap
=======
import java.lang.String.*
>>>>>>> 354f1873
import javax.swing.SwingUtilities
import javax.swing.text.AttributeSet
import javax.swing.text.SimpleAttributeSet
import javax.swing.text.Style
import javax.swing.text.StyleConstants
import javax.swing.text.StyleConstants.setBackground
import javax.swing.text.StyleConstants.setBold
import javax.swing.text.StyleConstants.setFontFamily
import javax.swing.text.StyleConstants.setForeground
import javax.swing.text.StyleConstants.setItalic
import javax.swing.text.StyleConstants.setStrikeThrough
import javax.swing.text.StyleConstants.setSubscript
import javax.swing.text.StyleConstants.setSuperscript
import javax.swing.text.StyleConstants.setUnderline
import javax.swing.text.StyleContext
import javax.swing.text.StyleContext.getDefaultStyleContext
import javax.swing.text.StyledDocument

////////////////////////////////////////////////////////////////////////////////
//                                Stylesheets.                                //
////////////////////////////////////////////////////////////////////////////////

/**
 * An [AvailProject] contains a [stylesheet][Stylesheet] that dictates how an
 * Avail source viewer/editor should render a source region tagged with one or
 * more style classifiers. A stylesheet comprises one or more
 * [patterns][StylePattern], each of which encodes _(1)_ _whether_ a region of
 * text should be rendered and _(2)_ _how_ it should be rendered. Patterns are
 * written using a simple domain-specific language (DSL); this DSL is designed
 * to be reminiscent of Cascading Stylesheets (CSS), but, for reasons of
 * simplicity, is not compatible with it. Each pattern
 * [compiles][StylePatternCompiler] down into a [rule][StyleRule]. A rule is a
 * program, comprising [StyleRuleInstruction]s, whose input is the sequence `S`
 * of style classifiers attached to some source region `R` and whose output is a
 * partial [rendering&#32;context][RenderingContext] that should be applied to
 * `R`. The complete collection of rules is organized into a global
 * [StyleRuleTree], such that every vertex contains the [StyleRuleContext]s for
 * those rules that are still live and every edge encodes a possible next style
 * classifier, either as _(1)_ a fixed style classifier mentioned by some active
 * rule in the source vertex or _(2)_ a wildcard that matches any style
 * classifier. The [RenderingEngine] iteratively feeds `S`, one style classifier
 * at a time, through the tree, starting at the root. At each vertex, it feeds
 * the current classifier `C` to each rule therein. Each rule that accepts `C`
 * generates one or more [StyleRuleContext]s, each of which is injected into the
 * lazy successor vertex along the edge labeled `C`; each rule that rejects `C`
 * is excluded from further consideration; each rule that completes adds itself
 * to the (ordered) solution set. After consuming `S` entirely, the rules of the
 * solution set are ranked according to specificity, and every rule that ties
 * for highest specificity contributes its rendering effects to the final
 * [RenderingContext]. Rendering conflicts are resolved by insertion order, with
 * later rules prevailing over earlier ones. For computational efficiency, the
 * final result is memoized (to the sequence `S`).
 *
 * @property palette
 *   The [palette][Palette].
 * @author Todd L Smith &lt;todd@availlang.org&gt;
 *
 * @constructor
 *
 * Construct a new [Stylesheet]. Supplement the supplied [rules][StyleRule] with
 * any missing [rules][StyleRule] required to support the
 * [system&#32;style&#32;classifiers][SystemStyleClassifier].
 *
 * @param originalRules
 *   The original [style&#32;rules][StyleRule] to inject into the
 *   [stylesheet][Stylesheet], prior to adding defaults for missing
 *   [system&#32;style&#32;classifiers][SystemStyleClassifier].
 * @property palette
 *   The [palette][Palette].
 */
class Stylesheet constructor(
	originalRules: Set<StyleRule>,
	private val palette: Palette
)
{
	/**
	 * Construct a [Stylesheet] from (1) the specified map of source patterns
	 * and [style&#32;attributes][StyleAttributes] and (2) the
	 * [palette][Palette] for final color selection.
	 *
	 * @param map
	 *   The map of source patterns to their desired style attributes.
	 * @param palette
	 *   The palette.
	 * @param errors
	 *   The accumulator for errors, as pairs of invalid
	 *   [patterns][UnvalidatedStylePattern] and
	 *   [exceptions][StylePatternException]. When non-`null`, patterns that
	 *   fail [compilation][compile] are excised from the result, and any
	 *   relevant [StylePatternException]s are appended here; when `null`, the
	 *   constructor will terminate abnormally (by raising a
	 *   [StylePatternException]) upon encountering an invalid source pattern.
	 * @throws StylePatternException
	 *   If any of the source patterns fails [compilation][compile] for
	 *   any reason.
	 */
	constructor(
		map: Map<String, StyleAttributes>,
		palette: Palette,
		errors: MutableList<Pair<
			UnvalidatedStylePattern, StylePatternException>>? = null
	): this(compileRules(map, palette, errors), palette)
	{
		// No implementation required.
	}

	/** The [style&#32;rules][StyleRule]. */
	val rules: Set<StyleRule> = originalRules.toMutableSet()

	/**
	 * The [pattern][StylePattern] `"!"` handles renditions of classified
	 * regions that do not match any other [pattern][StylePattern].
	 */
	private val noSolutionsRule = (rules as MutableSet).run {
		val rule = firstOrNull { it.source == FailedMatchToken.lexeme }
		rule?.let { remove(it) }
		rule
	}

	/**
	 * The [rendering&#32;context][ValidatedRenderingContext] to use when a
	 * classified region does not match any [pattern][StylePattern].
	 */
	private val noSolutionsRuleRenderingContext
	by lazy(LazyThreadSafetyMode.PUBLICATION) {
		noSolutionsRule?.renderingContext ?: ValidatedRenderingContext(
			StyleAttributes(),
			palette
		)
	}

	init
	{
		// The stylesheet may not contain exact match rules for the system
		// classifiers, so insert them here if necessary.
		SystemStyleClassifier.values().forEach { systemStyleClassifier ->
			val source = systemStyleClassifier.exactMatchSource
			val rule = rules.firstOrNull { it.source == source }
			if (rule === null)
			{
				// This should never fail. And if it does fail, then it should
				// totally nuke the system.
				val newRule = compile(
					UnvalidatedStylePattern(
						source,
						systemStyleClassifier.defaultRenderingContext
					),
					systemStyleClassifier.palette
				)
				(rules as MutableSet).add(newRule)
			}
		}
	}

	/**
	 * The root [tree][StyleRuleTree] for rendering queries.
	 */
	private val rootTree by lazy(LazyThreadSafetyMode.PUBLICATION) {
		StyleRuleTree(rules.map { it.initialContext }.toSet())
	}

	/**
	 * The cached [solutions][RenderingContext] for rendering queries. The input
	 * text is a comma-separated list of style classifiers, such as
	 * [styleToken][AvailLoader.styleToken] produces when classifying regions of
	 * source code. This mechanism provides multiple options for the memory
	 * manager to reduce memory pressure, e.g., dropping cache items, clearing
	 * [references][SoftReference] to successor [trees][StyleRuleTree], etc.
	 */
	private val solutions = LRUCache(
		softCapacity = 2000,
		strongCapacity = 200,
		transformer = ::computeRenderingContext
	)

	/**
	 * Obtain the correct [rendering&#32;context][RenderingContext] for the
	 * specified input text, using a cached solution if possible. The input text
	 * is a comma-separated list of style classifiers, such as
	 * [styleToken][AvailLoader.styleToken] produces when classifying regions of
	 * source code.
	 *
	 * @param classifiersString
	 *   The classification label of some region of source text, as a
	 *   comma-separated list of style classifiers.
	 * @return
	 *   The [rendering&#32;context][RenderingContext] to use for the region of
	 *   source text whence was abstracted the sequence of classifiers.
	 */
	operator fun get(classifiersString: String) = solutions[classifiersString]

	/**
	 * Compute the [rendering&#32;context][RenderingContext] for the specified
	 * input text, which is a comma-separated list of style classifiers, such as
	 * [styleToken][AvailLoader.styleToken] produces when classifying regions of
	 * source code.
	 *
	 * @param classifiersString
	 *   The classification label of some region of source text, as a
	 *   comma-separated list of style classifiers.
	 * @return
	 *   The [rendering&#32;context][RenderingContext] to use for the target
	 *   region of source text.
	 */
	private fun computeRenderingContext(
		classifiersString: String
	): ValidatedRenderingContext
	{
		var tree = rootTree
		// Augment the sequence with the special end-of-sequence literal.
		val classifiers = (classifiersString.split(",")
			+ listOf(endOfSequenceLiteral))
		// Find the right subtree, expanding the tree as necessary along the
		// way.
		classifiers.forEach { classifier ->
			// If the tree represents the completion of every rule, then we can
			// stop here without processing the remaining classifiers.
			if (tree.isComplete) return@forEach
			// It's critical to intern the classifiers themselves, as the
			// executor expects to be able to compare canonical strings by
			// reference.
			tree = tree[classifier.intern()]
		}
		// We have reached the tree containing the solution set.
		if (tree.solutions.isEmpty())
		{
			// There are no solutions, then apply the special rule for failed
			// matches.
			return noSolutionsRuleRenderingContext
		}
		// Compute the solution frontier, i.e., the subset of maximally specific
		// solutions from the solution set.
		val solutions = tree.solutions.filter { solution ->
			tree.solutions.none { other ->
				solution.compareSpecificityTo(other).isLess()
			}
		}
		// Aggregate the final rendering context by combining the solutions in
		// order, such that later solutions override earlier ones when aspects
		// are in conflict.
		return solutions
			.map { it.renderingContext }
			.reduce { final, next -> final.overrideWith(next) }
	}

	companion object
	{
		/**
		 * Compile the specified map from source patterns to
		 * [style&#32;attributes][StyleAttributes], using the supplied
		 * [palette][Palette] for final color selection.
		 *
		 * @param map
		 *   The map of source patterns to their desired style attributes.
		 * @param palette
		 *   The palette.
		 * @param errors
		 *   The accumulator for errors, as pairs of invalid
		 *   [patterns][UnvalidatedStylePattern] and
		 *   [exceptions][StylePatternException]. When non-`null`, patterns that
		 *   fail [compilation][compile] are excised from the result, and any
		 *   relevant [StylePatternException]s are appended here; when `null`,
		 *   the function will terminate abnormally (by raising a
		 *   [StylePatternException]) upon encountering an invalid source
		 *   pattern.
		 * @return
		 *   The compiled [rules][StyleRule].
		 * @throws StylePatternException
		 *   If [errors] is not `null` and any of the source patterns fails
		 *   [compilation][compile] for any reason.
		 */
		private fun compileRules(
			map: Map<String, StyleAttributes>,
			palette: Palette,
			errors: MutableList<Pair<
				UnvalidatedStylePattern, StylePatternException>>? = null
		): Set<StyleRule> =
			map.mapNotNullTo(mutableSetOf()) { (source, attrs) ->
				val context = UnvalidatedRenderingContext(attrs)
				val pattern = UnvalidatedStylePattern(source, context)
				try
				{
					compile(pattern, palette)
				}
				catch (e: StylePatternException)
				{
					errors?.add(pattern to e) ?: throw e
					null
				}
			}
	}
}

/**
 * A [StyleRuleTree] comprises _(1)_ the complete [set][Set] of
 * live [contexts][StyleRuleContext] for some position `K` within a sequence
 * `S` of style classifiers, _(2)_ a lazily populated transition table from
 * possible next style classifiers to successor [trees][StyleRuleTree], and
 * _(3)_ the [solutions][ValidatedStylePattern] accumulated so far during a
 * traversal from the [root][Stylesheet.rootTree] [tree][StyleRuleTree].
 *
 * @property contexts
 *   The [paused][StyleRuleContextState.PAUSED] [contexts][StyleRuleContext] of
 *   all [rules][StyleRule] live at some position `K` within a sequence `S` of
 *   style classifiers, such that `K` corresponds to the enclosing
 *   [tree][StyleRule].
 * @property successors
 *   The lazy transition table from possible next style classifiers to successor
 *   [trees][StyleRuleTree]. Each successor is held [softly][SoftReference], to
 *   provide an outlet for venting when memory pressure is high.
 * @author Todd L Smith &lt;todd@availlang.org&gt;
 */
private class StyleRuleTree constructor(
	private val contexts: Set<StyleRuleContext>,
	val solutions: List<ValidatedStylePattern> = emptyList())
{
	/**
	 * The lazy transition table from possible next style classifiers to
	 * successor [trees][StyleRuleTree]. Each successor is held
	 * [softly][SoftReference], to provide an outlet for venting when memory
	 * pressure is high.
	 *
	 * The wildcard transition, denoted by the
	 * [wildcard&#32;sentinel][wildcardSentinel], applies when the incoming
	 * style classifier is not an expected [literal][StyleRuleContext.literal]
	 * for any live [context][StyleRuleContext]. This mechanism serves as a
	 * space-saving technique.
	 */
	private val successors =
		ConcurrentHashMap<String, SoftReference<StyleRuleTree>>()

	/**
	 * Determine whether the [solution&#32;set][solutions] is complete. The set
	 * is complete only when no [contexts] survive. Ordinarily, solutions are
	 * evaluated when the sequence `S` of style classifiers is exhausted, not
	 * when all contexts have been eliminated.
	 */
	val isComplete get() = contexts.isEmpty()

	/**
	 * Accept [classifier] as the next style classifier in the current input
	 * sequence `S`; this involves using the
	 * [wildcard&#32;sentinel][wildcardSentinel] iff none of the live
	 * [contexts][StyleRuleContext] are expecting the incoming [classifier]
	 * explicitly.
	 *
	 * If the [receiver][StyleRuleTree] is [complete][isComplete], then answer
	 * it immediately.
	 *
	 * If the [transition&#32;table][successors] already contains a
	 * [successor][StyleRuleTree], then answer it immediately.
	 *
	 * Otherwise, resume each live [context][StyleContext], using the supplied
	 * [classifier] as input. Update the transition table with the newly
	 * computed successor, and answer that successor.
	 *
	 * @param classifier
	 *   The next classifier from the current input sequence. **Must already be
	 *   [interned][String.intern].**
	 * @return
	 *   The [successor][StyleRuleTree].
	 */
	operator fun get(classifier: String): StyleRuleTree
	{
		if (isComplete) return this
		val literals = contexts.mapNotNull { it.literal }
		val transitionClassifier =
			if (literals.contains(classifier)) classifier
			else wildcardSentinel
		successors[transitionClassifier]?.get()?.let { return it }
		val successor = computeSuccessor(classifier)
		successors[transitionClassifier] = SoftReference(successor)
		return successor
	}

	/**
	 * Actually compute the [successor][StyleRuleTree] for the given
	 * [classifier].
	 *
	 * @param classifier
	 *   The next classifier from the current input sequence. **Must already be
	 *   [interned][String.intern].**
	 * @return
	 *   The [successor][StyleRuleTree].
	 */
	private fun computeSuccessor(classifier: String): StyleRuleTree
	{
		val paused = contexts.toMutableSet()
		val running = paused.drain().mapTo(mutableSetOf()) {
			it.copy(state = RUNNING)
		}
		var solutions = solutions
		while (running.isNotEmpty())
		{
			running.drain().forEach { context ->
				val nextContext =
					run(context, classifier) { forked -> running.add(forked) }
				when (nextContext.state)
				{
					PAUSED -> paused.add(nextContext)
					RUNNING -> running.add(nextContext)
					ACCEPTED ->
						solutions = solutions.append(nextContext.rule.pattern)
					REJECTED -> {}
				}
			}
		}
		return StyleRuleTree(paused, solutions)
	}

	companion object
	{
		/** The wildcard sentinel for the [transition&#32;table][successors]. */
		private const val wildcardSentinel = ""
	}
}

////////////////////////////////////////////////////////////////////////////////
//                                 Patterns.                                  //
////////////////////////////////////////////////////////////////////////////////

/**
 * A persistent [stylesheet][Stylesheet] maps unvalidated
 * [style&#32;patterns][StylePattern] onto unvalidated
 * [style&#32;attributes][StyleAttributes]. A [StylePatternCompiler] compiles a
 * valid [StylePattern] with valid [StyleAttributes] into a
 * [ValidatedStylePattern].
 *
 * @property source
 *   The source text of the style pattern.
 * @property renderingContext
 *   The [RenderingContext].
 * @author Todd L Smith &lt;todd@availlang.org&gt;
 */
sealed class StylePattern constructor(
	val source: String,
	open val renderingContext: RenderingContext)
{
	/**
	 * Determine the relative specificity of the receiver and the argument.
	 * The relative specificity of two [patterns][StylePattern] is determined
	 * according to the following criteria:
	 *
	 * * If two patterns are equal, then they are
	 *   _[equally&#32;specific][Order.EQUAL]_.
	 * * All exact matches are mutually _[incomparable][Order.INCOMPARABLE]_.
	 * * Any exact match is _[more&#32;specific][Order.MORE]_ than any inexact
	 *   match.
	 * * For inexact matches, given two [patterns][StylePattern] `P` and `Q`,
	 *   the following rules are applied in order:
	 *    * If `P` contains `Q` and `|P| ≥ |Q|`, then `P` is
	 *      _[more&#32;specific][Order.MORE]_.
	 *    * If `|successions(P)| = `|successions(Q)|`, where `successions`
	 *      computes the successions of its argument, and every succession of
	 *      `P` is more specific than the corresponding succession of `Q`, then
	 *      `P` is _[more&#32;specific][Order.MORE]_.
	 *    * If `|successions(P)| = 1` and `|successions(Q)| > 1`, then `P` and
	 *      `Q` are _[incomparable][Order.INCOMPARABLE]_.
	 *    * If every succession of `P` occurs within `Q`, preserving order and
	 *      advancing monotonically, and `|P| ≤ |Q|`, then `Q` is
	 *      _[more&#32;specific][Order.MORE]_.
	 *    * Otherwise, `P` and `Q` are _[incomparable][Order.INCOMPARABLE]_.
	 *
	 * @param other
	 *   The pattern to check specificity against.
	 * @return
	 *   The [relation][Order] of the two patterns with respect to
	 *   specificity.
	 */
	fun compareSpecificityTo(other: StylePattern): Order
	{
		// Eliminate whitespace, for simplicity.
		val p = source.replace(findWhitespace, "")
		val q = other.source.replace(findWhitespace, "")
		// If the patterns are identical, then naturally they are equivalent.
		if (p == q)
		{
			// e.g., p: #a <=> q: #a | p: #a,#b<#c,#d <=> q: #a,#b<#c,#d
			return Order.EQUAL
		}
		// Now handle exact matches, because they follow special rules (which
		// are easily/cheaply resolved).
		when (val exactMatchOperator = ExactMatchToken.lexeme.first())
		{
			p.first() ->
				return (
					// e.g., p: =#a <=> q: =#b | p: =#a <=> q: =#a,#b
					if (q.first() == exactMatchOperator) Order.INCOMPARABLE
					// e.g., =#a <=> #a
					else Order.MORE)
			q.first() ->
				// e.g., p: #a <=> q: =#b
				return Order.LESS
		}
		// Both patterns are inexact. Now determine if one of the patterns
		// embeds the other entirely. If so, then the larger of the two is the
		// more specific.
		when
		{
			p.contains(q) ->
				// e.g., p: #a,#b,#b <=> q: #a,#b
				return Order.MORE
			q.contains(p) ->
				// e.g., p: #a,#b <=> q: #a,#b,#b
				return Order.LESS
		}
		// Neither pattern directly embeds the other. Decompose each pattern
		// into its successions. If the succession counts of the two patterns
		// are equal, then ascertain whether the successions are all comparable.
		val pSuccessions = p.split(SubsequenceToken.lexeme)
		val qSuccessions = q.split(SubsequenceToken.lexeme)
		if (pSuccessions.size == qSuccessions.size)
		{
			// e.g., p: #a <=> q: #b
			if (pSuccessions.size == 1) return Order.INCOMPARABLE
			val specificities = pSuccessions.zip(qSuccessions)
				.map { (a, b) -> a.compareSuccessionSpecificityTo(b) }
			return when
			{
				// Every succession of p is less than or equally specific to the
				// corresponding succession of q.
				// e.g., p: #a<#b <=> q: #a,#b<#b
				specificities.all { it.isLessOrEqual() } -> Order.LESS
				// Every succession of p is more than or equally specific to the
				// corresponding succession of q.
				// e.g., p: #a,#b<#c <=> q: #b<#c
				specificities.all { it.isMoreOrEqual() } -> Order.MORE
				// e.g., p: #a<#b <=> q: #c<#d
				// e.g., p: #a<#b <=> q: #a<#c
				// e.g., p: #a,#b<#c <=> q: #a<#c,#d
				else -> Order.INCOMPARABLE
			}
		}
		// The two patterns have unequal succession counts. If either contains
		// only a single succession, then the patterns are incomparable.
		val shorter =
			if (pSuccessions.size <= qSuccessions.size) pSuccessions
			else qSuccessions
		val longer = (
			if (shorter === pSuccessions) qSuccessions
			else pSuccessions
		).toMutableList()
		if (shorter.size == 1)
		{
			// e.g., p: #a,#b <=> q: #a<#b | p: #a,#b,#c <=> #a<#b<#c
			// e.g., p: #a<#b <=> q: #a,#b | p: #a<#b<#c <=> #a,#b,#c
			return Order.INCOMPARABLE
		}
		// If every succession of one pattern is comparable to one in the other
		// pattern, preserving order, then the longer pattern is more specific.
		// Otherwise, the patterns are incomparable. Choose the shorter of the
		// two patterns for the iteration, for a minor gain in efficiency.
		val specificities = mutableListOf<Order>()
		var index = 0
		val indices = shorter.map { a ->
			index = longer.subList(index, longer.size).indexOfFirst { b ->
				// Find the earliest comparable element. Remember the result of
				// the comparison, for use below.
				val order = a.compareSuccessionSpecificityTo(b)
				if (!order.isIncomparable())
				{
					specificities.add(order)
					return@indexOfFirst true
				}
				false
			}
			index
		}
		if (indices.contains(-1))
		{
			// One of the successions of the smaller pattern was incomparable to
			// any succession in the longer pattern. Therefore, the patterns are
			// incomparable.
			// e.g., p: #a<#b <=> q: #b<#a<#c
			return Order.INCOMPARABLE
		}
		return when
		{
			pSuccessions.size < qSuccessions.size ->
			{
				assert(shorter === pSuccessions)
				when
				{
					// Every succession of p is less specific or equally
					// specific to a corresponding succession of q, so p is
					// less specific than q.
					// e.g., p: #a<#b <=> q: #a<#c<#b
					// e.g., p: #a<#b <=> q: #a<#c,#d<#b
					// e.g., p: #a<#b <=> q: #a<#c<#b<#d
					// e.g., p: #a<#b <=> q: #a<#c<#d<#b
					// e.g., p: #a<#b <=> q: #c<#a<#d<#b
					// e.g., p: #a<#b <=> q: #c<#a<#d<#b<#e
					// e.g., p: #a<#b<#c <=> q: #a<#d<#b<#c
					// e.g., p: #a<#b<#c <=> q: #a<#c<#b<#c
					// e.g., p: #a<#a<#b <=> q: #a<#b<#a<#b
					// e.g., p: #a<#b<#a<#b <=> q: #a<#a<#b<#b<#a<#b
					specificities.all { it.isLessOrEqual() } -> Order.LESS
					// e.g., p: #a,b<#c <=> q: #a<#c<#d
					else -> Order.INCOMPARABLE
				}
			}
			specificities.all { it.isLessOrEqual() } ->
			{
				assert(pSuccessions.size > qSuccessions.size)
				assert(shorter === qSuccessions)
				// Every succession of q is less specific or equally
				// specific to a corresponding succession of p, so p is
				// more specific than q.
				// e.g., p: #a<#c<#b <=> q: #a<#b
				// e.g., p: #a<#c,#d<#b <=> q: #a<#b
				// e.g., p: #a<#c<#b<#d <=> q: #a<#b
				// e.g., p: #a<#c<#d<#b <=> q: #a<#b
				// e.g., p: #c<#a<#d<#b <=> q: #a<#b
				// e.g., p: #c<#a<#d<#b<#e <=> q: #a<#b
				// e.g., p: #a<#d<#b<#c <=> q: #a<#b<#c
				// e.g., p: #a<#b<#a<#b <=> q: #a<#a<#b
				// e.g., p: #a<#a<#b<#b<#a<#b <=> q: #a<#b<#a<#b
				Order.MORE
			}
			// e.g., p: #a,#b<#b#<#c <=> q: #a<#b,#c
			else -> Order.INCOMPARABLE
		}
	}

	override fun toString() = source

	companion object
	{
		/**
		 * A [regular&#32;expression][Regex] to find whitespace in a source
		 * pattern.
		 */
		private val findWhitespace by lazy(LazyThreadSafetyMode.PUBLICATION) {
			"\\s+".toRegex()
		}

		/**
		 * Determine the relative specificity of the receiver and the argument,
		 * where each is treated as a succession within some pattern.
		 * The relative specificity of two successions is determined
		 * according to the following criteria:
		 *
		 * * If the receiver and argument are equal, then they are
		 *   _[equally&#32;specific][Order.EQUAL]_.
		 * * If the receiver contains the argument, then the receiver is
		 *   _[more&#32;specific][Order.MORE]_.
		 * * Otherwise, the receiver and argument are
		 *   _[equally&#32;specific][Order.EQUAL]_.
		 *
		 * @param other
		 *   The succession to check specificity against.
		 * @return
		 *   The [relation][Order] of the two patterns with respect to
		 *   specificity.
		 */
		private fun String.compareSuccessionSpecificityTo(other: String): Order
		{
			// If the patterns are identical, then they are equivalent.
			if (this == other)
			{
				// e.g., p: #a <=> q: #a
				return Order.EQUAL
			}
			// Determine if one of the successions embeds the other entirely. If
			// so, then the larger of the two is the more specific.
			when
			{
				this.contains(other) ->
					// e.g., p: #a,#b,#b <=> q: #a,#b
					return Order.MORE
				other.contains(this) ->
					// e.g., p: #a,#b <=> q: #a,#b,#b
					return Order.LESS
			}
			// The successions are incomparable.
			return Order.INCOMPARABLE
		}
	}
}

/**
 * An unvalidated [style&#32;pattern][StylePattern].
 *
 * @property renderingContext
 *   The [unvalidated&#32;rendering&#32;context][UnvalidatedRenderingContext].
 * @author Todd L Smith &lt;todd@availlang.org&gt;
 *
 * @constructor
 *
 * Construct a [ValidatedStylePattern] from the specified source text and
 * [unvalidated&#32;rendering&#32;context][UnvalidatedRenderingContext].
 *
 * @param source
 *   The source text of the style pattern.
 * @param renderingContext
 *   The [unvalidated&#32;rendering&#32;context][UnvalidatedRenderingContext].
 */
class UnvalidatedStylePattern constructor(
	source: String,
	override val renderingContext: UnvalidatedRenderingContext
): StylePattern(source, renderingContext)
{
	/**
	 * Validate the [receiver][UnvalidatedStylePattern] against the supplied
	 * [palette][Palette]. If validation succeeds, then answer a
	 * [ValidatedStylePattern] that includes the validated source and all
	 * attributes of the [rendering&#32;context][renderingContext].
	 *
	 * @param palette
	 *   The [Palette], for interpreting the
	 *   [foreground][StyleAttributes.foreground] and
	 *   [background][StyleAttributes.background] colors for text rendition.
	 * @return
	 *   The [ValidatedStylePattern].
	 * @throws RenderingContextValidationException
	 *   If the palette is missing any referenced colors.
	 */
	fun validate(palette: Palette) = ValidatedStylePattern(
		source,
		renderingContext.validate(palette))
}

/**
 * A [style&#32;pattern][StylePattern] that has been successfully validated by
 * a [StylePatternCompiler].
 *
 * @property renderingContext
 *   The [validated&#32;rendering&#32;context][ValidatedRenderingContext].
 * @author Todd L Smith &lt;todd@availlang.org&gt;
 *
 * @constructor
 *
 * Construct a [ValidatedStylePattern] from the specified source text and
 * [validated&#32;rendering&#32;context][ValidatedRenderingContext].
 *
 * @param source
 *   The source text of the style pattern.
 * @param renderingContext
 *   The [validated&#32;rendering&#32;context][ValidatedRenderingContext].
 */
class ValidatedStylePattern constructor(
	source: String,
	override val renderingContext: ValidatedRenderingContext
): StylePattern(source, renderingContext)

////////////////////////////////////////////////////////////////////////////////
//                                 Compiler.                                  //
////////////////////////////////////////////////////////////////////////////////

/**
 * A [StylePatternCompiler] parses a [pattern][StylePattern], resolves a
 * [rendering&#32;context][RenderingContext] against a [palette][Palette], and
 * generates a [rule][StyleRule] if all syntactic and semantic requirements are
 * met.
 *
 * @property pattern
 *   The [unvalidated&#32;pattern][UnvalidatedStylePattern] to compile.
 * @property palette
 *   The palette for resolution of symbolic colors.
 * @author Todd L Smith &lt;todd@availlang.org&gt;
 */
class StylePatternCompiler private constructor(
	private val pattern: UnvalidatedStylePattern,
	private val palette: Palette)
{
	/** The source text of the pattern. */
	private val source get() = pattern.source

	/**
	 * A [Token] represents one of the lexical units of a [StylePattern].
	 *
	 * @author Todd L Smith &lt;todd@availlang.org&gt;
	 */
	internal sealed class Token
	{
		/**
		 * The one-based character position with the source pattern of the
		 * beginning of the [lexeme].
		 */
		abstract val position: Int

		/** The lexeme. */
		abstract val lexeme: String

		final override fun toString() = lexeme
	}

	/**
	 * A [EndOfPatternToken] represents the end of the source pattern.
	 *
	 * @author Todd L Smith &lt;todd@availlang.org&gt;
	 */
	internal data class EndOfPatternToken constructor(
		override val position: Int
	): Token()
	{
		override val lexeme get() = EndOfPatternToken.lexeme

		companion object
		{
			/** The fake lexeme to use for describing end-of-pattern. */
			const val lexeme = "end of pattern"
		}
	}

	/**
	 * A [StyleClassifierToken] represents a literal style classifier.
	 *
	 * @author Todd L Smith &lt;todd@availlang.org&gt;
	 */
	internal data class StyleClassifierToken constructor(
		override val position: Int,
		override val lexeme: String
	): Token()

	/**
	 * A [ExactMatchToken] serves as a leading pragma to force exact-match
	 * semantics on the [pattern][StylePattern]. This disables wildcard matching
	 * and the [subsequence][SubsequenceExpression]
	 * [operator][SubsequenceToken].
	 *
	 * @author Todd L Smith &lt;todd@availlang.org&gt;
	 */
	internal data class ExactMatchToken(override val position: Int = 0): Token()
	{
		override val lexeme get() = ExactMatchToken.lexeme

		companion object
		{
			/** The lexeme. */
			const val lexeme = "="
		}
	}

	/**
	 * A [SuccessionToken] represents immediate succession of two subpatterns of
	 * a [StylePattern]. Succession has higher precedence than subsequence.
	 *
	 * @author Todd L Smith &lt;todd@availlang.org&gt;
	 */
	internal data class SuccessionToken(override val position: Int = 0): Token()
	{
		override val lexeme get() = SuccessionToken.lexeme

		companion object
		{
			/** The lexeme. */
			const val lexeme = ","
		}
	}

	/**
	 * A [SubsequenceToken] represents eventual subsequence of the right-hand
	 * subpattern (after the left-hand subpattern). Subsequence has lower
	 * precedence than succession.
	 *
	 * @author Todd L Smith &lt;todd@availlang.org&gt;
	 */
	internal data class SubsequenceToken(override val position: Int = 0): Token()
	{
		override val lexeme get() = SubsequenceToken.lexeme

		companion object
		{
			/** The lexeme. */
			const val lexeme = "<"
		}
	}

	/**
	 * A [FailedMatchToken] serves as a pragma to denote the fall back
	 * [pattern][StylePattern] to apply when all other [patterns][StylePattern]
	 * fail to match a sequence of classifiers. This disables wildcard matching
	 * and the [subsequence][SubsequenceExpression]
	 * [operator][SubsequenceToken].
	 *
	 * @author Todd L Smith &lt;todd@availlang.org&gt;
	 */
	internal data class FailedMatchToken(
		override val position: Int = 0
	): Token()
	{
		override val lexeme get() = FailedMatchToken.lexeme

		companion object
		{
			/** The lexeme. */
			const val lexeme = "!"
		}
	}

	/**
	 * An [InvalidToken] represents unexpected input in an alleged
	 * [StylePattern], and guarantees that the producing pattern is not a
	 * [ValidatedStylePattern].
	 *
	 * @author Todd L Smith &lt;todd@availlang.org&gt;
	 */
	internal data class InvalidToken constructor(
		override val position: Int,
		override val lexeme: String
	): Token()

	/** The [Token]s scanned from the source text of the pattern. */
	private val tokens: List<Token> by lazy {
		val tokens = mutableListOf<Token>()
		val source = source
		var i = 0
		while (true)
		{
			if (i == source.length) break
			val start = i
			val c = source.codePointAt(i)
			i += Character.charCount(c)
			when
			{
				c == '!'.code -> tokens.add(FailedMatchToken(start + 1))
				c == '='.code -> tokens.add(ExactMatchToken(start + 1))
				c == ','.code -> tokens.add(SuccessionToken(start + 1))
				c == '<'.code -> tokens.add(SubsequenceToken(start + 1))
				c == '#'.code ->
				{
					if (i == source.length)
					{
						tokens.add(InvalidToken(start + 1, c.toChar().toString()))
					}
					else
					{
						while (i < source.length)
						{
							val p = source.codePointAt(i)
							if (!p.isNonLeadingClassifierCharacter) break
							i += Character.charCount(p)
						}
						tokens.add(
							StyleClassifierToken(
								start + 1, source.substring(start, i)))
					}
				}
				c.toChar().isWhitespace() ->
				{
					// No action required.
				}
				else -> tokens.add(InvalidToken(
					start + 1, c.toChar().toString()))
			}
		}
		tokens.add(EndOfPatternToken(i + 1))
		tokens
	}

	/**
	 * A [ParseContext] tracks a parsing theory for a [StylePattern]. A
	 * [StylePatternCompiler] manages a small number of contexts in pursuit of
	 * an unambiguous interpretation of a [StylePattern].
	 *
	 * Note that the parsing algorithm is fully deterministic, so [ParseContext]
	 * is a convenient abstraction for bookkeeping, not an essential one for,
	 * e.g., ambiguity resolution, parallelism, etc.
	 *
	 * @property tokenIndex
	 *   The zero-based position of the next [Token] to consider.
	 * @property operands
	 *   The operand stack, containing fully parsed
	 *   [subexpressions][Expression].
	 * @author Todd L Smith &lt;todd@availlang.org&gt;
	 */
	private inner class ParseContext(
		val tokenIndex: Int = 0,
		val operands: List<Expression> = listOf())
	{
		/** The [token] under consideration. */
		val token get() = tokens[tokenIndex]

		/**
		 * The one-based position of the leading character of the [token]
		 * within the source pattern, for error reporting.
		 */
		val position get() = token.position

		/**
		 * Derive a successor [ParseContext] that focuses on the next
		 * [token][Token].
		 */
		val nextContext get() = ParseContext(tokenIndex + 1, operands)

		/**
		 * Derive a successor [ParseContext] that focuses on the next
		 * [token][Token] and includes the specified [subexpression][Expression]
		 * at the top of its [operand&#32;stack][operands].
		 *
		 * @param operand
		 *   The subexpression to push onto the operand stack.
		 * @return
		 *   The requested context.
		 */
		fun with(operand: Expression) = ParseContext(
			tokenIndex + 1,
			operands.append(operand))

		/**
		 * Derive a successor [ParseContext] with an appropriate
		 * [MatchExpression] or [ForkExpression] based on the specified
		 * [classifier]. A [ForkExpression] will be pushed only if the
		 * [classifier] matches the [leading&#32;classifier][leadingClassifier]
		 * in the current [succession][SuccessionExpression].
		 *
		 * @param classifier
		 *   The style classifier.
		 * @param leadingClassifier
		 *   The leading classifier of the current succession, or `null` if this
		 *   call is creating the first subexpression of a new succession.
		 * @return
		 *   The requested context.
		 */
		fun makeMatchExpression(
			classifier: String,
			leadingClassifier: String?
		): ParseContext
		{
			val match = MatchExpression(classifier)
			if (classifier == leadingClassifier)
			{
				return with(ForkExpression(match))
			}
			return with(match)
		}

		/**
		 * Derive a successor [ParseContext] that reduces the top of the
		 * [operand&#32;stack][operands] to an [ExactMatchExpression].
		 *
		 * @return
		 *   The requested context.
		 */
		fun makeExactMatchExpression(): ParseContext
		{
			val operand = operands.last()
			return ParseContext(
				tokenIndex,
				operands.withoutLast().append(ExactMatchExpression(operand)))
		}

		/**
		 * Derive a successor [ParseContext] that reduces the top of the
		 * [operand&#32;stack][operands] to a [SuccessionExpression].
		 *
		 * @return
		 *   The requested context.
		 */
		fun makeSuccessionExpression(): ParseContext
		{
			val (left, right) =
				operands.subList(operands.size - 2, operands.size)
			val operands = operands.subList(0, operands.size - 2)
			return ParseContext(
				tokenIndex,
				operands.append(SuccessionExpression(left, right)))
		}

		/**
		 * Derive a successor [ParseContext] that reduces the top of the
		 * [operand&#32;stack][operands] to a [SubsequenceExpression].
		 *
		 * @return
		 *   The requested context.
		 */
		fun makeSubsequenceExpression(): ParseContext
		{
			val (left, right) =
				operands.subList(operands.size - 2, operands.size)
			val operands = operands.subList(0, operands.size - 2)
			return ParseContext(
				tokenIndex,
				operands.append(SubsequenceExpression(left, right)))
		}

		override fun toString() = buildString {
			append(try { token } catch (e: Exception) { "«bad index»" })
			append('@')
			append(tokenIndex)
			operands.forEach {
				append(" :: ")
				append(it)
			}
		}
	}

	/**
	 * An [Expression] represents an expression within the [StylePattern]
	 * grammar. It serves as the unifying node type for the abstract syntax
	 * tree (AST) of a [StylePattern].
	 *
	 * @author Todd L Smith &lt;todd@availlang.org&gt;
	 */
	private sealed class Expression
	{
		/**
		 * Accept the specified [visitor], dispatching to its appropriate
		 * entry point based on the receiver's own type. Do not automatically
		 * visit any subexpressions; it is the visitor's responsibility to
		 * visit any subexpressions that it cares about.
		 *
		 * @param visitor
		 *   The [visitor][ExpressionVisitor].
		 */
		abstract fun accept(visitor: ExpressionVisitor)

		abstract override fun toString(): String
	}

	/**
	 * A [MatchExpression] represents the intent to match a literal style
	 * classifier.
	 *
	 * @author Todd L Smith &lt;todd@availlang.org&gt;
	 */
	private data class MatchExpression(
		val classifier: String
	): Expression()
	{
		override fun accept(visitor: ExpressionVisitor) = visitor.visit(this)
		override fun toString() = classifier
	}

	/**
	 * A [ExactMatchExpression] constrains its [subexpression][Expression] to
	 * exactly match the entire style classifier stream.
	 *
	 * @property child
	 *   The constrained [subexpression][Expression].
	 * @author Todd L Smith &lt;todd@availlang.org&gt;
	 */
	private data class ExactMatchExpression(val child: Expression): Expression()
	{
		override fun accept(visitor: ExpressionVisitor) = visitor.visit(this)
		override fun toString() = "${ExactMatchToken.lexeme}$child"
	}

	/**
	 * A [SuccessionExpression] constrains its subexpressions to match only if
	 * they are strictly adjacent in the style classifier stream.
	 *
	 * @property left
	 *   The left-hand [subexpression][Expression], which must match first.
	 * @property right
	 *   The right-hand [subexpression][Expression], which must match second,
	 *   without any interleaving positive-width matches.
	 * @author Todd L Smith &lt;todd@availlang.org&gt;
	 */
	private data class SuccessionExpression(
		val left: Expression,
		val right: Expression
	): Expression()
	{
		override fun accept(visitor: ExpressionVisitor) = visitor.visit(this)
		override fun toString() = "$left${SuccessionToken.lexeme}$right"
	}

	/**
	 * A [SubsequenceExpression] constrains its right-hand
	 * [subexpression][Expression] to match eventually, irrespective of the
	 * number of intermediate positive-width matches the occur after the
	 * left-hand subexpression.
	 *
	 * @property left
	 *   The left-hand [subexpression][Expression], which must match first.
	 * @property right
	 *   The right-hand [subexpression][Expression], which must match second,
	 *   after zero or more interleaving positive-width matches.
	 * @author Todd L Smith &lt;todd@availlang.org&gt;
	 */
	private data class SubsequenceExpression(
		val left: Expression,
		val right: Expression
	): Expression()
	{
		override fun accept(visitor: ExpressionVisitor) = visitor.visit(this)
		override fun toString() = "$left ${SubsequenceToken.lexeme} $right"
	}

	/**
	 * A [ForkExpression] mandates that that the [rule][StyleRule] needs to fork
	 * another [context][StyleRuleContext] in order to correctly match a
	 * self-similar pattern. For this purpose, a pattern is _self-similar_ if it
	 * begins with a repeated prefix.
	 *
	 * @property expression
	 *   The [Expression] that represents the remainder of the transitively
	 *   enclosing [Expression] that occurs after the leading occurrence of the
	 *   repeated prefix.
	 * @author Todd L Smith &lt;todd@availlang.org&gt;
	 */
	private data class ForkExpression(val expression: Expression): Expression()
	{
		override fun accept(visitor: ExpressionVisitor) = visitor.visit(this)
		override fun toString() = "fork ($expression)"
	}

	/**
	 * A [FailedMatchExpression] only applies when every other [rule][StyleRule]
	 * has failed to match a sequence of classifiers.
	 *
	 * @author Todd L Smith &lt;todd@availlang.org&gt;
	 */
	private object FailedMatchExpression: Expression()
	{
		override fun accept(visitor: ExpressionVisitor) = visitor.visit(this)
		override fun toString() = FailedMatchToken.lexeme
	}

	/**
	 * An [EmptyClassifierSequenceExpression] matches only an empty stream of
	 * classifiers. It can only serve as an outermost [expression][Expression].
	 *
	 * @author Todd L Smith &lt;todd@availlang.org&gt;
	 */
	private object EmptyClassifierSequenceExpression: Expression()
	{
		override fun accept(visitor: ExpressionVisitor) = visitor.visit(this)
		override fun toString() = ExactMatchToken.lexeme
	}

	/**
	 * An [ExpressionVisitor] visits the desired [subexpressions][Expression] of
	 * some [expression][Expression], in an order of its own choosing. Because
	 * [Expression.accept] does not automatically visit subexpressions,
	 * implementors of [ExpressionVisitor] must choose which subexpressions to
	 * visit, in what order, and what action to take upon visitation.
	 *
	 * @author Todd L Smith &lt;todd@availlang.org&gt;
	 */
	private interface ExpressionVisitor
	{
		/**
		 * Visit a [MatchExpression].
		 *
		 * @param expression
		 *   The [MatchExpression].
		 */
		fun visit(expression: MatchExpression)

		/**
		 * Visit a [ExactMatchExpression].
		 *
		 * @param expression
		 *   The [ExactMatchExpression].
		 */
		fun visit(expression: ExactMatchExpression)

		/**
		 * Visit a [SuccessionExpression].
		 *
		 * @param expression
		 *   The [SuccessionExpression].
		 */
		fun visit(expression: SuccessionExpression)

		/**
		 * Visit a [SubsequenceExpression].
		 *
		 * @param expression
		 *   The [SubsequenceExpression].
		 */
		fun visit(expression: SubsequenceExpression)

		/**
		 * Visit a [ForkExpression].
		 *
		 * @param expression
		 *   The [ForkExpression].
		 */
		fun visit(expression: ForkExpression)

		/**
		 * Visit a [EmptyClassifierSequenceExpression].
		 *
		 * @param expression
		 *   The [EmptyClassifierSequenceExpression].
		 */
		fun visit(expression: EmptyClassifierSequenceExpression)

		/**
		 * Visit a [FailedMatchExpression].
		 *
		 * @param expression
		 *   The [FailedMatchExpression].
		 */
		fun visit(expression: FailedMatchExpression)
	}

	/** The outermost [expression][Expression] parsed from the [source]. */
	private val expression: Expression by lazy {
		val context = parseOutermost()
		assert(context.tokenIndex == tokens.size) {
			"parsing did not reach the end of the token stream"
		}
		val operands = context.operands
		assert(operands.size == 1) { "expected stack depth = 1" }
		operands.first()
	}

	/**
	 * Parse an outermost [expression][Expression].
	 *
	 * @return
	 *   The final [ParseContext].
	 */
	private fun parseOutermost(): ParseContext
	{
		val context = ParseContext()
		val next = when (val token = context.token)
		{
			is FailedMatchToken -> context.with(FailedMatchExpression)
			is ExactMatchToken ->
			{
				val next = context.nextContext
				when (next.token)
				{
					is EndOfPatternToken -> context.with(
						EmptyClassifierSequenceExpression)
					else -> parseSuccession(next, allowSubsequence = false)
						.makeExactMatchExpression()
				}
			}
			is StyleClassifierToken -> parseSubsequence(context)
			else -> throw StylePatternException(
				context.position,
				"expected failed match pragma (${FailedMatchToken.lexeme}), "
					+ "exact match pragma (${ExactMatchToken.lexeme}), or "
					+ "classifier (#…), but found $token")
		}
		if (next.token !is EndOfPatternToken)
		{
			throw StylePatternException(
				next.position,
				"expected end of pattern")
		}
		// Consume the end-of-pattern token. The caller expects the token stream
		// to be fully exhausted.
		return next.nextContext
	}

	/**
	 * Parse a [SubsequenceExpression], [SuccessionExpression], or
	 * [MatchExpression] at the specified [ParseContext].
	 *
	 * @param context
	 *   The initial context for the parse.
	 */
	private fun parseSubsequence(context: ParseContext): ParseContext
	{
		val next = when (val token = context.token)
		{
			is StyleClassifierToken -> parseSuccession(context)
			else -> throw StylePatternException(
				context.position,
				"expected classifier (#…), but found $token")
		}
		return when (val token = next.token)
		{
			is EndOfPatternToken -> next
			is SubsequenceToken -> parseSubsequence(next.nextContext)
				.makeSubsequenceExpression()
			else -> throw StylePatternException(
				next.position,
				"expected subsequence operator (<) or end of pattern, "
					+ "but found $token")
		}
	}

	/**
	 * Parse a [SuccessionExpression] or a [MatchExpression] at the specified
	 * [ParseContext].
	 *
	 * @param context
	 *   The initial context for the parse.
	 * @param leadingClassifier
	 *   The leading classifier of the succession, or `null` if this is the
	 *   opening parse of a new succession.
	 * @param allowSubsequence
	 *   Whether to permit the appearance of a [SubsequenceToken] as an
	 *   expression delimiter. When `false`, no [ForkExpression]s will be
	 *   generated.
	 */
	private fun parseSuccession(
		context: ParseContext,
		leadingClassifier: String? = null,
		allowSubsequence: Boolean = true
	): ParseContext
	{
		val next = when (val token = context.token)
		{
			is StyleClassifierToken -> context.makeMatchExpression(
				token.lexeme,
				if (allowSubsequence) leadingClassifier else null)
			else -> throw StylePatternException(
				context.position,
				"expected classifier (#…), but found $token")
		}
		val leading = leadingClassifier ?: context.token.lexeme
		return when (val token = next.token)
		{
			is EndOfPatternToken -> next
			is SuccessionToken ->
				parseSuccession(next.nextContext, leading, allowSubsequence)
					.makeSuccessionExpression()
			is SubsequenceToken ->
			{
				if (allowSubsequence) next
				else throw StylePatternException(
					next.position,
					"expected succession operator (,) or end of pattern, "
						+ "but found $token")
			}
			else -> throw StylePatternException(
				next.position,
				"expected succession operator (,), subsequence operator (<), "
					+ "or end of pattern, but found $token")
		}
	}

	/**
	 * A [CodeGenerator] produces a [rule][StyleRule] from an outermost
	 * [expression][Expression].
	 *
	 * @author Todd L Smith &lt;todd@availlang.org&gt;
	 */
	private inner class CodeGenerator: ExpressionVisitor
	{
		/**
		 * Whether or not to generate code performs exact matching of complete
		 * style classifier streams.
		 */
		var matchExactly = false

		/**
		 * The zero-based indices of the literal style classifiers, keyed by
		 * the classifiers themselves. The key set is required to preserve
		 * insertion order.
		 */
		val literals = mutableMapOf<String, Int>()

		/**
		 * Obtain the index of specified literal style classifier, first
		 * allocating a new index if necessary.
		 *
		 * @param literal
		 *   The literal.
		 * @return
		 *   The index of the specified literal.
		 */
		private fun literalIndex(literal: String) =
			literals.computeIfAbsent(literal) {
				literals.size
			}

		/**
		 * The program counter at the start of the next
		 * [instruction][StyleRuleInstruction] to [accumulate][accumulator].
		 */
		private val programCounter get() = accumulator.size

		/**
		 * The dynamically scoped branch-back target to use for failed
		 * [MatchLiteralClassifierOrJumpN]s generated by the function passed to
		 * [withTarget].
		 */
		private var target: Int? = null

		/**
		 * Set up the branch-back [target] for failed
		 * [MatchLiteralClassifierOrJumpN]s, but only if currently unset. Then
		 * perform the specified [action]. Clear the branch-back target if it
		 * was clear when the call started.
		 *
		 * @param action
		 *   The action to perform, using the stored target.
		 */
		private fun withTarget(action: ()->Unit)
		{
			val shouldClearTarget = target === null
			if (shouldClearTarget) target = programCounter
			action()
			if (shouldClearTarget) target = null
		}

		/**
		 * The accumulator for coded [instructions][StyleRuleInstruction],
		 * populated by the various implementations of [visit].
		 */
		private val accumulator = NybbleOutputStream(16)

		/** The complete coded [instruction][StyleRuleInstruction] stream. */
		val instructions: NybbleArray by lazy {
			expression.accept(this)
			accumulator.toNybbleArray()
		}

		override fun visit(expression: MatchExpression)
		{
			if (matchExactly)
			{
				when (val literalIndex = literalIndex(expression.classifier))
				{
					0 -> MatchLiteralClassifier0.emitOn(accumulator)
					1 -> MatchLiteralClassifier1.emitOn(accumulator)
					2 -> MatchLiteralClassifier2.emitOn(accumulator)
					3 -> MatchLiteralClassifier3.emitOn(accumulator)
					else -> MatchLiteralClassifierN.emitOn(
						accumulator,
						literalIndex)
				}
			}
			else
			{
				withTarget {
					when (val literalIndex =
						literalIndex(expression.classifier))
					{
						0 -> MatchLiteralClassifierOrJump0.emitOn(
							accumulator,
							target!!)
						1 -> MatchLiteralClassifierOrJump1.emitOn(
							accumulator,
							target!!)
						2 -> MatchLiteralClassifierOrJump2.emitOn(
							accumulator,
							target!!)
						3 -> MatchLiteralClassifierOrJump3.emitOn(
							accumulator,
							target!!)
						else -> MatchLiteralClassifierOrJumpN.emitOn(
							accumulator,
							literalIndex,
							target!!)
					}
				}
			}
		}

		override fun visit(expression: ExactMatchExpression)
		{
			matchExactly = true
			expression.child.accept(this)
			// For correct operation, we need to explicitly match the
			// end-of-sequence classifier; otherwise, we will accept sequences
			// with acceptable prefixes that do not match in their totality.
			MatchEndOfSequence.emitOn(accumulator)
		}

		override fun visit(expression: SuccessionExpression)
		{
			withTarget {
				expression.left.accept(this)
				expression.right.accept(this)
			}
		}

		override fun visit(expression: SubsequenceExpression)
		{
			expression.left.accept(this)
			expression.right.accept(this)
		}

		override fun visit(expression: ForkExpression)
		{
			when (val target = target!!)
			{
				0 -> Fork.emitOn(accumulator)
				else -> ForkN.emitOn(accumulator, target)
			}
			expression.expression.accept(this)
		}

		override fun visit(expression: EmptyClassifierSequenceExpression)
		{
			matchExactly = true
			MatchEndOfSequence.emitOn(accumulator)
		}

		override fun visit(expression: FailedMatchExpression)
		{
			// Don't emit any instructions. Only one rule can implement this
			// expression within an entire StyleRuleTree, and that rule is
			// stored and handled specially.
		}
	}

	/** The [rule][StyleRule] compiled from the [source]. */
	val rule: StyleRule by lazy {
		val codeGenerator = CodeGenerator()
		StyleRule(
			pattern.validate(palette),
			codeGenerator.instructions,
			codeGenerator.literals.keys.toList())
	}

	companion object
	{
		/**
		 * `true` iff the receiving code point is a valid style classifier
		 * character.
		 */
		private val Int.isNonLeadingClassifierCharacter: Boolean get() =
			when (this)
			{
				'-'.code -> true
				in '0'.code .. '9'.code -> true
				in 'A'.code .. 'Z'.code -> true
				in 'a'.code .. 'z'.code -> true
				else -> false
			}

		/**
		 * Compile the specified [pattern] into a [rule][StyleRule], using the
		 * supplied [palette][Palette] to resolve any symbolic colors to actual
		 * [colors][Color].
		 *
		 * @param pattern
		 *   The [unvalidated&#32;pattern][UnvalidatedStylePattern] to compile.
		 * @param palette
		 *   The palette for resolution of symbolic colors.
		 * @return
		 *   The compiled rule.
		 * @throws StylePatternException
		 *   If [pattern] could not be compiled for any reason.
		 * @throws RenderingContextValidationException
		 *   If [validation][UnvalidatedRenderingContext.validate] of
		 *   [pattern]'s [rendering&#32;context][RenderingContext] failed for
		 *   any reason.
		 */
		fun compile(pattern: UnvalidatedStylePattern, palette: Palette) =
			StylePatternCompiler(pattern, palette).rule
	}
}

/**
 * Raised when [compilation][StylePatternCompiler] of a [StylePattern] fails
 * for any reason.
 *
 * @property position
 *   The one-based character position at which the error was detected.
 * @author Todd L Smith &lt;todd@availlang.org&gt;
 *
 * @constructor
 *
 * Construct a [StylePatternException].
 *
 * @param position
 *   The one-based character position at which the error was detected.
 * @param problem
 *   A brief message about the error that occurred.
 * @param cause
 *   The causal exception, if any.
 */
class StylePatternException(
	val position: Int,
	problem: String,
	cause: Exception? = null
): Exception("pattern error @ character #$position: $problem", cause)

////////////////////////////////////////////////////////////////////////////////
//                                   Rules.                                   //
////////////////////////////////////////////////////////////////////////////////

/**
 * A [StyleRule] is a [pattern][ValidatedStylePattern]-matching program produced
 * by a [StylePatternCompiler]. A runtime [stylesheet][Stylesheet] aggregates
 * all rules that should be considered when determining how Avail source text
 * should be rendered.
 *
 * @property pattern
 *   The [validated&#32;pattern][ValidatedStylePattern].
 * @property instructions
 *   The [instructions][StyleRuleInstruction] that implement the
 *   [pattern][ValidatedStylePattern]-matching program.
 * @property literals
 *   The literal values recorded by the [compiler][StylePatternCompiler],
 *   corresponding to the fixed style classifiers embedded in the
 *   [pattern][ValidatedStylePattern]. Will be [interned][intern] prior to
 *   internal storage, to accelerate matching during
 *   [execution][StyleRuleExecutor.run].
 * @author Todd L Smith &lt;todd@availlang.org&gt;
 *
 * @constructor
 *
 * Construct a [StyleRule].
 *
 * @param pattern
 *   The [validated&#32;pattern][ValidatedStylePattern].
 * @param instructions
 *   The [instructions][StyleRuleInstruction] that implement the
 *   [pattern][ValidatedStylePattern]-matching program.
 * @param literals
 *   The literal values recorded by the [compiler][StylePatternCompiler],
 *   corresponding to the fixed style classifiers embedded in the
 *   [pattern][ValidatedStylePattern]. Will be [interned][intern] prior to
 *   internal storage, to accelerate matching during
 *   [execution][StyleRuleExecutor.run].
 */
class StyleRule constructor(
	val pattern: ValidatedStylePattern,
	val instructions: NybbleArray,
	literals: List<String>)
{
	/** The source text whence the rule was compiled. */
	val source get() = pattern.source

	/**
	 * The [validated&#32;rendering&#32;context][ValidatedRenderingContext] to
	 * apply when this rule is not obsoleted by a more specific rule during
	 * aggregate matching.
	 */
	val renderingContext get() = pattern.renderingContext

	/** The [interned][String.intern] literals. */
	private val literals = literals.map  { it.intern() }

	/**
	 * Answer the literal value at the requested index. Should generally only be
	 * invoked by a [StyleRuleInstruction] during its
	 * [execution][StyleRuleExecutor.run].
	 *
	 * @param index
	 *   The index of the desired literal value.
	 * @return
	 *   The requested literal value.
	 * @throws IndexOutOfBoundsException
	 *   If [index] is out of bounds.
	 */
	fun literalAt(index: Int) = literals[index]

	/** The initial [StyleRuleContext] for running the receiver. */
	val initialContext get() = StyleRuleContext(this, 0)

	override fun toString() = buildString {
		append(source)
		append("\nnybblecodes:\n\t")
		if (instructions.size == 0)
		{
			append("[no instructions]")
		}
		else
		{
			append(instructions)
		}
		append("\ninstructions:")
		val reader = instructions.inputStream()
		if (reader.atEnd)
		{
			append("\n\t[no instructions]")
		}
		while (!reader.atEnd)
		{
			val programCounter = reader.position
			val instruction = decodeInstruction(reader)
			val assembly = instruction.toString()
			val annotated = assembly.replace(findLiteralIndex) {
				val literalIndex = it.groupValues[1].toInt()
				"#$literalIndex <${literalAt(literalIndex)}>"
			}
			append("\n\t@$programCounter: ")
			append(annotated)
		}
		append("\nrenderingContext:")
		val ugly = renderingContext.toString()
		val pretty = ugly
			.replace("StyleAttributes(", "\n\t")
			.replace("=", " = ")
			.replace(", ", "\n\t")
			.replace(")", "")
		append(pretty)
	}

	companion object
	{
		/**
		 * A [regular&#32;expression][Regex] to find a literal index in
		 * disassembly text.
		 */
		private val findLiteralIndex by lazy(LazyThreadSafetyMode.PUBLICATION) {
			"#(\\d+)".toRegex()
		}
	}
}

/**
 * A [StyleRuleInstructionCoder] implements a strategy for correlating
 * [instructions][StyleRuleInstruction] and their decoders. Subclasses
 * self-register simply by calling the superconstructor.
 *
 * @property opcode
 *   The opcode of the associated [instruction][StyleRuleInstruction].
 * @author Todd L Smith &lt;todd@availlang.org&gt;
 */
@Suppress("LeakingThis")
sealed class StyleRuleInstructionCoder constructor(val opcode: Int)
{
	init
	{
		assert(!opcodes.contains(opcode)) {
			"opcode $opcode is already bound to ${opcodes[opcode]}"
		}
		opcodes[opcode] = this
	}

	/**
	 * Encode the associated [instruction][StyleRuleInstruction] onto the
	 * specified [NybbleOutputStream]. Subclasses should call the
	 * superimplementation to ensure that the [opcode] is correctly encoded.
	 * This protocol exists to permit the
	 * [code&#32;generator][StylePatternCompiler.CodeGenerator] to emit
	 * instructions without instantiating them.
	 *
	 * @param nybbles
	 *   The destination for the coded instruction.
	 * @param operands
	 *   The operands to emit.
	 */
	open fun emitOn(
		nybbles: NybbleOutputStream,
		vararg operands: Int)
	{
		nybbles.opcode(opcode)
		operands.forEach { nybbles.vlq(it) }
	}

	/**
	 * Decode the operands of the associated [instruction][StyleRuleInstruction]
	 * from the specified [NybbleInputStream]. Note that the [opcode] was just
	 * decoded from this same stream. This protocol exists primarily to support
	 * debugging, as [execution][StyleRuleExecutor] does not require reification
	 * of the instructions themselves.
	 *
	 * @param nybbles
	 *   The encoded instruction stream.
	 * @return
	 *   The decoded instruction.
	 */
	protected abstract fun decodeOperands(
		nybbles: NybbleInputStream
	): StyleRuleInstruction

	companion object
	{
		/**
		 * The registry of [opcodes][StyleRuleInstructionCoder], keyed by the
		 * opcode value.
		 */
		private val opcodes = mutableMapOf<Int, StyleRuleInstructionCoder>()

		/**
		 * Decode an [instruction][StyleRuleInstruction] from the specified
		 * [NybbleInputStream]. This protocol exists primarily to support
		 * debugging, as [execution][StyleRuleExecutor] does not require
		 * reification of the instructions themselves.
		 *
		 * @param nybbles
		 *   The encoded instruction stream.
		 * @return
		 *   The decoded instruction.
		 */
		fun decodeInstruction(nybbles: NybbleInputStream) =
			opcodes[nybbles.opcode()]!!.decodeOperands(nybbles)
	}
}

/**
 * A [StyleRuleInstruction] is an indivisible unit of behavior within a
 * [style&#32;rule][StyleRule]. Instructions are neither generated nor executed
 * in reified form; the class hierarchy exists only to support disassembly for
 * debugging and provide loci for documentation of behavior.
 *
 * @author Todd L Smith &lt;todd@availlang.org&gt;
 */
sealed interface StyleRuleInstruction
{
	abstract override fun toString(): String
}

/**
 * Match a style classifier against literal `#0`. On success, fall through to
 * the next [instruction][StyleRuleInstruction] of the enclosing
 * [rule][StyleRule] and [pause][PAUSED]; on failure, [fail][REJECTED] the
 * enclosing [rule][StyleRule].
 *
 * @author Todd L Smith &lt;todd@availlang.org&gt;
 */
object MatchLiteralClassifier0:
	StyleRuleInstructionCoder(0x0), StyleRuleInstruction
{
	override fun toString() = "match literal #0"

	override fun decodeOperands(nybbles: NybbleInputStream) =
		MatchLiteralClassifier0
}

/**
 * Match a style classifier against literal `#1`. On success, fall through to
 * the next [instruction][StyleRuleInstruction] of the enclosing
 * [rule][StyleRule] and [pause][PAUSED]; on failure, [fail][REJECTED] the
 * enclosing [rule][StyleRule].
 *
 * @author Todd L Smith &lt;todd@availlang.org&gt;
 */
object MatchLiteralClassifier1:
	StyleRuleInstructionCoder(0x1), StyleRuleInstruction
{
	override fun toString() = "match literal #1"

	override fun decodeOperands(nybbles: NybbleInputStream) =
		MatchLiteralClassifier1
}

/**
 * Match a style classifier against literal `#2`. On success, fall through to
 * the next [instruction][StyleRuleInstruction] of the enclosing
 * [rule][StyleRule] and [pause][PAUSED]; on failure, [fail][REJECTED] the
 * enclosing [rule][StyleRule].
 *
 * @author Todd L Smith &lt;todd@availlang.org&gt;
 */
object MatchLiteralClassifier2:
	StyleRuleInstructionCoder(0x2), StyleRuleInstruction
{
	override fun toString() = "match literal #2"

	override fun decodeOperands(nybbles: NybbleInputStream) =
		MatchLiteralClassifier2
}

/**
 * Match a style classifier against literal `#3`. On success, fall through to
 * the next [instruction][StyleRuleInstruction] of the enclosing
 * [rule][StyleRule] and [pause][PAUSED]; on failure, [fail][REJECTED] the
 * enclosing [rule][StyleRule].
 *
 * @author Todd L Smith &lt;todd@availlang.org&gt;
 */
object MatchLiteralClassifier3:
	StyleRuleInstructionCoder(0x3), StyleRuleInstruction
{
	override fun toString() = "match literal #3"

	override fun decodeOperands(nybbles: NybbleInputStream) =
		MatchLiteralClassifier3
}

/**
 * Match a style classifier against literal `#N`, where `N` is supplied as an
 * immediate operand. On success, fall through to the next
 * [instruction][StyleRuleInstruction] of the enclosing [rule][StyleRule] and
 * [pause][PAUSED]; on failure, [fail][REJECTED] the enclosing
 * [rule][StyleRule]. Note that the encoding offsets the literal index by `-4`,
 * so this cannot be used to encode indices ≤ `4`.
 *
 * @property literalIndex
 *   The index of the literal style classifier to match.
 * @author Todd L Smith &lt;todd@availlang.org&gt;
 */
class MatchLiteralClassifierN constructor(
	private val literalIndex: Int
): StyleRuleInstruction
{
	init
	{
		assert(literalIndex >= 4) { "literal index must be ≥ 4" }
	}

	override fun toString() = "match literal #$literalIndex"

	companion object : StyleRuleInstructionCoder(0x4)
	{
		override fun emitOn(nybbles: NybbleOutputStream, vararg operands: Int)
		{
			assert(operands[0] >= 4) { "literal index must be ≥ 4" }
			nybbles.opcode(opcode)
			nybbles.vlq(operands[0] - 4)
		}

		override fun decodeOperands(nybbles: NybbleInputStream) =
			MatchLiteralClassifierN(nybbles.unvlq() + 4)
	}
}

/**
 * Match a style classifier against literal `#0`. On success, fall through to
 * the next [instruction][StyleRuleInstruction] of the enclosing
 * [rule][StyleRule] and [pause][PAUSED]; on failure, jump to the target
 * instruction.
 *
 * @property jumpTarget
 *   The zero-based nybble offset of the target
 *   [instruction][StyleRuleInstruction]. The offset is relative to the start of
 *   the instruction stream.
 * @author Todd L Smith &lt;todd@availlang.org&gt;
 */
class MatchLiteralClassifierOrJump0 constructor(
	private val jumpTarget: Int
): StyleRuleInstruction
{
	override fun toString() = "match literal #0 or jump to @$jumpTarget"

	companion object : StyleRuleInstructionCoder(0x5)
	{
		override fun decodeOperands(nybbles: NybbleInputStream) =
			MatchLiteralClassifierOrJump0(nybbles.unvlq())
	}
}

/**
 * Match a style classifier against literal `#1`. On success, fall through to
 * the next [instruction][StyleRuleInstruction] of the enclosing
 * [rule][StyleRule] and [pause][PAUSED]; on failure, jump to the target
 * instruction.
 *
 * @property jumpTarget
 *   The zero-based nybble offset of the target
 *   [instruction][StyleRuleInstruction]. The offset is relative to the start of
 *   the instruction stream.
 * @author Todd L Smith &lt;todd@availlang.org&gt;
 */
class MatchLiteralClassifierOrJump1 constructor(
	private val jumpTarget: Int
): StyleRuleInstruction
{
	override fun toString() = "match literal #1 or jump to @$jumpTarget"

	companion object : StyleRuleInstructionCoder(0x6)
	{
		override fun decodeOperands(nybbles: NybbleInputStream) =
			MatchLiteralClassifierOrJump1(nybbles.unvlq())
	}
}

/**
 * Match a style classifier against literal `#2`. On success, fall through to
 * the next [instruction][StyleRuleInstruction] of the enclosing
 * [rule][StyleRule] and [pause][PAUSED]; on failure, jump to the target
 * instruction.
 *
 * @property jumpTarget
 *   The zero-based nybble offset of the target
 *   [instruction][StyleRuleInstruction]. The offset is relative to the start of
 *   the instruction stream.
 * @author Todd L Smith &lt;todd@availlang.org&gt;
 */
class MatchLiteralClassifierOrJump2 constructor(
	private val jumpTarget: Int
): StyleRuleInstruction
{
	override fun toString() = "match literal #2 or jump to @$jumpTarget"

	companion object : StyleRuleInstructionCoder(0x7)
	{
		override fun decodeOperands(nybbles: NybbleInputStream) =
			MatchLiteralClassifierOrJump2(nybbles.unvlq())
	}
}

/**
 * Match a style classifier against literal `#3`. On success, fall through to
 * the next [instruction][StyleRuleInstruction] of the enclosing
 * [rule][StyleRule] and [pause][PAUSED]; on failure, jump to the target
 * instruction.
 *
 * @property jumpTarget
 *   The zero-based nybble offset of the target
 *   [instruction][StyleRuleInstruction]. The offset is relative to the start of
 *   the instruction stream.
 * @author Todd L Smith &lt;todd@availlang.org&gt;
 */
class MatchLiteralClassifierOrJump3 constructor(
	private val jumpTarget: Int
): StyleRuleInstruction
{
	override fun toString() = "match literal #3 or jump to @$jumpTarget"

	companion object : StyleRuleInstructionCoder(0x8)
	{
		override fun decodeOperands(nybbles: NybbleInputStream) =
			MatchLiteralClassifierOrJump3(nybbles.unvlq())
	}
}

/**
 * Match a style classifier against literal `#N`, where `N` is supplied as an
 * immediate operand. On success, fall through to the next
 * [instruction][StyleRuleInstruction] of the enclosing [rule][StyleRule] and
 * [pause][PAUSED]; on failure, jump to the target instruction. Note that the
 * encoding offsets the literal index by `-4`, so this cannot be used to encode
 * indices ≤ `4`.
 *
 * @property literalIndex
 *   The index of the literal style classifier to match.
 * @property jumpTarget
 *   The zero-based nybble offset of the target
 *   [instruction][StyleRuleInstruction]. The offset is relative to the start of
 *   the instruction stream.
 * @author Todd L Smith &lt;todd@availlang.org&gt;
 */
class MatchLiteralClassifierOrJumpN constructor(
	private val literalIndex: Int,
	private val jumpTarget: Int
): StyleRuleInstruction
{
	init
	{
		assert(literalIndex >= 4) { "literal index must be ≥ 4" }
	}

	override fun toString() =
		"match literal #$literalIndex or jump to @$jumpTarget"

	companion object : StyleRuleInstructionCoder(0x9)
	{
		override fun emitOn(nybbles: NybbleOutputStream, vararg operands: Int)
		{
			assert(operands[0] >= 4) { "literal index must be ≥ 4" }
			nybbles.opcode(opcode)
			nybbles.vlq(operands[0] - 4)
			nybbles.vlq(operands[1])
		}

		override fun decodeOperands(nybbles: NybbleInputStream) =
			MatchLiteralClassifierOrJumpN(nybbles.unvlq() + 4, nybbles.unvlq())
	}
}

/**
 * Unconditionally fork the current [context][StyleRuleContext], setting its
 * program counter to `0`. This supports matching of [rules][StyleRule] compiled
 * from [patterns][StylePattern] with repeated prefixes, and optimizes for the
 * case where the repetition occurs in the first succession. Always succeeds.
 *
 * @author Todd L Smith &lt;todd@availlang.org&gt;
 */
object Fork: StyleRuleInstructionCoder(0xA), StyleRuleInstruction
{
	override fun toString() = "fork to @0"
	override fun decodeOperands(nybbles: NybbleInputStream) = Fork
}

/**
 * Unconditionally fork the current [context][StyleRuleContext], setting its
 * program counter to `N`, where `N` is supplied as an immediate operand.. This
 * supports matching of [rules][StyleRule] compiled from
 * [patterns][StylePattern] with repeated prefixes, and optimizes for the case
 * where the repetition occurs in the first succession.
 *
 * @property forkTarget
 *   The zero-based nybble offset of the target
 *   [instruction][StyleRuleInstruction] for resumption by the new
 *   [context][StyleRuleContext]. The offset is relative to the start of the
 *   instruction stream.
 * @author Todd L Smith &lt;todd@availlang.org&gt;
 */
class ForkN constructor(
	private val forkTarget: Int
): StyleRuleInstruction
{
	init
	{
		assert(forkTarget >= 1) { "fork target must be ≥ 1" }
	}

	override fun toString() = "fork to @$forkTarget"

	companion object : StyleRuleInstructionCoder(0xB)
	{
		override fun emitOn(nybbles: NybbleOutputStream, vararg operands: Int)
		{
			assert(operands[0] >= 1) { "fork target must be ≥ 1" }
			nybbles.opcode(opcode)
			nybbles.vlq(operands[0] - 1)
		}

		override fun decodeOperands(nybbles: NybbleInputStream) =
			ForkN(nybbles.unvlq() + 1)
	}
}

/**
 * Match a style classifier against the special end-of-sequence classifier,
 * represented by the empty string. On success, [succeed][ACCEPTED] the
 * enclosing rule; on failure, [fail][REJECTED] the enclosing [rule][StyleRule].
 *
 * @author Todd L Smith &lt;todd@availlang.org&gt;
 */
object MatchEndOfSequence: StyleRuleInstructionCoder(0xC), StyleRuleInstruction
{
	override fun toString() = "match end of sequence"
	override fun decodeOperands(nybbles: NybbleInputStream) = MatchEndOfSequence
}

////////////////////////////////////////////////////////////////////////////////
//                                 Execution.                                 //
////////////////////////////////////////////////////////////////////////////////

/**
 * A [StyleRuleContext] represents the complete machine state of a running
 * [StyleRule].
 *
<<<<<<< HEAD
 * @property rule
 *   The [rule][StyleRule] that generated this context.
 * @property programCounter
 *   The zero-based nybble index of the next [instruction][StyleRuleInstruction]
 *   to execute from the [rule][StyleRule]. This is relative to the based of the
 *   coded instruction stream.
 * @property state
 *   The [execution&#32;state][StyleRuleContextState].
=======
 *
 * @constructor
 * Create a [DefaultBoundSystemStyle] for the specified [SystemStyle].  The
 * setup function is given a [DefaultBoundSystemStyleBuilder] as an implicit
 * receiver.
 *
 * @param systemStyle
 *   The [SystemStyle] that should have this [DefaultBoundSystemStyle] applied
 *   to it.
 * @param setup
 *   The initialization function to apply to a [DefaultBoundSystemStyleBuilder]
 *   that will be constructed for this purpose.
 *
 * @author Leslie Schultz &lt;leslie@availlang.org&gt;
>>>>>>> 354f1873
 * @author Todd L Smith &lt;todd@availlang.org&gt;
 */
<<<<<<< HEAD
data class StyleRuleContext constructor(
	val rule: StyleRule,
	val programCounter: Int,
	val state: StyleRuleContextState = PAUSED)
{
	/**
	 * The literal style classifier that the [rule] will attempt to match given
	 * this [context][StyleRuleContext], or `null` if the
	 * [program&#32;counter][programCounter] is at the end of the
	 * [instruction][StyleRuleInstruction] [stream][StyleRule.instructions].
	 */
	val literal get(): String?
	{
		// Find the first instruction that matches a style classifier.
		val reader = rule.instructions.inputStream(programCounter)
		while (true)
		{
			when (val opcode = reader.read())
			{
				MatchLiteralClassifier0.opcode,
				MatchLiteralClassifier1.opcode,
				MatchLiteralClassifier2.opcode,
				MatchLiteralClassifier3.opcode ->
					return rule.literalAt(
						opcode - MatchLiteralClassifier0.opcode)
				MatchLiteralClassifierN.opcode ->
					return rule.literalAt(reader.unvlq() + 4)
				MatchLiteralClassifierOrJump0.opcode,
				MatchLiteralClassifierOrJump1.opcode,
				MatchLiteralClassifierOrJump2.opcode,
				MatchLiteralClassifierOrJump3.opcode ->
					return rule.literalAt(
						opcode - MatchLiteralClassifierOrJump0.opcode)
				MatchLiteralClassifierOrJumpN.opcode ->
					return rule.literalAt(reader.unvlq() + 4)
				Fork.opcode -> {}
				ForkN.opcode -> reader.unvlq()
				MatchEndOfSequence.opcode -> return endOfSequenceLiteral
				-1 -> return null
			}
		}
	}

	/**
	 * A transform of the receiver without any representational singularities.
	 * This simplifies detection of [successful][StyleRuleContextState.ACCEPTED]
	 * contexts.
	 */
	val normalized get() =
		when
		{
			state == REJECTED -> this
			programCounter == rule.instructions.size -> copy(state = ACCEPTED)
			else -> this
		}

	override fun toString() = "@{${rule.source} :: @$programCounter, $state}"
}
=======
enum class DefaultBoundSystemStyle
constructor (
	systemStyle: SystemStyle,
	setup: DefaultBoundSystemStyleBuilder.()->Unit
) : BoundStyle
{
	/** Default style for [SystemStyle.BLOCK]. */
	BLOCK(SystemStyle.BLOCK, { foreground = SystemColors::mustard }),

	/** Default style for [SystemStyle.METHOD_DEFINITION]. */
	METHOD_DEFINITION(SystemStyle.METHOD_DEFINITION, {
		foreground = SystemColors::rose
	}),

	/** Default style for [SystemStyle.METHOD_NAME]. */
	METHOD_NAME(SystemStyle.METHOD_NAME, {
		foreground = SystemColors::mango
		bold()
	}),

	/** Default style for [SystemStyle.PARAMETER_DEFINITION]. */
	PARAMETER_DEFINITION(SystemStyle.PARAMETER_DEFINITION, {
		foreground = SystemColors::transparentMagenta
		bold()
	}),

	/** Default style for [SystemStyle.PARAMETER_USE]. */
	PARAMETER_USE(SystemStyle.PARAMETER_USE, {
		foreground = SystemColors::magenta
		bold()
	}),

	/** Default style for [SystemStyle.METHOD_SEND]. */
	METHOD_SEND(SystemStyle.METHOD_SEND, {}),

	/** Default style for [SystemStyle.MACRO_SEND]. */
	MACRO_SEND(SystemStyle.MACRO_SEND, {}),

	/** Default style for [SystemStyle.STATEMENT]. */
	STATEMENT(SystemStyle.STATEMENT, { bold() }),

	/** Default style for [SystemStyle.TYPE]. */
	TYPE(SystemStyle.TYPE, {
		foreground = SystemColors::blue}),

	/** Default style for [SystemStyle.METATYPE]. */
	METATYPE(SystemStyle.METATYPE, {
		foreground = SystemColors::blue
		italic()
	}),

	/** Default style for [SystemStyle.PHRASE_TYPE]. */
	PHRASE_TYPE(SystemStyle.PHRASE_TYPE, {
		foreground = SystemColors::lilac
		italic()
	}),

	/** Default style for [SystemStyle.MODULE_HEADER]. */
	MODULE_HEADER(SystemStyle.MODULE_HEADER, {
		foreground = SystemColors::transparentRose
	}),

	/** Default style for [SystemStyle.MODULE_HEADER_REGION]. */
	MODULE_HEADER_REGION(SystemStyle.MODULE_HEADER_REGION, {
		background = SystemColors::faintTransparentIndigo
	}),

	/** Default style for [SystemStyle.VERSION]. */
	VERSION(SystemStyle.VERSION, {
		background = SystemColors::faintTransparentRose
	}),

	/** Default style for [SystemStyle.IMPORT]. */
	IMPORT(SystemStyle.IMPORT, {
		background = SystemColors::faintTransparentRose
	}),

	/** Default style for [SystemStyle.EXPORT]. */
	EXPORT(SystemStyle.EXPORT, {
		background = SystemColors::faintTransparentRose
	}),

	/** Default style for [SystemStyle.ENTRY_POINT]. */
	ENTRY_POINT(SystemStyle.ENTRY_POINT, {
		background = SystemColors::faintTransparentRose
		bold()
	}),

	/** Default style for [SystemStyle.ENTRY_POINT]. */
	PRAGMA(SystemStyle.PRAGMA, {
		background = SystemColors::faintTransparentRose
		italic()
	}),

	/** Default style for [SystemStyle.COMMENT]. */
	COMMENT(SystemStyle.COMMENT, {
		foreground = SystemColors::weakGray
	}),

	/** Default style for [SystemStyle.DOCUMENTATION]. */
	DOCUMENTATION(SystemStyle.DOCUMENTATION, {
		foreground = SystemColors::strongGray
	}),

	/** Default style for [SystemStyle.DOCUMENTATION_TAG]. */
	DOCUMENTATION_TAG(SystemStyle.DOCUMENTATION_TAG, {
		foreground = SystemColors::strongGray
		bold()
	}),

	/** Default style for [SystemStyle.MODULE_CONSTANT_DEFINITION]. */
	MODULE_CONSTANT_DEFINITION(SystemStyle.MODULE_CONSTANT_DEFINITION, {
		foreground = SystemColors::transparentMagenta
		bold()
	}),

	/** Default style for [SystemStyle.MODULE_CONSTANT_USE]. */
	MODULE_CONSTANT_USE(SystemStyle.MODULE_CONSTANT_USE, {
		foreground = SystemColors::magenta
		italic()
	}),

	/** Default style for [SystemStyle.MODULE_VARIABLE_DEFINITION]. */
	MODULE_VARIABLE_DEFINITION(SystemStyle.MODULE_VARIABLE_DEFINITION, {
		foreground = SystemColors::transparentMagenta
		bold()
	}),

	/** Default style for [SystemStyle.MODULE_VARIABLE_USE]. */
	MODULE_VARIABLE_USE(SystemStyle.MODULE_VARIABLE_USE, {
		foreground = SystemColors::magenta
		italic()
		underline()
	}),

	/** Default style for [SystemStyle.PRIMITIVE_FAILURE_REASON_DEFINITION]. */
	PRIMITIVE_FAILURE_REASON_DEFINITION(
		SystemStyle.PRIMITIVE_FAILURE_REASON_DEFINITION,
		{
			foreground = SystemColors::transparentMagenta
			bold()
		}),

	/** Default style for [SystemStyle.PRIMITIVE_FAILURE_REASON_USE]. */
	PRIMITIVE_FAILURE_REASON_USE(SystemStyle.PRIMITIVE_FAILURE_REASON_USE, {
		foreground = SystemColors::transparentMagenta
	}),

	/** Default style for [SystemStyle.LOCAL_CONSTANT_DEFINITION]. */
	LOCAL_CONSTANT_DEFINITION(SystemStyle.LOCAL_CONSTANT_DEFINITION, {
		foreground = SystemColors::transparentMagenta
		bold()
	}),

	/** Default style for [SystemStyle.LOCAL_CONSTANT_USE]. */
	LOCAL_CONSTANT_USE(SystemStyle.LOCAL_CONSTANT_USE, {
		foreground = SystemColors::magenta
	}),

	/** Default style for [SystemStyle.LOCAL_VARIABLE_DEFINITION]. */
	LOCAL_VARIABLE_DEFINITION(SystemStyle.LOCAL_VARIABLE_DEFINITION, {
		foreground = SystemColors::transparentMagenta
		bold()
	}),

	/** Default style for [SystemStyle.LOCAL_VARIABLE_USE]. */
	LOCAL_VARIABLE_USE(SystemStyle.LOCAL_VARIABLE_USE, {
		foreground = SystemColors::magenta
		underline()
	}),

	/** Default style for [SystemStyle.LABEL_DEFINITION]. */
	LABEL_DEFINITION(SystemStyle.LABEL_DEFINITION, {
		foreground = SystemColors::mustard
		background = SystemColors::transparentMustard
	}),

	/** Default style for [SystemStyle.LABEL_USE]. */
	LABEL_USE(SystemStyle.LABEL_USE, {
		foreground = SystemColors::mustard
	}),

	/** Default style for [SystemStyle.STRING_LITERAL]. */
	STRING_LITERAL(SystemStyle.STRING_LITERAL, {
		foreground = SystemColors::green
	}),

	/** Default style for [SystemStyle.STRING_ESCAPE_SEQUENCE]. */
	STRING_ESCAPE_SEQUENCE(SystemStyle.STRING_ESCAPE_SEQUENCE, {
		foreground = SystemColors::transparentGreen
		bold()
	}),

	/** Default style for [SystemStyle.NUMERIC_LITERAL]. */
	NUMERIC_LITERAL(SystemStyle.NUMERIC_LITERAL, {
		foreground = SystemColors::green
	}),

	/** Default style for [SystemStyle.BOOLEAN_LITERAL]. */
	BOOLEAN_LITERAL(SystemStyle.BOOLEAN_LITERAL, {
		foreground = SystemColors::green
	}),

	/** Default style for [SystemStyle.TUPLE_CONSTRUCTOR]. */
	TUPLE_CONSTRUCTOR(SystemStyle.TUPLE_CONSTRUCTOR, {
		foreground = SystemColors::green
	}),

	/** Default style for [SystemStyle.SET_CONSTRUCTOR]. */
	SET_CONSTRUCTOR(SystemStyle.SET_CONSTRUCTOR, {
		foreground = SystemColors::green
	}),

	/** Default style for [SystemStyle.MAP_CONSTRUCTOR]. */
	MAP_CONSTRUCTOR(SystemStyle.MAP_CONSTRUCTOR, {
		foreground = SystemColors::green
	}),

	/** Default style for [SystemStyle.CHARACTER_LITERAL]. */
	CHARACTER_LITERAL(SystemStyle.CHARACTER_LITERAL, {
		foreground = SystemColors::green
	}),

	/** Default style for [SystemStyle.ATOM_LITERAL]. */
	ATOM_LITERAL(SystemStyle.ATOM_LITERAL, {
		foreground = SystemColors::green
	}),

	/** Default style for [SystemStyle.OTHER_LITERAL]. */
	OTHER_LITERAL(SystemStyle.OTHER_LITERAL, {
		foreground = SystemColors::green
	}),

	/** Default style for [SystemStyle.CONDITIONAL]. */
	CONDITIONAL(SystemStyle.CONDITIONAL, {
		foreground = SystemColors::mustard
	}),

	/** Default style for [SystemStyle.LOOP]. */
	LOOP(SystemStyle.LOOP, {
		foreground = SystemColors::mustard
	}),

	/** Default style for [SystemStyle.LEXER_DEFINITION]. */
	LEXER_DEFINITION(SystemStyle.LEXER_DEFINITION, {
		foreground = SystemColors::rose
	}),

	/** Default style for [SystemStyle.MACRO_DEFINITION]. */
	MACRO_DEFINITION(SystemStyle.MACRO_DEFINITION, {
		foreground = SystemColors::rose
	}),

	/** Default style for [SystemStyle.SEMANTIC_RESTRICTION_DEFINITION]. */
	SEMANTIC_RESTRICTION_DEFINITION(
		SystemStyle.SEMANTIC_RESTRICTION_DEFINITION,
		{
			foreground = SystemColors::rose
		}),

	/** Default style for [SystemStyle.GRAMMATICAL_RESTRICTION_DEFINITION]. */
	GRAMMATICAL_RESTRICTION_DEFINITION(
		SystemStyle.GRAMMATICAL_RESTRICTION_DEFINITION,
		{
			foreground = SystemColors::rose
		}),

	/** Default style for [SystemStyle.SEAL_DEFINITION]. */
	SEAL_DEFINITION(SystemStyle.SEAL_DEFINITION, {
		foreground = SystemColors::rose
	}),

	/** Default style for [SystemStyle.OBJECT_TYPE_DEFINITION]. */
	OBJECT_TYPE_DEFINITION(SystemStyle.OBJECT_TYPE_DEFINITION, {
		foreground = SystemColors::rose
	}),

	/** Default style for [SystemStyle.SPECIAL_OBJECT]. */
	SPECIAL_OBJECT(SystemStyle.SPECIAL_OBJECT, {
		foreground = SystemColors::rose
	}),

	/** Default style for [SystemStyle.PRIMITIVE_NAME]. */
	PRIMITIVE_NAME(SystemStyle.PRIMITIVE_NAME, {
		foreground = SystemColors::rose
		bold()
	}),

	/** Default style for [SystemStyle.PHRASE]. */
	PHRASE(SystemStyle.PHRASE, {
		foreground = SystemColors::lilac
	}),

	/** Default style for [SystemStyle.RETURN_VALUE]. */
	RETURN_VALUE(SystemStyle.RETURN_VALUE, {
		background = SystemColors::transparentMustard
	}),

	/** Default style for [SystemStyle.NONLOCAL_CONTROL]. */
	NONLOCAL_CONTROL(SystemStyle.NONLOCAL_CONTROL, {
		foreground = SystemColors::mustard
	}),

	/** Default style for [SystemStyle.MATH_EXPONENT]. */
	MATH_EXPONENT(SystemStyle.MATH_EXPONENT, {
		superscript()
	}),

	/** Default style for [SystemStyle.DEEMPHASIZE]. */
	DEEMPHASIZE(SystemStyle.DEEMPHASIZE, {
		foreground = SystemColors::deemphasize
	}),

	/** Default style for [SystemStyle.EXCLUDED]. */
	EXCLUDED(SystemStyle.EXCLUDED, {
		strikeThrough()
	});

	/** The name of this style.  Should begin with '#'. */
	override val styleName: String = systemStyle.kotlinString

	/**
	 * Extract the [CharacterConstants] provided as varargs in the constructor.
	 * If any argument is not a [CharacterConstants], fail right away.  The
	 * idiotic API of Swing *goes out of its way* to throw away all of the
	 * useful type information for no reason at all.
	 */
	private val booleanFlags = mutableSetOf<StyleFlag>()
>>>>>>> 354f1873

/**
 * The execution state of a [style&#32;rule][StyleRule].
 *
 * @author Todd L Smith &lt;todd@availlang.org&gt;
 */
enum class StyleRuleContextState
{
	/**
	 * The enclosing [context][StyleRuleContext] is paused, waiting for another
	 * style classifier to become available.
	 */
	PAUSED,

	/**
	 * The enclosing [context][StyleRuleContext] is currently running.
	 */
	RUNNING,

	/**
	 * The enclosing [context][StyleRuleContext] has accepted a style classifier
	 * sequence.
	 */
	ACCEPTED,

<<<<<<< HEAD
	/**
	 * The enclosing [context][StyleRuleContext] has rejected a style classifier
	 * sequence.
	 */
	REJECTED
}
=======
	init
	{
		val builder = DefaultBoundSystemStyleBuilder(booleanFlags)
		builder.setup()
		family = builder.family
		foreground = builder.foreground
		background = builder.background
	}
>>>>>>> 354f1873

/**
 * The [StyleRuleExecutor] is a stateless virtual machine that accepts a
 * [context][StyleRuleContext] and [executes][run] one or more instructions of
 * its [rule][StyleRule], returning control immediately upon detecting that a
 * derivative of the initial context has left the
 * [RUNNING]&nbsp;[state][StyleRuleContextState]. The executor uses a supplied
 * injector to feed [forked][ForkN] contexts back into the pool of pending
 * contexts. It should be run iteratively against a lineage of contexts and a
 * sequence of classifiers. The special [end-of-sequence][endOfSequenceLiteral]
 * classifier should terminate a sequence of classifiers (unless the rule
 * [rejects][REJECTED] the sequence preemptively).
 *
 * @author Todd L Smith &lt;todd@availlang.org&gt;
 */
object StyleRuleExecutor
{
	/**
	 * Using the machine state recorded in the
	 * [initial&#32;context][initialContext], run the associated
	 * [rule][StyleRule] until leaves the [RUNNING]&nbsp;
	 * [state][StyleRuleContextState].
	 *
	 * @param initialContext
	 *   The initial [context][StyleRuleContext]. Must be in the [RUNNING]
	 *   state.
	 * @param classifier
	 *   The _[interned][String.intern]_ style classifier, which is possibly the
	 *   special [end-of-sequence&#32;classifier][endOfSequenceLiteral].
	 *   **Non-interned classifiers will not match literals correctly, because
	 *   identity checks, not value checks, are used for efficiency!**
	 * @param injector
	 *   How to inject a forked [context][StyleRuleContext] into the pool of
	 *   pending contexts.
	 * @return
	 *   The context after leaving the [RUNNING] state.
	 */
	fun run(
		initialContext: StyleRuleContext,
		classifier: String,
		injector: (StyleRuleContext) -> Unit
	): StyleRuleContext
	{
		assert(initialContext.state == RUNNING)
		val rule = initialContext.rule
		val reader = rule.instructions.inputStream(0)
		var context = initialContext
		while (context.state == RUNNING)
		{
			reader.goTo(context.programCounter)
			context = when (val opcode = reader.opcode())
			{
				MatchLiteralClassifier0.opcode,
						MatchLiteralClassifier1.opcode,
						MatchLiteralClassifier2.opcode,
						MatchLiteralClassifier3.opcode ->
					executeMatchLiteralClassifier(
						context,
						classifier,
						rule.literalAt(opcode - MatchLiteralClassifier0.opcode),
						reader.position)
				MatchLiteralClassifierN.opcode ->
					executeMatchLiteralClassifier(
						context,
						classifier,
						rule.literalAt(reader.unvlq() + 4),
						reader.position)
				MatchLiteralClassifierOrJump0.opcode,
						MatchLiteralClassifierOrJump1.opcode,
						MatchLiteralClassifierOrJump2.opcode,
						MatchLiteralClassifierOrJump3.opcode ->
					executeMatchLiteralClassifierOrJump(
						context,
						classifier,
						rule.literalAt(
							opcode - MatchLiteralClassifierOrJump0.opcode),
						reader.unvlq(),
						reader.position)
				MatchLiteralClassifierOrJumpN.opcode ->
					executeMatchLiteralClassifierOrJump(
						context,
						classifier,
						rule.literalAt(reader.unvlq() + 4),
						reader.unvlq(),
						reader.position)
				Fork.opcode ->
					executeFork(
						context,
						0,
						injector,
						reader.position)
				ForkN.opcode ->
					executeFork(
						context,
						reader.unvlq() + 1,
						injector,
						reader.position)
				MatchEndOfSequence.opcode ->
					executeMatchLiteralClassifier(
						context,
						classifier,
						endOfSequenceLiteral,
						reader.position)
				else -> throw IllegalStateException("invalid opcode: $opcode")
			}
		}
		return context
	}

	/**
	 * The special end-of-sequence literal, represented by the
	 * [interned][String.intern] empty string.
	 */
	val endOfSequenceLiteral = "".intern()

	/**
	 * Execute one of the [MatchLiteralClassifierN] family of instructions.
	 *
	 * @param context
	 *   The [context][StyleRuleContext] just prior to execution of the
	 *   instruction.
	 * @param classifier
	 *   The style classifier.
	 * @param literal
	 *   The literal style classifier to match against [classifier].
	 * @param programCounter
	 *   The program counter just after decoding the instruction.
	 * @return
	 *   The context just after execution of the instruction.
	 */
	private fun executeMatchLiteralClassifier(
		context: StyleRuleContext,
		classifier: String,
		literal: String,
		programCounter: Int
	) = context
		.copy(
			programCounter = programCounter,
			state = when (literal === classifier)
			{
				true -> PAUSED
				false -> REJECTED
			})
		.normalized

	/**
	 * Execute one of the [MatchLiteralClassifierOrJumpN] family of
	 * instructions. Note that failure leaves the returned context in the
	 * [RUNNING]&nbsp;[state][StyleRuleContextState], which is imperative for
	 * correctly matching certain rules and inputs, specifically when the
	 * rejected classifier happens to coincide with the rule's starting
	 * classifier.
	 *
	 * @param context
	 *   The [context][StyleRuleContext] just prior to execution of the
	 *   instruction.
	 * @param classifier
	 *   The style classifier.
	 * @param literal
	 *   The literal style classifier to match against [classifier].
	 * @param jumpTarget
	 *   The program counter of the jump target. The jump occurs only if the
	 *   match fails.
	 * @param programCounter
	 *   The program counter just after decoding the instruction.
	 * @return
	 *   The context just after execution of the instruction.
	 */
	private fun executeMatchLiteralClassifierOrJump(
		context: StyleRuleContext,
		classifier: String,
		literal: String,
		jumpTarget: Int,
		programCounter: Int
	) =
		when (literal === classifier)
		{
			true -> context.copy(
				programCounter = programCounter,
				state = PAUSED
			).normalized
			false -> context.copy(
				programCounter = jumpTarget,
				state = when (jumpTarget)
				{
					context.programCounter -> PAUSED
					else -> RUNNING
				}
			).normalized
		}

	/**
	 * Execute one of the [ForkN] family of instructions.
	 *
	 * @param context
	 *   The [context][StyleRuleContext] just prior to execution of the
	 *   instruction.
	 * @param forkTarget
	 *   The zero-based nybble offset of the target
	 *   [instruction][StyleRuleInstruction] for resumption by the forked
	 *   [context][StyleRuleContext]. The offset is relative to the start of the
	 *   instruction stream.
	 * @param programCounter
	 *   The program counter just after decoding the instruction.
	 * @return
	 *   The context just after execution of the instruction.
	 */
	private fun executeFork(
		context : StyleRuleContext,
		forkTarget: Int,
		injector: (StyleRuleContext) -> Unit,
		programCounter: Int
	): StyleRuleContext
	{
		injector(context.copy(programCounter = forkTarget).normalized)
		return context.copy(programCounter = programCounter).normalized
	}
}

////////////////////////////////////////////////////////////////////////////////
//                                 Rendering.                                 //
////////////////////////////////////////////////////////////////////////////////

/**
 * A [RenderingContext] expresses how to render a complete set of character
 * attributes to a contiguous region of text within an arbitrary
 * [StyledDocument].
 *
 * @property attributes
 *   The partial [StyleAttributes]. Any missing aspects will be defaulted by
 *   Swing.
 * @author Todd L Smith &lt;todd@availlang.org&gt;
 */
sealed class RenderingContext constructor(val attributes: StyleAttributes)
{
	override fun equals(other: Any?): Boolean
	{
		// Note that this implementation suffices for all subclasses, since they
		// do not introduce additional state.
		if (this === other) return true
		if (javaClass != other?.javaClass) return false
		other as RenderingContext
		if (attributes != other.attributes) return false
		return true
	}

	override fun hashCode() = 13 + attributes.hashCode()

	override fun toString() = attributes.toString()
}

/**
 * An [UnvalidatedRenderingContext] not has yet been [validated][validate].
 *
 * @author Todd L Smith &lt;todd@availlang.org&gt;
 *
 * @constructor
 *
 * Construct an [UnvalidatedRenderingContext] from the specified
 * [StyleAttributes].
 *
 * @param attrs
 *   The complete [StyleAttributes].
 */
@Suppress("EqualsOrHashCode")
class UnvalidatedRenderingContext constructor(
	attrs: StyleAttributes
): RenderingContext(attrs)
{
	/**
	 * Validate the [receiver][UnvalidatedRenderingContext] against the supplied
	 * [palette][Palette]. If validation succeeds, then answer a
	 * [ValidatedRenderingContext] that includes all attributes of the receiver.
	 *
	 * @param palette
	 *   The [Palette], for interpreting the
	 *   [foreground][StyleAttributes.foreground] and
	 *   [background][StyleAttributes.background] colors for text rendition.
	 * @return
	 *   The [ValidatedRenderingContext].
	 * @throws RenderingContextValidationException
	 *   If the palette is missing any referenced colors.
	 */
	fun validate(palette: Palette): ValidatedRenderingContext
	{
		attributes.foreground?.let {
			palette.colors[it] ?: throw RenderingContextValidationException(
				"palette missing foreground color: $it")
		}
		attributes.background?.let {
			palette.colors[it] ?: throw RenderingContextValidationException(
				"palette missing background color: $it")
		}
		return ValidatedRenderingContext(attributes, palette)
	}

	override fun hashCode() = 41 * super.hashCode()
}

/**
 * A [ValidatedRenderingContext] has complete [StyleAttributes] and has been
 * successfully validated against the [palette][Palette] used to construct it.
 * It is therefore ready to [render][renderTo] itself onto [StyledDocument]s.
 *
 * @property palette
 *   The [Palette], for interpreting the
 *   [foreground][StyleAttributes.foreground] and
 *   [background][StyleAttributes.background] colors for text rendition.
 * @author Todd L Smith &lt;todd@availlang.org&gt;
 *
 * @constructor
 *
 * Construct a [ValidatedRenderingContext] from the specified [StyleAttributes]
 * and [Palette]. The context remains valid so long as the system
 * [color&#32;mode][AvailWorkbench.darkMode] does not change.
 *
 * @param attrs
 *   The complete [StyleAttributes].
 * @param palette
 *   The [Palette], for interpreting the
 *   [foreground][StyleAttributes.foreground] and
 *   [background][StyleAttributes.background] colors for text rendition.
 */
@Suppress("EqualsOrHashCode")
class ValidatedRenderingContext constructor(
	attrs: StyleAttributes,
	private val palette: Palette
): RenderingContext(attrs)
{
	/**
	 * The [document&#32;style][StyledDocument] to use when rendering to a
	 * [StyledDocument]. its attributes are sourced from [attributes], which has
	 * been fully resolved along all rendering dimensions.
	 */
	val documentStyle: Style by lazy(LazyThreadSafetyMode.SYNCHRONIZED) {
		getDefaultStyleContext().NamedStyle(defaultDocumentStyle).apply {
			attributes.run {
				fontFamily?.let { setFontFamily(this@apply, it) }
				foreground?.let {
					palette.colors[it]?.let { color ->
						setForeground(this@apply, color)
					}
				}
				background?.let {
					palette.colors[it]?.let { color ->
						setBackground(this@apply, color)
					}
				}
				bold?.let { setBold(this@apply, it) }
				italic?.let { setItalic(this@apply, it) }
				underline?.let { setUnderline(this@apply, it) }
				superscript?.let { setSuperscript(this@apply, it) }
				subscript?.let { setSubscript(this@apply, it) }
				strikethrough?.let { setStrikeThrough(this@apply, it) }
			}
		}
	}

	/**
	 * Combine the [receiver][ValidatedRenderingContext] with the argument to
	 * produce a new [context][ValidatedRenderingContext] in which
	 * [attributes][StyleAttributes] of the receiver are overridden by
	 * corresponding non-`null` attributes of the argument.
	 *
	 * @param other
	 *   The overriding [context][ValidatedRenderingContext].
	 * @return
	 *   The combined [context][ValidatedRenderingContext].
	 */
	fun overrideWith(
		other: ValidatedRenderingContext
	): ValidatedRenderingContext
	{
		assert(palette === other.palette)
		val a = attributes
		val o = other.attributes
		return ValidatedRenderingContext(
			attributes.copy(
				fontFamily = o.fontFamily ?: a.fontFamily,
				foreground = o.foreground ?: a.foreground,
				background = o.background ?: a.background,
				bold = o.bold ?: a.bold,
				italic = o.italic ?: a.italic,
				underline = o.underline ?: a.underline,
				superscript = o.superscript ?: a.superscript,
				subscript = o.subscript ?: a.subscript,
				strikethrough = o.strikethrough ?: a.strikethrough
			),
			palette
		)
	}

	/**
	 * Apply the [receiver][RenderingContext] to the specified [range] of the
	 * target [StyledDocument].
	 *
	 * @param document
	 *   The target [StyledDocument].
	 * @param classifiers
	 *   The classifier sequence associated with the [range]. A
	 *   [NameAttribute][StyleConstants.NameAttribute] will be attached to the
	 *   [range], to support the style classifier introspection feature.
	 * @param range
	 *   The target one-based [range][IntRange] of characters within the
	 *   [document].
	 * @param replace
	 *   Indicates whether or not the previous attributes should be cleared
	 *   before the new attributes are set. If `true`, the operation will
	 *   replace the previous attributes entirely. If `false`, the new
	 *   attributes will be merged with the previous attributes.
	 */
	fun renderTo(
		document: StyledDocument,
		classifiers: String,
		range: IntRange,
		replace: Boolean = true
	)
	{
		assert(SwingUtilities.isEventDispatchThread())
		// This line is subtle, because it binds `classifiers` to a
		// NameAttribute, which in turn makes the classifiers available for
		// display in gutter of the AvailEditor.
		val style = document.addStyle(classifiers, documentStyle)
		document.setCharacterAttributes(
			range.first - 1,
			range.last - range.first + 1,
			style,
			replace)
	}

	override fun hashCode() = 31 * super.hashCode()

	companion object
	{
		/**
		 * The default [document&#32;style][Style], to serve as the parent for
		 * new document styles.
		 */
		val defaultDocumentStyle: Style
		by lazy(LazyThreadSafetyMode.SYNCHRONIZED) {
			getDefaultStyleContext().getStyle(StyleContext.DEFAULT_STYLE)
		}
	}
}

/**
 * The appropriate colors to select from the [receiver][Palette], depending on
 * whether the application is using [dark&#32;mode][AvailWorkbench.darkMode].
 */
val Palette.colors get() =
	if (AvailWorkbench.darkMode) darkColors else lightColors

/**
 * Raised when [rendering&#32;context][RenderingContext]
 * [validation][UnvalidatedRenderingContext.validate] fails for any reason.
 *
 * @author Todd L Smith &lt;todd@availlang.org&gt;
 */
class RenderingContextValidationException(message: String): Exception(message)

/**
 * The [RenderingEngine] renders [runs][StyleRun] of source text. To achieve
 * this for some run `R`, it queries the active [stylesheet][Stylesheet] with
 * the run's style classifiers and then
 * [uses][ValidatedRenderingContext.renderTo] the obtained
 * [rendering&#32;context][RenderingContext] to set the
 * [character&#32;attributes][StyledDocument.setCharacterAttributes] of `R`.
 *
 * @author Todd L Smith &lt;todd@availlang.org&gt;
 */
object RenderingEngine
{
	/**
	 * Apply all [style&#32;runs] to the [receiver][StyledDocument], using the
	 * supplied [stylesheet] to obtain an appropriate
	 * [rendering&#32;contexts][ValidatedRenderingContext] for each run. **Must
	 * be invoked on the Swing UI thread.**
	 *
	 * @param stylesheet
	 *   The [stylesheet][Stylesheet].
	 * @param runs
	 *   The style runs to apply to the [document][StyledDocument].
	 * @param replace
	 *   Indicates whether or not the previous attributes should be cleared
	 *   before the new attributes as set. If true, the operation will replace
	 *   the previous attributes entirely. If false, the new attributes will be
	 *   merged with the previous attributes.
	 */
	fun StyledDocument.applyStyleRuns(
		stylesheet: Stylesheet,
		runs: List<StyleRun>,
		replace: Boolean = true)
	{
		assert(SwingUtilities.isEventDispatchThread())
<<<<<<< HEAD
		runs.forEach { (range, classifiers) ->
			val context = stylesheet[classifiers]
			context.renderTo(this, classifiers, range, replace)
		}
	}
}

////////////////////////////////////////////////////////////////////////////////
//                                  Coding.                                   //
////////////////////////////////////////////////////////////////////////////////

/**
 * Apply a variable-length universal coding strategy to the supplied value,
 * encoding it onto the receiver. The coding is not efficient for large
 * [instruction&#32;sets][StyleRuleInstruction], but is quite efficient for a
 * very small instruction set, i.e., fewer than 32 instructions.
 *
 * @author Todd L Smith &lt;todd@availlang.org&gt;
 * @param value
 *   The value to encode.
 */
fun NybbleOutputStream.opcode(value: Int)
=======
		val compositeStyles = mutableMapOf<String, Style?>()
		runs.forEach { (range, compositeStyleName) ->
			val styleNames = compositeStyleName.split(",")
			val style = if (styleNames.size == 1)
			{
				// All simple styles should already have been added to the
				// document, so just ask the document for its registered style
				// and use it to style the range.
				val styleName = styleNames.first()
				getStyle(styleName)
			}
			else
			{
				// Compute the composite styles on demand, using a cache to
				// avoid redundant effort.
				compositeStyles.computeIfAbsent(compositeStyleName) {
					val style = addStyle(it, defaultStyle)
					val styles = styleNames.mapNotNull(::getStyle)
					if (styles.isNotEmpty())
					{
						val combined = styles
							.map(::StyleAspects)
							.reduce(StyleAspects::plus)
						combined.applyTo(style)
						style
					}
					else
					{
						null
					}
				}
			}
			style?.let {
				setCharacterAttributes(
					range.first - 1, range.count(), style, replace)
			}
		}
	}
}

/**
 * Utility for applying [PhrasePathRecord]'s information to token ranges in a
 * [StyledDocument].
 */
object PhrasePathStyleApplicator
{
	/**
	 * Apply all [style&#32;runs] to the receiver. Each style name is treated as
	 * a comma-separated composite. Rendered styles compose rather than replace.
	 * **This must only be invoked on the Swing UI thread.**
	 *
	 * @param phrasePathsRecord
	 *   The [PhrasePathRecord] containing information about phrase structure
	 *   that should be applied as invisible styles to the [StyledDocument].
	 */
	fun StyledDocument.applyPhrasePaths(
		phrasePathsRecord: PhrasePathRecord)
	{
		assert(SwingUtilities.isEventDispatchThread())
		phrasePathsRecord.phraseNodesDo { phraseNode ->
			phraseNode.tokenSpans.forEach { (start, pastEnd, indexInName) ->
				val styleForToken = SimpleAttributeSet().apply {
					addAttribute(
						PhraseNodeAttributeKey,
						TokenStyle(phraseNode, indexInName))
				}
				this.setCharacterAttributes(
					start - 1, pastEnd - start, styleForToken, false)
			}
		}
	}

	/**
	 * A [TokenStyle] contains information about which [PhraseNode] is
	 * applicable for a span of source having this invisible style (under the
	 * [PhraseNodeAttributeKey]), as well as which of the phrase's atom's
	 * [MessageSplitter] parts occurred in this span of the source.
	 *
	 * @property phraseNode
	 *   The [PhraseNode] that this invisible style represents.
	 * @property tokenIndexInName
	 *   The one-based index of a message part within the split message name
	 *   being sent.  When this style is applied to a span of source code, this
	 *   field indicates the corresponding static token of the message name.
	 */
	data class TokenStyle(
		val phraseNode: PhraseNode,
		val tokenIndexInName: Int)

	/**
	 * An object to use as a key in an [AttributeSet], where the value is a
	 * [PhraseNode].  This is applied to the [StyledDocument] for the span of
	 * each token that is part of that [PhraseNode].
	 */
	object PhraseNodeAttributeKey
}

/** Styles that are on/off. */
enum class StyleFlag
constructor(styleConstantsObject: Any)
>>>>>>> 354f1873
{
	assert(value >= 0)
	// This encoding is not efficient at all if the instruction set ever
	// grows large, but is quite efficient for small instruction sets.
	var residue = value
	while (residue >= 15)
	{
		write(15)
		residue -= 15
	}
	write(residue)
}

/**
 * Unapply the variable-length universal coding strategy applied by
 * [`opcode`][NybbleOutputStream.opcode] to decode a nonnegative integer from
 * the receiver. If the stored encoding does not denote a valid value, the
 * result is undefined, and the number of bytes consumed is also undefined.
 *
 * @author Todd L Smith &lt;todd@availlang.org&gt;
 * @return
 *   The requested integer.
 */
fun NybbleInputStream.opcode(): Int
{
	var value = 0
	while (true)
	{
		val nybble = read()
		if (nybble == 15)
		{
			value += 15
		}
		else
		{
			value += nybble
			return value
		}
	}
}

/**
 * Apply a variable-length universal coding strategy to the supplied value,
 * encoding it onto the receiver using a nybble-based variant of MIDI VLQ. The
 * value must be non-negative.
 *
 * @author Todd L Smith &lt;todd@availlang.org&gt;
 * @param value
 *   The value to encode.
 * @see <a href="https://en.wikipedia.org/wiki/Variable-length_quantity">
 *   Variable-length quantity</a>
 */
fun NybbleOutputStream.vlq(value: Int)
{
	assert (value >= 0)
	var residue = value
	while (residue >= 8)
	{
		val nybble = (residue and 0x07) or 0x08
		write(nybble)
		residue = residue ushr 3
	}
	write(residue)
}

/**
 * Unapply the variable-length universal coding strategy applied by
 * [`vlq`][NybbleOutputStream.vlq] to decode a nonnegative integer from the
 * receiver. If the stored encoding does not denote a valid value, the result is
 * undefined, and the number of bytes consumed is also undefined.
 *
 * @author Todd L Smith &lt;todd@availlang.org&gt;
 * @return
 *   The requested integer.
 * @see <a href="https://en.wikipedia.org/wiki/Variable-length_quantity">
 *   Variable-length quantity</a>
 */
fun NybbleInputStream.unvlq(): Int
{
	var n = 0
	var k = 0
	while (true)
	{
		val nybble = read()
		when
		{
			nybble and 0x08 == 0x08 ->
			{
				n = n or ((nybble and 0x07) shl k)
				k += 3
			}
			else ->
			{
				// The MSB is clear, so we're done decoding.
				return n or (nybble shl k)
			}
		}
	}
}

////////////////////////////////////////////////////////////////////////////////
//                               Constants.                                   //
////////////////////////////////////////////////////////////////////////////////

/**
 * [SystemStyleClassifier] enumerates the style classifiers that are well-known
 * to Anvil.
 */
enum class SystemStyleClassifier(val classifier: String)
{
	/** The background color for the input field of an active console. */
	INPUT_BACKGROUND("#input-background")
	{
		override val systemColor = SystemColors::inputBackground
		override val colorName = systemColor.name

		override val defaultRenderingContext get() =
			UnvalidatedRenderingContext(
				StyleAttributes(background = colorName)
			)
	},

	/** The foreground color for the input field of an active console. */
	INPUT_TEXT("#input-text")
	{
		override val systemColor = SystemColors::inputText
		override val colorName = systemColor.name
	},

	/** The background color for source text. */
	CODE_BACKGROUND("#code-background")
	{
		override val systemColor = SystemColors::codeBackground
		override val colorName = systemColor.name

		override val defaultRenderingContext get() =
			UnvalidatedRenderingContext(
				StyleAttributes(background = colorName)
			)
	},

	/** The foreground color for source text. */
	CODE_TEXT("#code-text")
	{
		override val systemColor = SystemColors::codeText
		override val colorName = systemColor.name
	},

	/** The color of a [code&#32;guide][CodeGuide]. */
	CODE_GUIDE("#code-guide")
	{
		override val systemColor = SystemColors::codeGuide
		override val colorName = systemColor.name
	},

	/** The stream style used to echo user input. */
	STREAM_INPUT("#stream-input")
	{
		override val systemColor = SystemColors::streamInput
		override val colorName = systemColor.name
	},

	/** The stream style used to display normal output. */
	STREAM_OUTPUT("#stream-output")
	{
		override val systemColor = SystemColors::streamOutput
		override val colorName = systemColor.name
	},

	/** The stream style used to display error output. */
	STREAM_ERROR("#stream-error")
	{
		override val systemColor = SystemColors::streamError
		override val colorName = systemColor.name
	},

	/** The stream style used to display informational text. */
	STREAM_INFO("#stream-info")
	{
		override val systemColor = SystemColors::streamInfo
		override val colorName = systemColor.name
	},

	/** The stream style used to echo commands. */
	STREAM_COMMAND("#stream-command")
	{
		override val systemColor = SystemColors::streamCommand
		override val colorName = systemColor.name
	},

	/** The stream style used to provide build progress updates. */
	STREAM_BUILD_PROGRESS("#stream-build-progress")
	{
		override val systemColor = SystemColors::streamBuildProgress
		override val colorName = systemColor.name
	};

	/**
	 * The source text for an exact match pattern for the
	 * [receiver][SystemStyleClassifier].
	 */
	val exactMatchSource get() = "${ExactMatchToken.lexeme}$classifier"

	/**
	 * The method reference to the desired [system&#32;color][SystemColors].
	 */
	protected abstract val systemColor: SystemColors.()->Color

	/** The name of the default [system&#32;color][SystemColors]. */
	protected abstract val colorName: String

	/**
	 * The default [palette][Palette] to use if the [palette][Palette] provided
	 * to the [stylesheet][Stylesheet] does not have the right aliases defined.
	 */
	val palette get() = Palette(
		lightColors = mapOf(colorName to LightColors.systemColor()),
		darkColors = mapOf(colorName to DarkColors.systemColor())
	)

	/**
	 * The default [rendering&#32;context][RenderingContext] to use when none
	 * was supplied for an exact match of the [receiver][SystemStyleClassifier]
	 * in the [stylesheet][Stylesheet].
	 */
	open val defaultRenderingContext get() = UnvalidatedRenderingContext(
		StyleAttributes(foreground = colorName)
	)
}<|MERGE_RESOLUTION|>--- conflicted
+++ resolved
@@ -32,7 +32,6 @@
 
 package avail.anvil
 
-<<<<<<< HEAD
 import avail.anvil.StylePatternCompiler.Companion.compile
 import avail.anvil.StylePatternCompiler.ExactMatchToken
 import avail.anvil.StylePatternCompiler.FailedMatchToken
@@ -49,21 +48,6 @@
 import avail.io.NybbleArray
 import avail.io.NybbleInputStream
 import avail.io.NybbleOutputStream
-=======
-import avail.anvil.AdaptiveColor.Companion.blend
-import avail.anvil.BoundStyle.Companion.defaultStyle
-import avail.anvil.StyleFlag.Bold
-import avail.anvil.StyleFlag.Italic
-import avail.anvil.StyleFlag.StrikeThrough
-import avail.anvil.StyleFlag.Subscript
-import avail.anvil.StyleFlag.Superscript
-import avail.anvil.StyleFlag.Underline
-import avail.anvil.streams.StreamStyle
-import avail.compiler.splitter.MessageSplitter
-import avail.descriptor.methods.StylerDescriptor.SystemStyle
-import avail.persistence.cache.Repository.PhraseNode
-import avail.persistence.cache.Repository.PhrasePathRecord
->>>>>>> 354f1873
 import avail.persistence.cache.StyleRun
 import avail.utility.PrefixSharingList.Companion.append
 import avail.utility.PrefixSharingList.Companion.withoutLast
@@ -73,15 +57,9 @@
 import org.availlang.artifact.environment.project.StyleAttributes
 import org.availlang.cache.LRUCache
 import java.awt.Color
-<<<<<<< HEAD
 import java.lang.ref.SoftReference
 import java.util.concurrent.ConcurrentHashMap
-=======
-import java.lang.String.*
->>>>>>> 354f1873
 import javax.swing.SwingUtilities
-import javax.swing.text.AttributeSet
-import javax.swing.text.SimpleAttributeSet
 import javax.swing.text.Style
 import javax.swing.text.StyleConstants
 import javax.swing.text.StyleConstants.setBackground
@@ -2283,7 +2261,6 @@
  * A [StyleRuleContext] represents the complete machine state of a running
  * [StyleRule].
  *
-<<<<<<< HEAD
  * @property rule
  *   The [rule][StyleRule] that generated this context.
  * @property programCounter
@@ -2292,25 +2269,8 @@
  *   coded instruction stream.
  * @property state
  *   The [execution&#32;state][StyleRuleContextState].
-=======
- *
- * @constructor
- * Create a [DefaultBoundSystemStyle] for the specified [SystemStyle].  The
- * setup function is given a [DefaultBoundSystemStyleBuilder] as an implicit
- * receiver.
- *
- * @param systemStyle
- *   The [SystemStyle] that should have this [DefaultBoundSystemStyle] applied
- *   to it.
- * @param setup
- *   The initialization function to apply to a [DefaultBoundSystemStyleBuilder]
- *   that will be constructed for this purpose.
- *
- * @author Leslie Schultz &lt;leslie@availlang.org&gt;
->>>>>>> 354f1873
- * @author Todd L Smith &lt;todd@availlang.org&gt;
- */
-<<<<<<< HEAD
+ * @author Todd L Smith &lt;todd@availlang.org&gt;
+ */
 data class StyleRuleContext constructor(
 	val rule: StyleRule,
 	val programCounter: Int,
@@ -2369,336 +2329,6 @@
 
 	override fun toString() = "@{${rule.source} :: @$programCounter, $state}"
 }
-=======
-enum class DefaultBoundSystemStyle
-constructor (
-	systemStyle: SystemStyle,
-	setup: DefaultBoundSystemStyleBuilder.()->Unit
-) : BoundStyle
-{
-	/** Default style for [SystemStyle.BLOCK]. */
-	BLOCK(SystemStyle.BLOCK, { foreground = SystemColors::mustard }),
-
-	/** Default style for [SystemStyle.METHOD_DEFINITION]. */
-	METHOD_DEFINITION(SystemStyle.METHOD_DEFINITION, {
-		foreground = SystemColors::rose
-	}),
-
-	/** Default style for [SystemStyle.METHOD_NAME]. */
-	METHOD_NAME(SystemStyle.METHOD_NAME, {
-		foreground = SystemColors::mango
-		bold()
-	}),
-
-	/** Default style for [SystemStyle.PARAMETER_DEFINITION]. */
-	PARAMETER_DEFINITION(SystemStyle.PARAMETER_DEFINITION, {
-		foreground = SystemColors::transparentMagenta
-		bold()
-	}),
-
-	/** Default style for [SystemStyle.PARAMETER_USE]. */
-	PARAMETER_USE(SystemStyle.PARAMETER_USE, {
-		foreground = SystemColors::magenta
-		bold()
-	}),
-
-	/** Default style for [SystemStyle.METHOD_SEND]. */
-	METHOD_SEND(SystemStyle.METHOD_SEND, {}),
-
-	/** Default style for [SystemStyle.MACRO_SEND]. */
-	MACRO_SEND(SystemStyle.MACRO_SEND, {}),
-
-	/** Default style for [SystemStyle.STATEMENT]. */
-	STATEMENT(SystemStyle.STATEMENT, { bold() }),
-
-	/** Default style for [SystemStyle.TYPE]. */
-	TYPE(SystemStyle.TYPE, {
-		foreground = SystemColors::blue}),
-
-	/** Default style for [SystemStyle.METATYPE]. */
-	METATYPE(SystemStyle.METATYPE, {
-		foreground = SystemColors::blue
-		italic()
-	}),
-
-	/** Default style for [SystemStyle.PHRASE_TYPE]. */
-	PHRASE_TYPE(SystemStyle.PHRASE_TYPE, {
-		foreground = SystemColors::lilac
-		italic()
-	}),
-
-	/** Default style for [SystemStyle.MODULE_HEADER]. */
-	MODULE_HEADER(SystemStyle.MODULE_HEADER, {
-		foreground = SystemColors::transparentRose
-	}),
-
-	/** Default style for [SystemStyle.MODULE_HEADER_REGION]. */
-	MODULE_HEADER_REGION(SystemStyle.MODULE_HEADER_REGION, {
-		background = SystemColors::faintTransparentIndigo
-	}),
-
-	/** Default style for [SystemStyle.VERSION]. */
-	VERSION(SystemStyle.VERSION, {
-		background = SystemColors::faintTransparentRose
-	}),
-
-	/** Default style for [SystemStyle.IMPORT]. */
-	IMPORT(SystemStyle.IMPORT, {
-		background = SystemColors::faintTransparentRose
-	}),
-
-	/** Default style for [SystemStyle.EXPORT]. */
-	EXPORT(SystemStyle.EXPORT, {
-		background = SystemColors::faintTransparentRose
-	}),
-
-	/** Default style for [SystemStyle.ENTRY_POINT]. */
-	ENTRY_POINT(SystemStyle.ENTRY_POINT, {
-		background = SystemColors::faintTransparentRose
-		bold()
-	}),
-
-	/** Default style for [SystemStyle.ENTRY_POINT]. */
-	PRAGMA(SystemStyle.PRAGMA, {
-		background = SystemColors::faintTransparentRose
-		italic()
-	}),
-
-	/** Default style for [SystemStyle.COMMENT]. */
-	COMMENT(SystemStyle.COMMENT, {
-		foreground = SystemColors::weakGray
-	}),
-
-	/** Default style for [SystemStyle.DOCUMENTATION]. */
-	DOCUMENTATION(SystemStyle.DOCUMENTATION, {
-		foreground = SystemColors::strongGray
-	}),
-
-	/** Default style for [SystemStyle.DOCUMENTATION_TAG]. */
-	DOCUMENTATION_TAG(SystemStyle.DOCUMENTATION_TAG, {
-		foreground = SystemColors::strongGray
-		bold()
-	}),
-
-	/** Default style for [SystemStyle.MODULE_CONSTANT_DEFINITION]. */
-	MODULE_CONSTANT_DEFINITION(SystemStyle.MODULE_CONSTANT_DEFINITION, {
-		foreground = SystemColors::transparentMagenta
-		bold()
-	}),
-
-	/** Default style for [SystemStyle.MODULE_CONSTANT_USE]. */
-	MODULE_CONSTANT_USE(SystemStyle.MODULE_CONSTANT_USE, {
-		foreground = SystemColors::magenta
-		italic()
-	}),
-
-	/** Default style for [SystemStyle.MODULE_VARIABLE_DEFINITION]. */
-	MODULE_VARIABLE_DEFINITION(SystemStyle.MODULE_VARIABLE_DEFINITION, {
-		foreground = SystemColors::transparentMagenta
-		bold()
-	}),
-
-	/** Default style for [SystemStyle.MODULE_VARIABLE_USE]. */
-	MODULE_VARIABLE_USE(SystemStyle.MODULE_VARIABLE_USE, {
-		foreground = SystemColors::magenta
-		italic()
-		underline()
-	}),
-
-	/** Default style for [SystemStyle.PRIMITIVE_FAILURE_REASON_DEFINITION]. */
-	PRIMITIVE_FAILURE_REASON_DEFINITION(
-		SystemStyle.PRIMITIVE_FAILURE_REASON_DEFINITION,
-		{
-			foreground = SystemColors::transparentMagenta
-			bold()
-		}),
-
-	/** Default style for [SystemStyle.PRIMITIVE_FAILURE_REASON_USE]. */
-	PRIMITIVE_FAILURE_REASON_USE(SystemStyle.PRIMITIVE_FAILURE_REASON_USE, {
-		foreground = SystemColors::transparentMagenta
-	}),
-
-	/** Default style for [SystemStyle.LOCAL_CONSTANT_DEFINITION]. */
-	LOCAL_CONSTANT_DEFINITION(SystemStyle.LOCAL_CONSTANT_DEFINITION, {
-		foreground = SystemColors::transparentMagenta
-		bold()
-	}),
-
-	/** Default style for [SystemStyle.LOCAL_CONSTANT_USE]. */
-	LOCAL_CONSTANT_USE(SystemStyle.LOCAL_CONSTANT_USE, {
-		foreground = SystemColors::magenta
-	}),
-
-	/** Default style for [SystemStyle.LOCAL_VARIABLE_DEFINITION]. */
-	LOCAL_VARIABLE_DEFINITION(SystemStyle.LOCAL_VARIABLE_DEFINITION, {
-		foreground = SystemColors::transparentMagenta
-		bold()
-	}),
-
-	/** Default style for [SystemStyle.LOCAL_VARIABLE_USE]. */
-	LOCAL_VARIABLE_USE(SystemStyle.LOCAL_VARIABLE_USE, {
-		foreground = SystemColors::magenta
-		underline()
-	}),
-
-	/** Default style for [SystemStyle.LABEL_DEFINITION]. */
-	LABEL_DEFINITION(SystemStyle.LABEL_DEFINITION, {
-		foreground = SystemColors::mustard
-		background = SystemColors::transparentMustard
-	}),
-
-	/** Default style for [SystemStyle.LABEL_USE]. */
-	LABEL_USE(SystemStyle.LABEL_USE, {
-		foreground = SystemColors::mustard
-	}),
-
-	/** Default style for [SystemStyle.STRING_LITERAL]. */
-	STRING_LITERAL(SystemStyle.STRING_LITERAL, {
-		foreground = SystemColors::green
-	}),
-
-	/** Default style for [SystemStyle.STRING_ESCAPE_SEQUENCE]. */
-	STRING_ESCAPE_SEQUENCE(SystemStyle.STRING_ESCAPE_SEQUENCE, {
-		foreground = SystemColors::transparentGreen
-		bold()
-	}),
-
-	/** Default style for [SystemStyle.NUMERIC_LITERAL]. */
-	NUMERIC_LITERAL(SystemStyle.NUMERIC_LITERAL, {
-		foreground = SystemColors::green
-	}),
-
-	/** Default style for [SystemStyle.BOOLEAN_LITERAL]. */
-	BOOLEAN_LITERAL(SystemStyle.BOOLEAN_LITERAL, {
-		foreground = SystemColors::green
-	}),
-
-	/** Default style for [SystemStyle.TUPLE_CONSTRUCTOR]. */
-	TUPLE_CONSTRUCTOR(SystemStyle.TUPLE_CONSTRUCTOR, {
-		foreground = SystemColors::green
-	}),
-
-	/** Default style for [SystemStyle.SET_CONSTRUCTOR]. */
-	SET_CONSTRUCTOR(SystemStyle.SET_CONSTRUCTOR, {
-		foreground = SystemColors::green
-	}),
-
-	/** Default style for [SystemStyle.MAP_CONSTRUCTOR]. */
-	MAP_CONSTRUCTOR(SystemStyle.MAP_CONSTRUCTOR, {
-		foreground = SystemColors::green
-	}),
-
-	/** Default style for [SystemStyle.CHARACTER_LITERAL]. */
-	CHARACTER_LITERAL(SystemStyle.CHARACTER_LITERAL, {
-		foreground = SystemColors::green
-	}),
-
-	/** Default style for [SystemStyle.ATOM_LITERAL]. */
-	ATOM_LITERAL(SystemStyle.ATOM_LITERAL, {
-		foreground = SystemColors::green
-	}),
-
-	/** Default style for [SystemStyle.OTHER_LITERAL]. */
-	OTHER_LITERAL(SystemStyle.OTHER_LITERAL, {
-		foreground = SystemColors::green
-	}),
-
-	/** Default style for [SystemStyle.CONDITIONAL]. */
-	CONDITIONAL(SystemStyle.CONDITIONAL, {
-		foreground = SystemColors::mustard
-	}),
-
-	/** Default style for [SystemStyle.LOOP]. */
-	LOOP(SystemStyle.LOOP, {
-		foreground = SystemColors::mustard
-	}),
-
-	/** Default style for [SystemStyle.LEXER_DEFINITION]. */
-	LEXER_DEFINITION(SystemStyle.LEXER_DEFINITION, {
-		foreground = SystemColors::rose
-	}),
-
-	/** Default style for [SystemStyle.MACRO_DEFINITION]. */
-	MACRO_DEFINITION(SystemStyle.MACRO_DEFINITION, {
-		foreground = SystemColors::rose
-	}),
-
-	/** Default style for [SystemStyle.SEMANTIC_RESTRICTION_DEFINITION]. */
-	SEMANTIC_RESTRICTION_DEFINITION(
-		SystemStyle.SEMANTIC_RESTRICTION_DEFINITION,
-		{
-			foreground = SystemColors::rose
-		}),
-
-	/** Default style for [SystemStyle.GRAMMATICAL_RESTRICTION_DEFINITION]. */
-	GRAMMATICAL_RESTRICTION_DEFINITION(
-		SystemStyle.GRAMMATICAL_RESTRICTION_DEFINITION,
-		{
-			foreground = SystemColors::rose
-		}),
-
-	/** Default style for [SystemStyle.SEAL_DEFINITION]. */
-	SEAL_DEFINITION(SystemStyle.SEAL_DEFINITION, {
-		foreground = SystemColors::rose
-	}),
-
-	/** Default style for [SystemStyle.OBJECT_TYPE_DEFINITION]. */
-	OBJECT_TYPE_DEFINITION(SystemStyle.OBJECT_TYPE_DEFINITION, {
-		foreground = SystemColors::rose
-	}),
-
-	/** Default style for [SystemStyle.SPECIAL_OBJECT]. */
-	SPECIAL_OBJECT(SystemStyle.SPECIAL_OBJECT, {
-		foreground = SystemColors::rose
-	}),
-
-	/** Default style for [SystemStyle.PRIMITIVE_NAME]. */
-	PRIMITIVE_NAME(SystemStyle.PRIMITIVE_NAME, {
-		foreground = SystemColors::rose
-		bold()
-	}),
-
-	/** Default style for [SystemStyle.PHRASE]. */
-	PHRASE(SystemStyle.PHRASE, {
-		foreground = SystemColors::lilac
-	}),
-
-	/** Default style for [SystemStyle.RETURN_VALUE]. */
-	RETURN_VALUE(SystemStyle.RETURN_VALUE, {
-		background = SystemColors::transparentMustard
-	}),
-
-	/** Default style for [SystemStyle.NONLOCAL_CONTROL]. */
-	NONLOCAL_CONTROL(SystemStyle.NONLOCAL_CONTROL, {
-		foreground = SystemColors::mustard
-	}),
-
-	/** Default style for [SystemStyle.MATH_EXPONENT]. */
-	MATH_EXPONENT(SystemStyle.MATH_EXPONENT, {
-		superscript()
-	}),
-
-	/** Default style for [SystemStyle.DEEMPHASIZE]. */
-	DEEMPHASIZE(SystemStyle.DEEMPHASIZE, {
-		foreground = SystemColors::deemphasize
-	}),
-
-	/** Default style for [SystemStyle.EXCLUDED]. */
-	EXCLUDED(SystemStyle.EXCLUDED, {
-		strikeThrough()
-	});
-
-	/** The name of this style.  Should begin with '#'. */
-	override val styleName: String = systemStyle.kotlinString
-
-	/**
-	 * Extract the [CharacterConstants] provided as varargs in the constructor.
-	 * If any argument is not a [CharacterConstants], fail right away.  The
-	 * idiotic API of Swing *goes out of its way* to throw away all of the
-	 * useful type information for no reason at all.
-	 */
-	private val booleanFlags = mutableSetOf<StyleFlag>()
->>>>>>> 354f1873
 
 /**
  * The execution state of a [style&#32;rule][StyleRule].
@@ -2724,23 +2354,12 @@
 	 */
 	ACCEPTED,
 
-<<<<<<< HEAD
 	/**
 	 * The enclosing [context][StyleRuleContext] has rejected a style classifier
 	 * sequence.
 	 */
 	REJECTED
 }
-=======
-	init
-	{
-		val builder = DefaultBoundSystemStyleBuilder(booleanFlags)
-		builder.setup()
-		family = builder.family
-		foreground = builder.foreground
-		background = builder.background
-	}
->>>>>>> 354f1873
 
 /**
  * The [StyleRuleExecutor] is a stateless virtual machine that accepts a
@@ -3235,7 +2854,6 @@
 		replace: Boolean = true)
 	{
 		assert(SwingUtilities.isEventDispatchThread())
-<<<<<<< HEAD
 		runs.forEach { (range, classifiers) ->
 			val context = stylesheet[classifiers]
 			context.renderTo(this, classifiers, range, replace)
@@ -3258,46 +2876,239 @@
  *   The value to encode.
  */
 fun NybbleOutputStream.opcode(value: Int)
-=======
-		val compositeStyles = mutableMapOf<String, Style?>()
-		runs.forEach { (range, compositeStyleName) ->
-			val styleNames = compositeStyleName.split(",")
-			val style = if (styleNames.size == 1)
+{
+	assert(value >= 0)
+	// This encoding is not efficient at all if the instruction set ever
+	// grows large, but is quite efficient for small instruction sets.
+	var residue = value
+	while (residue >= 15)
+	{
+		write(15)
+		residue -= 15
+	}
+	write(residue)
+}
+
+/**
+ * Unapply the variable-length universal coding strategy applied by
+ * [`opcode`][NybbleOutputStream.opcode] to decode a nonnegative integer from
+ * the receiver. If the stored encoding does not denote a valid value, the
+ * result is undefined, and the number of bytes consumed is also undefined.
+ *
+ * @author Todd L Smith &lt;todd@availlang.org&gt;
+ * @return
+ *   The requested integer.
+ */
+fun NybbleInputStream.opcode(): Int
+{
+	var value = 0
+	while (true)
+	{
+		val nybble = read()
+		if (nybble == 15)
+		{
+			value += 15
+		}
+		else
+		{
+			value += nybble
+			return value
+		}
+	}
+}
+
+/**
+ * Apply a variable-length universal coding strategy to the supplied value,
+ * encoding it onto the receiver using a nybble-based variant of MIDI VLQ. The
+ * value must be non-negative.
+ *
+ * @author Todd L Smith &lt;todd@availlang.org&gt;
+ * @param value
+ *   The value to encode.
+ * @see <a href="https://en.wikipedia.org/wiki/Variable-length_quantity">
+ *   Variable-length quantity</a>
+ */
+fun NybbleOutputStream.vlq(value: Int)
+{
+	assert (value >= 0)
+	var residue = value
+	while (residue >= 8)
+	{
+		val nybble = (residue and 0x07) or 0x08
+		write(nybble)
+		residue = residue ushr 3
+	}
+	write(residue)
+}
+
+/**
+ * Unapply the variable-length universal coding strategy applied by
+ * [`vlq`][NybbleOutputStream.vlq] to decode a nonnegative integer from the
+ * receiver. If the stored encoding does not denote a valid value, the result is
+ * undefined, and the number of bytes consumed is also undefined.
+ *
+ * @author Todd L Smith &lt;todd@availlang.org&gt;
+ * @return
+ *   The requested integer.
+ * @see <a href="https://en.wikipedia.org/wiki/Variable-length_quantity">
+ *   Variable-length quantity</a>
+ */
+fun NybbleInputStream.unvlq(): Int
+{
+	var n = 0
+	var k = 0
+	while (true)
+	{
+		val nybble = read()
+		when
+		{
+			nybble and 0x08 == 0x08 ->
 			{
-				// All simple styles should already have been added to the
-				// document, so just ask the document for its registered style
-				// and use it to style the range.
-				val styleName = styleNames.first()
-				getStyle(styleName)
+				n = n or ((nybble and 0x07) shl k)
+				k += 3
 			}
-			else
+			else ->
 			{
-				// Compute the composite styles on demand, using a cache to
-				// avoid redundant effort.
-				compositeStyles.computeIfAbsent(compositeStyleName) {
-					val style = addStyle(it, defaultStyle)
-					val styles = styleNames.mapNotNull(::getStyle)
-					if (styles.isNotEmpty())
-					{
-						val combined = styles
-							.map(::StyleAspects)
-							.reduce(StyleAspects::plus)
-						combined.applyTo(style)
-						style
-					}
-					else
-					{
-						null
-					}
-				}
+				// The MSB is clear, so we're done decoding.
+				return n or (nybble shl k)
 			}
-			style?.let {
-				setCharacterAttributes(
-					range.first - 1, range.count(), style, replace)
-			}
-		}
-	}
-}
+		}
+	}
+}
+
+////////////////////////////////////////////////////////////////////////////////
+//                               Constants.                                   //
+////////////////////////////////////////////////////////////////////////////////
+
+/**
+ * [SystemStyleClassifier] enumerates the style classifiers that are well-known
+ * to Anvil.
+ */
+enum class SystemStyleClassifier(val classifier: String)
+{
+	/** The background color for the input field of an active console. */
+	INPUT_BACKGROUND("#input-background")
+	{
+		override val systemColor = SystemColors::inputBackground
+		override val colorName = systemColor.name
+
+		override val defaultRenderingContext get() =
+			UnvalidatedRenderingContext(
+				StyleAttributes(background = colorName)
+			)
+	},
+
+	/** The foreground color for the input field of an active console. */
+	INPUT_TEXT("#input-text")
+	{
+		override val systemColor = SystemColors::inputText
+		override val colorName = systemColor.name
+	},
+
+	/** The background color for source text. */
+	CODE_BACKGROUND("#code-background")
+	{
+		override val systemColor = SystemColors::codeBackground
+		override val colorName = systemColor.name
+
+		override val defaultRenderingContext get() =
+			UnvalidatedRenderingContext(
+				StyleAttributes(background = colorName)
+			)
+	},
+
+	/** The foreground color for source text. */
+	CODE_TEXT("#code-text")
+	{
+		override val systemColor = SystemColors::codeText
+		override val colorName = systemColor.name
+	},
+
+	/** The color of a [code&#32;guide][CodeGuide]. */
+	CODE_GUIDE("#code-guide")
+	{
+		override val systemColor = SystemColors::codeGuide
+		override val colorName = systemColor.name
+	},
+
+	/** The stream style used to echo user input. */
+	STREAM_INPUT("#stream-input")
+	{
+		override val systemColor = SystemColors::streamInput
+		override val colorName = systemColor.name
+	},
+
+	/** The stream style used to display normal output. */
+	STREAM_OUTPUT("#stream-output")
+	{
+		override val systemColor = SystemColors::streamOutput
+		override val colorName = systemColor.name
+	},
+
+	/** The stream style used to display error output. */
+	STREAM_ERROR("#stream-error")
+	{
+		override val systemColor = SystemColors::streamError
+		override val colorName = systemColor.name
+	},
+
+	/** The stream style used to display informational text. */
+	STREAM_INFO("#stream-info")
+	{
+		override val systemColor = SystemColors::streamInfo
+		override val colorName = systemColor.name
+	},
+
+	/** The stream style used to echo commands. */
+	STREAM_COMMAND("#stream-command")
+	{
+		override val systemColor = SystemColors::streamCommand
+		override val colorName = systemColor.name
+	},
+
+	/** The stream style used to provide build progress updates. */
+	STREAM_BUILD_PROGRESS("#stream-build-progress")
+	{
+		override val systemColor = SystemColors::streamBuildProgress
+		override val colorName = systemColor.name
+	};
+
+	/**
+	 * The source text for an exact match pattern for the
+	 * [receiver][SystemStyleClassifier].
+	 */
+	val exactMatchSource get() = "${ExactMatchToken.lexeme}$classifier"
+
+	/**
+	 * The method reference to the desired [system&#32;color][SystemColors].
+	 */
+	protected abstract val systemColor: SystemColors.()->Color
+
+	/** The name of the default [system&#32;color][SystemColors]. */
+	protected abstract val colorName: String
+
+	/**
+	 * The default [palette][Palette] to use if the [palette][Palette] provided
+	 * to the [stylesheet][Stylesheet] does not have the right aliases defined.
+	 */
+	val palette get() = Palette(
+		lightColors = mapOf(colorName to LightColors.systemColor()),
+		darkColors = mapOf(colorName to DarkColors.systemColor())
+	)
+
+	/**
+	 * The default [rendering&#32;context][RenderingContext] to use when none
+	 * was supplied for an exact match of the [receiver][SystemStyleClassifier]
+	 * in the [stylesheet][Stylesheet].
+	 */
+	open val defaultRenderingContext get() = UnvalidatedRenderingContext(
+		StyleAttributes(foreground = colorName)
+	)
+}
+
+////////////////////////////////////////////////////////////////////////////////
+//                                Phrases.                                    //
+////////////////////////////////////////////////////////////////////////////////
 
 /**
  * Utility for applying [PhrasePathRecord]'s information to token ranges in a
@@ -3354,238 +3165,4 @@
 	 * each token that is part of that [PhraseNode].
 	 */
 	object PhraseNodeAttributeKey
-}
-
-/** Styles that are on/off. */
-enum class StyleFlag
-constructor(styleConstantsObject: Any)
->>>>>>> 354f1873
-{
-	assert(value >= 0)
-	// This encoding is not efficient at all if the instruction set ever
-	// grows large, but is quite efficient for small instruction sets.
-	var residue = value
-	while (residue >= 15)
-	{
-		write(15)
-		residue -= 15
-	}
-	write(residue)
-}
-
-/**
- * Unapply the variable-length universal coding strategy applied by
- * [`opcode`][NybbleOutputStream.opcode] to decode a nonnegative integer from
- * the receiver. If the stored encoding does not denote a valid value, the
- * result is undefined, and the number of bytes consumed is also undefined.
- *
- * @author Todd L Smith &lt;todd@availlang.org&gt;
- * @return
- *   The requested integer.
- */
-fun NybbleInputStream.opcode(): Int
-{
-	var value = 0
-	while (true)
-	{
-		val nybble = read()
-		if (nybble == 15)
-		{
-			value += 15
-		}
-		else
-		{
-			value += nybble
-			return value
-		}
-	}
-}
-
-/**
- * Apply a variable-length universal coding strategy to the supplied value,
- * encoding it onto the receiver using a nybble-based variant of MIDI VLQ. The
- * value must be non-negative.
- *
- * @author Todd L Smith &lt;todd@availlang.org&gt;
- * @param value
- *   The value to encode.
- * @see <a href="https://en.wikipedia.org/wiki/Variable-length_quantity">
- *   Variable-length quantity</a>
- */
-fun NybbleOutputStream.vlq(value: Int)
-{
-	assert (value >= 0)
-	var residue = value
-	while (residue >= 8)
-	{
-		val nybble = (residue and 0x07) or 0x08
-		write(nybble)
-		residue = residue ushr 3
-	}
-	write(residue)
-}
-
-/**
- * Unapply the variable-length universal coding strategy applied by
- * [`vlq`][NybbleOutputStream.vlq] to decode a nonnegative integer from the
- * receiver. If the stored encoding does not denote a valid value, the result is
- * undefined, and the number of bytes consumed is also undefined.
- *
- * @author Todd L Smith &lt;todd@availlang.org&gt;
- * @return
- *   The requested integer.
- * @see <a href="https://en.wikipedia.org/wiki/Variable-length_quantity">
- *   Variable-length quantity</a>
- */
-fun NybbleInputStream.unvlq(): Int
-{
-	var n = 0
-	var k = 0
-	while (true)
-	{
-		val nybble = read()
-		when
-		{
-			nybble and 0x08 == 0x08 ->
-			{
-				n = n or ((nybble and 0x07) shl k)
-				k += 3
-			}
-			else ->
-			{
-				// The MSB is clear, so we're done decoding.
-				return n or (nybble shl k)
-			}
-		}
-	}
-}
-
-////////////////////////////////////////////////////////////////////////////////
-//                               Constants.                                   //
-////////////////////////////////////////////////////////////////////////////////
-
-/**
- * [SystemStyleClassifier] enumerates the style classifiers that are well-known
- * to Anvil.
- */
-enum class SystemStyleClassifier(val classifier: String)
-{
-	/** The background color for the input field of an active console. */
-	INPUT_BACKGROUND("#input-background")
-	{
-		override val systemColor = SystemColors::inputBackground
-		override val colorName = systemColor.name
-
-		override val defaultRenderingContext get() =
-			UnvalidatedRenderingContext(
-				StyleAttributes(background = colorName)
-			)
-	},
-
-	/** The foreground color for the input field of an active console. */
-	INPUT_TEXT("#input-text")
-	{
-		override val systemColor = SystemColors::inputText
-		override val colorName = systemColor.name
-	},
-
-	/** The background color for source text. */
-	CODE_BACKGROUND("#code-background")
-	{
-		override val systemColor = SystemColors::codeBackground
-		override val colorName = systemColor.name
-
-		override val defaultRenderingContext get() =
-			UnvalidatedRenderingContext(
-				StyleAttributes(background = colorName)
-			)
-	},
-
-	/** The foreground color for source text. */
-	CODE_TEXT("#code-text")
-	{
-		override val systemColor = SystemColors::codeText
-		override val colorName = systemColor.name
-	},
-
-	/** The color of a [code&#32;guide][CodeGuide]. */
-	CODE_GUIDE("#code-guide")
-	{
-		override val systemColor = SystemColors::codeGuide
-		override val colorName = systemColor.name
-	},
-
-	/** The stream style used to echo user input. */
-	STREAM_INPUT("#stream-input")
-	{
-		override val systemColor = SystemColors::streamInput
-		override val colorName = systemColor.name
-	},
-
-	/** The stream style used to display normal output. */
-	STREAM_OUTPUT("#stream-output")
-	{
-		override val systemColor = SystemColors::streamOutput
-		override val colorName = systemColor.name
-	},
-
-	/** The stream style used to display error output. */
-	STREAM_ERROR("#stream-error")
-	{
-		override val systemColor = SystemColors::streamError
-		override val colorName = systemColor.name
-	},
-
-	/** The stream style used to display informational text. */
-	STREAM_INFO("#stream-info")
-	{
-		override val systemColor = SystemColors::streamInfo
-		override val colorName = systemColor.name
-	},
-
-	/** The stream style used to echo commands. */
-	STREAM_COMMAND("#stream-command")
-	{
-		override val systemColor = SystemColors::streamCommand
-		override val colorName = systemColor.name
-	},
-
-	/** The stream style used to provide build progress updates. */
-	STREAM_BUILD_PROGRESS("#stream-build-progress")
-	{
-		override val systemColor = SystemColors::streamBuildProgress
-		override val colorName = systemColor.name
-	};
-
-	/**
-	 * The source text for an exact match pattern for the
-	 * [receiver][SystemStyleClassifier].
-	 */
-	val exactMatchSource get() = "${ExactMatchToken.lexeme}$classifier"
-
-	/**
-	 * The method reference to the desired [system&#32;color][SystemColors].
-	 */
-	protected abstract val systemColor: SystemColors.()->Color
-
-	/** The name of the default [system&#32;color][SystemColors]. */
-	protected abstract val colorName: String
-
-	/**
-	 * The default [palette][Palette] to use if the [palette][Palette] provided
-	 * to the [stylesheet][Stylesheet] does not have the right aliases defined.
-	 */
-	val palette get() = Palette(
-		lightColors = mapOf(colorName to LightColors.systemColor()),
-		darkColors = mapOf(colorName to DarkColors.systemColor())
-	)
-
-	/**
-	 * The default [rendering&#32;context][RenderingContext] to use when none
-	 * was supplied for an exact match of the [receiver][SystemStyleClassifier]
-	 * in the [stylesheet][Stylesheet].
-	 */
-	open val defaultRenderingContext get() = UnvalidatedRenderingContext(
-		StyleAttributes(foreground = colorName)
-	)
 }