--- conflicted
+++ resolved
@@ -236,12 +236,8 @@
 class AvailWorkbench internal constructor (
 	val runtime: AvailRuntime,
 	private val fileManager: FileManager,
-<<<<<<< HEAD
 	val resolver: ModuleNameResolver,
 	windowTitle: String = "Avail Workbench") : JFrame()
-=======
-	val resolver: ModuleNameResolver) : JFrame("Avail Workbench")
->>>>>>> d45ecea3
 {
 	/**
 	 * The [StyledDocument] into which to write both error and regular
@@ -1592,11 +1588,8 @@
 
 		defaultCloseOperation = WindowConstants.EXIT_ON_CLOSE
 
-<<<<<<< HEAD
 		// Set *just* the window title...
 		title = windowTitle
-=======
->>>>>>> d45ecea3
 		isResizable = true
 		background = rootPane.background
 
