<?xml version="1.0" encoding="UTF-8"?>
<project version="4">
  <component name="Kotlin2JvmCompilerArguments">
    <option name="jvmTarget" value="17" />
  </component>
  <component name="KotlinCommonCompilerArguments">
    <option name="languageVersion" value="1.6" />
  </component>
  <component name="KotlinCompilerSettings">
    <option name="additionalArguments" value="-version -Xjvm-default=compatibility" />
  </component>
  <component name="KotlinJpsPluginSettings">
<<<<<<< HEAD
    <option name="version" value="1.7.0" />
=======
    <option name="version" value="1.6.21" />
>>>>>>> d45ecea3
  </component>
</project><|MERGE_RESOLUTION|>--- conflicted
+++ resolved
@@ -10,10 +10,6 @@
     <option name="additionalArguments" value="-version -Xjvm-default=compatibility" />
   </component>
   <component name="KotlinJpsPluginSettings">
-<<<<<<< HEAD
     <option name="version" value="1.7.0" />
-=======
-    <option name="version" value="1.6.21" />
->>>>>>> d45ecea3
   </component>
 </project>