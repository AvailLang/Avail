/**
 * com.avail.utility/LRUCache.java
 * Copyright © 1993-2013, Mark van Gulik and Todd L Smith.
 * All rights reserved.
 *
 * Redistribution and use in source and binary forms, with or without
 * modification, are permitted provided that the following conditions are met:
 *
 * * Redistributions of source code must retain the above copyright notice, this
 *   list of conditions and the following disclaimer.
 *
 * * Redistributions in binary form must reproduce the above copyright notice,
 *   this list of conditions and the following disclaimer in the documentation
 *   and/or other materials provided with the distribution.
 *
 * * Neither the name of the copyright holder nor the names of the contributors
 *   may be used to endorse or promote products derived from this software
 *   without specific prior written permission.
 *
 * THIS SOFTWARE IS PROVIDED BY THE COPYRIGHT HOLDERS AND CONTRIBUTORS "AS IS"
 * AND ANY EXPRESS OR IMPLIED WARRANTIES, INCLUDING, BUT NOT LIMITED TO, THE
 * IMPLIED WARRANTIES OF MERCHANTABILITY AND FITNESS FOR A PARTICULAR PURPOSE
 * ARE DISCLAIMED. IN NO EVENT SHALL THE COPYRIGHT HOLDER OR CONTRIBUTORS BE
 * LIABLE FOR ANY DIRECT, INDIRECT, INCIDENTAL, SPECIAL, EXEMPLARY, OR
 * CONSEQUENTIAL DAMAGES (INCLUDING, BUT NOT LIMITED TO, PROCUREMENT OF
 * SUBSTITUTE GOODS OR SERVICES; LOSS OF USE, DATA, OR PROFITS; OR BUSINESS
 * INTERRUPTION) HOWEVER CAUSED AND ON ANY THEORY OF LIABILITY, WHETHER IN
 * CONTRACT, STRICT LIABILITY, OR TORT (INCLUDING NEGLIGENCE OR OTHERWISE)
 * ARISING IN ANY WAY OUT OF THE USE OF THIS SOFTWARE, EVEN IF ADVISED OF THE
 * POSSIBILITY OF SUCH DAMAGE.
 */

package com.avail.utility;

import java.lang.ref.Reference;
import java.lang.ref.ReferenceQueue;
import java.lang.ref.SoftReference;
import java.util.HashMap;
import java.util.HashSet;
import java.util.LinkedHashMap;
import java.util.Map;
import java.util.Map.Entry;
import java.util.Set;
import java.util.concurrent.ExecutionException;
import java.util.concurrent.Future;
import java.util.concurrent.TimeUnit;
import java.util.concurrent.TimeoutException;
import java.util.concurrent.locks.Condition;
import java.util.concurrent.locks.ReentrantLock;
import com.avail.annotations.*;

/**
 * {@code LRUCache} implements a memory-sensitive least-recently-used cache.
 * All public operations support concurrent access. It avoids redundant
 * simultaneous computation of values by racing {@linkplain Thread threads} that
 * present the same keys.
 *
 * @author Todd L Smith &lt;todd@availlang.org&gt;
 * @param <K> The type of the keys.
 * @param <V> The type of the values.
 */
public class LRUCache<K, V>
{
	/**
	 * The {@linkplain ReentrantLock lock} responsible for guarding
	 * access to internal {@linkplain LRUCache cache} structures.
	 */
	@InnerAccess final ReentrantLock lock = new ReentrantLock();

	/**
	 * Acquire the {@linkplain ReentrantLock lock}.
	 */
	private void lock ()
	{
		lock.lock();
	}

	/**
	 * Release the {@linkplain ReentrantLock lock}.
	 */
	private void unlock ()
	{
		lock.unlock();
	}

	/**
	 * A {@linkplain ReferenceQueue reference queue} of defunct {@linkplain
	 * SoftReference soft references} to previously garbage-collected cached
	 * values.
	 */
	private final ReferenceQueue<V> defunctReferences =
		new ReferenceQueue<V>();

	/**
	 * A {@code StrongCacheMap} subclasses {@link LinkedHashMap} to override
	 * {@link #removeEldestEntry(java.util.Map.Entry) removeEldestEntry}.
	 */
	private final class StrongCacheMap
	extends LinkedHashMap<K, V>
	{
		/** The serial version identifier. */
		private static final long serialVersionUID = 5184227991121201660L;

		/** The capacity of the {@linkplain LRUCache.StrongCacheMap map}. */
		private final int capacity;

		/**
		 * Construct a new {@link LRUCache.StrongCacheMap} with the specified
		 * capacity.
		 *
		 * @param capacity The capacity of the {@linkplain
		 *                 LRUCache.StrongCacheMap map}.
		 */
		public StrongCacheMap (final int capacity)
		{
			super(capacity, 0.75f, true);
			this.capacity = capacity;
		}

		@Override
		protected boolean removeEldestEntry (
			final @Nullable Map.Entry<K, V> eldest)
		{
			return size() > capacity;
		}
	}

	/**
	 * The {@linkplain System#getProperty(String) system property} that enables
	 * detailed invariant checking. This causes significant slowdown and should
	 * not be used in a production application.
	 */
	private static final String checkInvariantsProperty =
		String.format(
			"%s.checkInvariants",
			LRUCache.class.getCanonicalName());

	/**
	 * Should the invariants be {@linkplain #checkInvariants() checked}? Enabled
	 * by setting the system property {@link #checkInvariantsProperty} to {@code
	 * "true"}.
	 */
	private static final boolean checkInvariants;

	// Initialize checkInvariants.
	static
	{
		boolean value = false;
		try
		{
			final String property = System.getProperty(checkInvariantsProperty);
			value = Boolean.parseBoolean(property);
		}
		catch (final Exception e)
		{
			// Just don't check the invariants.
		}

		checkInvariants = value;
	}

	/**
	 * Check the integrity of the {@linkplain LRUCache cache}.
	 */
	@InnerAccess void checkInvariants ()
	{
		if (checkInvariants)
		{
			assert lock.isHeldByCurrentThread();

			assert strongMap.size() <= strongCapacity;
			assert softMap.size() == keysBySoftReference.size();
			assert softMap.size() <= softCapacity;
			for (final Map.Entry<K, SoftReference<V>> entry
					: softMap.entrySet())
			{
				assert entry.getKey() != null;
				assert entry.getValue() != null;
				assert keysBySoftReference.containsKey(entry.getValue());
				assert
					keysBySoftReference.get(entry.getValue()) == entry.getKey();
			}
			for (final Map.Entry<K, V> entry : strongMap.entrySet())
			{
				assert entry.getKey() != null;
				assert entry.getValue() != null;
			}
		}
	}

	/**
	 * A {@code SoftCacheMap} subclasses {@link LinkedHashMap} to override
	 * {@link #removeEldestEntry(java.util.Map.Entry) removeEldestEntry}.
	 */
	private final class SoftCacheMap
	extends LinkedHashMap<K, SoftReference<V>>
	{
		/** The serial version identifier. */
		private static final long serialVersionUID = 9157534562182014165L;

		/** The capacity of the {@linkplain LRUCache.StrongCacheMap map}. */
		private final int capacity;

		/**
		 * Construct a new {@link LRUCache.StrongCacheMap} with the specified
		 * capacity.
		 *
		 * @param capacity The capacity of the {@linkplain
		 *                 LRUCache.StrongCacheMap map}.
		 */
		public SoftCacheMap (final int capacity)
		{
			super(capacity, 0.75f, true);
			this.capacity = capacity;
		}

		@Override
		protected boolean removeEldestEntry (
			final @Nullable Map.Entry<K, SoftReference<V>> eldest)
		{
			assert lock.isHeldByCurrentThread();
			assert this == softMap;

			if (size() > capacity)
			{
				assert eldest != null;
				final K key = eldest.getKey();
				final SoftReference<V> reference = eldest.getValue();
				assert softMap.containsKey(key);
				assert keysBySoftReference.containsKey(reference);
				softMap.remove(key);
				keysBySoftReference.remove(reference);

				final V referent = reference.get();
				if (referent != null && retirementAction != null)
				{
					retirementAction.value(key, referent);
				}
			}

			return false;
		}
	}

	/**
	 * The cardinality of the set of {@linkplain SoftReference softly held}
	 * cached values. This is the total capacity of the {@linkplain LRUCache
	 * cache}, i.e. the capacity of {@link #softMap}.
	 */
	@InnerAccess final int softCapacity;

	/**
	 * Answer the capacity of the {@linkplain LRUCache cache}.
	 *
	 * @return The capacity of the {@linkplain LRUCache cache}.
	 */
	public int capacity ()
	{
		return softCapacity;
	}

	/**
	 * The access-ordered {@linkplain SoftCacheMap map} which maps access keys
	 * to {@linkplain SoftReference softly held} cached values. All cached
	 * values are ultimately retrieved from this map.
	 */
	@InnerAccess final SoftCacheMap softMap;

	/**
	 * A mapping from {@linkplain SoftReference softly held} cached values to
	 * their associated keys. This data structure is necessary to clean up the
	 * {@linkplain #softMap primary map} after the garbage collector has
	 * reclaimed the cached values.
	 */
	@InnerAccess final Map<SoftReference<V>, K> keysBySoftReference =
		new HashMap<SoftReference<V>, K>();

	/**
	 * The cardinality of the set of strongly held cached values, i.e. the
	 * capacity of {@link #strongMap}.
	 */
	@InnerAccess final int strongCapacity;

	/**
	 * Answer the cardinality of the set of strongly held cached values.
	 *
	 * @return The cardinality of the set of strongly held cached values.
	 */
	public int strongCapacity ()
	{
		return strongCapacity;
	}

	/**
	 * The access-ordered {@linkplain StrongCacheMap map} which maps access keys
	 * to strongly held cached values.
	 */
	private final StrongCacheMap strongMap;

	/**
	 * The {@linkplain Transformer1 transformer} responsible for producing new
	 * values from user-supplied keys. Must not produce {@code null}.
	 */
	@InnerAccess final Transformer1<K, V> transformer;

	/**
	 * Answer the {@linkplain Transformer1 transformer} responsible for
	 * producing new values from user-supplied keys.
	 *
	 * @return A {@linkplain Transformer1 transformer}.
	 */
	public Transformer1<K, V> transformer ()
	{
		return transformer;
	}

	/**
	 * The {@linkplain Continuation2 action} responsible for retiring a binding
	 * expired from the {@linkplain LRUCache cache}.
	 */
	@InnerAccess final Continuation2<K, V> retirementAction;

	/**
	 * A {@code ValueFuture} synchronously provides a value for the key
	 * specified at instantiation time. Redundant simultaneous computation
	 * by concurrent threads is prevented by the implementation. {@link
	 * #cancel(boolean) cancel} and {@link #get(long, TimeUnit)} are
	 * unsupported operations.
	 */
	private final class ValueFuture
	implements Future<V>
	{
		/**
		 * Construct a new {@link ValueFuture}.
		 */
		public ValueFuture ()
		{
			// No implementation required.
		}

		/**
		 * The {@linkplain ReentrantLock lock} that guards access to this
		 * {@linkplain ValueFuture future}.
		 */
		private final ReentrantLock computationLock =
			new ReentrantLock();

		/**
		 * The {@linkplain Condition condition} on which threads should wait to
		 * be notified that execution of the user-supplied {@linkplain
		 * Transformer1 transformer} has completed.
		 */
		private final Condition completionCondition =
			computationLock.newCondition();

		@Override
		public boolean cancel (final boolean mayInterruptIfRunning)
		{
			throw new UnsupportedOperationException();
		}

		@Override
		public boolean isCancelled ()
		{
			return false;
		}

		/** Has the result been computed? */
		private volatile boolean isDone;

		@Override
		public boolean isDone ()
		{
			return isDone;
		}

		/**
		 * The result of the computation of the {@linkplain
		 * LRUCache.ValueFuture future}.
		 */
		private V result;

		/**
		 * Establish the argument as the result of the {@linkplain ValueFuture
		 * future}. Notify all {@linkplain Thread waiters} that a result is now
		 * available.
		 *
		 * @param result The result.
		 */
		void setResult (final @Nullable V result)
		{
			computationLock.lock();
			try
			{
				this.result = result;
				isDone = true;
				completionCondition.signalAll();
			}
			finally
			{
				computationLock.unlock();
			}
		}

		/**
		 * The {@linkplain RuntimeException exception}, if any, that was
		 * encountered during execution of the user-supplied {@linkplain
		 * Transformer1 transformer}.
		 */
		private volatile RuntimeException exception;

		/**
		 * Establish the argument as the {@linkplain RuntimeException
		 * exception} that thwarted computation of the {@linkplain ValueFuture
		 * future}. Notify all {@linkplain Thread waiters} that an exception
		 * has occurred.
		 *
		 * @param exception An {@linkplain RuntimeException exception}.
		 */
		void setException (final RuntimeException exception)
		{
			computationLock.lock();
			try
			{
				this.exception = exception;
				isDone = true;
				completionCondition.signalAll();
			}
			finally
			{
				computationLock.unlock();
			}
		}

		@Override
		public V get () throws RuntimeException
		{
			// Because the completion flag is volatile and one-way, we can
			// safely check it without first acquiring the lock.
			if (!isDone)
			{
				computationLock.lock();
				try
				{
					// While the computation is in progress, await its
					// completion.
					while (!isDone)
					{
						completionCondition.await();
					}
				}
				catch (final InterruptedException e)
				{
					// No special action is required.
				}
				finally
				{
					computationLock.unlock();
				}
			}

			// If an exception was set, then we now rethrow that exception.
			if (exception != null)
			{
				throw new RuntimeException(exception);
			}

			return result;
		}

		@Override
		public V get (final long timeout, final @Nullable TimeUnit unit)
			throws InterruptedException, ExecutionException, TimeoutException
		{
			throw new UnsupportedOperationException();
		}
	}

	/**
	 * A {@linkplain Map mapping} from keys to {@linkplain ValueFuture futures}
	 * whose values are currently being computed by threads accessing the
	 * {@linkplain LRUCache cache}.
	 */
	private final Map<K, ValueFuture> futures;

	/**
	 * Construct a new {@link LRUCache}.
	 *
	 * @param capacity The capacity of the {@linkplain LRUCache cache}. This is
	 *                 the maximum number of cached values that will ever be
	 *                 retained simultaneously. Must be greater than zero (0).
	 * @param strongCapacity The maximum number of cached values that will be
	 *                       strongly retained to prevent garbage collection.
	 *                       Must be less than or equal to the capacity.
	 * @param transformer The {@linkplain Transformer1 transformer} responsible
	 *                    for producing new values from user-supplied keys. Must
	 *                    not produce {@code null}.
	 * @param retirementAction The {@linkplain Continuation2 action} responsible
	 *                         for retiring a binding expired from the
	 *                         {@linkplain LRUCache cache}, or {@code null} if
	 *                         no such action should be performed.
	 */
	public LRUCache (
		final int capacity,
		final int strongCapacity,
		final Transformer1<K, V> transformer,
		final @Nullable Continuation2<K, V> retirementAction)
	{
		assert capacity > 0;
		assert strongCapacity <= capacity;

		this.softCapacity     = capacity;
		this.strongCapacity   = strongCapacity;
		this.transformer      = transformer;
		this.retirementAction = retirementAction;

		softMap   = new SoftCacheMap(softCapacity);
		strongMap = new StrongCacheMap(strongCapacity);
		futures   = new HashMap<K, ValueFuture>();
	}

	/**
	 * Construct a new {@link LRUCache}.
	 *
	 * @param capacity The capacity of the {@linkplain LRUCache cache}. This is
	 *                 the maximum number of cached values that will ever be
	 *                 retained simultaneously. Must be greater than zero (0).
	 * @param strongCapacity The maximum number of cached values that will be
	 *                       strongly retained to prevent garbage collection.
	 *                       Must be less than or equal to the capacity.
	 * @param transformer The {@linkplain Transformer1 transformer} responsible
	 *                    for producing new values from user-supplied keys. Must
	 *                    not produce {@code null}.
	 */
	public LRUCache (
		final int capacity,
		final int strongCapacity,
		final Transformer1<K, V> transformer)
	{
		this(capacity, strongCapacity, transformer, null);
	}

	/**
	 * Expunge any {@linkplain SoftReference references} from the {@linkplain
	 * SoftCacheMap primary cache} whose referents have been reclaimed by the
	 * garbage collector. This operation is cheap and may be called from most
	 * API functions without negatively impacting performance.
	 */
	private void expungeDefunctReferences ()
	{
		assert lock.isHeldByCurrentThread();

		checkInvariants();

		Reference<? extends V> reference;
		while ((reference = defunctReferences.poll()) != null)
		{
			assert reference.get() == null;
			final K key = keysBySoftReference.remove(reference);
			if (key != null)
			{
				assert softMap.containsKey(key);
				softMap.remove(key);
			}
			else
			{
				assert !softMap.containsKey(key);
			}
		}

		checkInvariants();
	}

	/**
	 * The {@link Condition} used to make a thread wait until all futures have
	 * been completed. A thread waiting on it will be signaled every time a
	 * future is removed from {@linkplain #futures the map of futures}.
	 */
	final Condition futuresCondition = lock.newCondition();

	/**
	 * Completely clear the cache, forcing retirement of the contents before
	 * removing them.
	 * @throws InterruptedException
	 *         If the current thread is interrupted.
	 */
	public void clear () throws InterruptedException
	{
		lock();
		try
		{
			expungeDefunctReferences();
			while (!futures.isEmpty())
			{
				futuresCondition.await();
			}
			final Set<Entry<K, SoftReference<V>>> entries =
				new HashSet<Entry<K, SoftReference<V>>>(softMap.entrySet());

			softMap.clear();
			keysBySoftReference.clear();
			strongMap.clear();

			for (final Entry<K, SoftReference<V>> entry : entries)
			{
				final K key = entry.getKey();
				final SoftReference<V> reference = entry.getValue();
				final V referent = reference.get();
				if (referent != null && retirementAction != null)
				{
					retirementAction.value(key, referent);
				}
			}
		}
		finally
		{
			unlock();
		}
	}

	/**
	 * Answer the number of values currently in {@linkplain LRUCache cache}.
	 *
	 * @return The number of values currently in {@linkplain LRUCache cache}.
	 */
	public int size ()
	{
		lock();
		try
		{
			expungeDefunctReferences();
			return softMap.size();
		}
		finally
		{
			unlock();
		}
	}

	/**
	 * Immediately answer the value already associated with the specified key.
	 * Do not execute the user-supplied {@linkplain Transformer1 transformer}
	 * under any circumstances. That is, only answer an already cached value.
	 *
	 * <p>This method answers {@code null} if <strong>1)</strong> the cached
	 * value associated with the specified key is actually {@code null} or
	 * <strong>2></strong> no value has been cached for the specified key.</p>
	 *
	 * <p>Note that this method is not reentrant. The transformer must not
	 * reenter any public operation while computing a value for a specified
	 * key.</p>
	 *
	 * @param key The key whose associated value should be answered.
	 * @return The value to which the specified key is mapped, or {@code null}
	 *         if no value has been mapped.
	 */
	public @Nullable V poll (final K key)
	{
		lock();
		try
		{
			expungeDefunctReferences();

			V result = null;
			final SoftReference<V> reference = softMap.get(key);
			if (reference != null && (result = reference.get()) != null)
			{
				// Update the map containing strong references to the most
				// recently accessed cached values. The eldest entry will be
				// automatically retired if necessary.
				strongMap.put(key, result);
			}

			checkInvariants();

			return result;
		}
		finally
		{
			unlock();
		}
	}

	/**
	 * Answer the value associated with the specified key, computing the value
	 * from the user-supplied {@linkplain Transformer1 transformer} if the value
	 * is not already present in the {@linkplain LRUCache cache}.
	 *
	 * <p>This method only returns {@code null} for those keys explicitly
	 * mapped to {@code null} by the transformer.</p>
	 *
	 * <p>Note that this method is not reentrant. The transformer must not
	 * reenter any public operation while computing a value for a specified
	 * key.</p>
	 *
	 * @param key The key whose associated value should be answered.
	 * @return The value to which the specified key is mapped.
	 * @throws RuntimeException
	 *         If an exception occurred as a result of an error in the
	 *         execution of the user-supplied {@linkplain Transformer1
	 *         transformer}.
	 */
<<<<<<< HEAD
	@SuppressWarnings("null")   // compensate for null code analysis bug
=======
>>>>>>> 66402a29
	public @Nullable V get (final K key) throws RuntimeException
	{
		assert key != null;

		lock();
		try
		{
			V result = null;

			checkInvariants();

			// Before searching the primary cache map for the key, expunge all
			// defunct references from it.
			expungeDefunctReferences();

			SoftReference<V> reference = softMap.get(key);
			if (reference == null || (result = reference.get()) == null)
			{
				// We didn't find the desired value in the cache, so now we
				// check the set of futures to see if some other thread is
				// already computing a value for our key.
				ValueFuture future = futures.get(key);

				// No other thread is computing a value for our key, so it is
				// our responsibility.
				if (future == null)
				{
					future = new ValueFuture();
					futures.put(key, future);

					@Nullable RuntimeException exception = null;

					// We must not hold any locks while computing the future.
					unlock();
					try
					{
						result = transformer.value(key);
						assert result != null;
					}

					// Record the exception locally. We are not holding the lock
					// at this point, and we really ought to set the exception
					// when we *are* holding it.
					catch (final RuntimeException e)
					{
						exception = e;
					}

					// If the transformer throws an exception, then attach the
					// exception to the future so that waiters can react
					// appropriately.
					finally
					{
						lock();
						if (exception == null)
						{
							future.setResult(result);
						}
						else
						{
							future.setException(exception);
						}
						futures.remove(key);
						futuresCondition.signalAll();
					}

					// If the computation failed due to an exception, then
					// attempting to retrieve the result from the future will
					// throw a CacheException.
					result = future.get();
					reference = new SoftReference<V>(
						result, defunctReferences);

					// Establish a binding between the key and its value in the
					// cache's primary map. The eldest entry will be
					// automatically retired if necessary.
					softMap.put(key, reference);
					keysBySoftReference.put(reference, key);
				}

				// Some other thread is computing a value for our key, so just
				// wait until it becomes available.
				else
				{
					// We must not hold any locks while awaiting completion of
					// the future.
					unlock();
					try
					{
						result = future.get();
					}
					finally
					{
						lock();
					}
				}
			}

			assert result != null;

			checkInvariants();

			// Update the map containing strong references to the most recently
			// accessed cached values. The eldest entry will be automatically
			// retired if necessary.
			strongMap.put(key, result);

			checkInvariants();

			return result;
		}
		finally
		{
			unlock();
		}
	}
}<|MERGE_RESOLUTION|>--- conflicted
+++ resolved
@@ -232,9 +232,9 @@
 				keysBySoftReference.remove(reference);
 
 				final V referent = reference.get();
-				if (referent != null && retirementAction != null)
+				if (referent != null)
 				{
-					retirementAction.value(key, referent);
+					retire(key, referent);
 				}
 			}
 
@@ -318,7 +318,7 @@
 	 * The {@linkplain Continuation2 action} responsible for retiring a binding
 	 * expired from the {@linkplain LRUCache cache}.
 	 */
-	@InnerAccess final Continuation2<K, V> retirementAction;
+	@InnerAccess final @Nullable Continuation2<K, V> retirementAction;
 
 	/**
 	 * A {@code ValueFuture} synchronously provides a value for the key
@@ -378,7 +378,7 @@
 		 * The result of the computation of the {@linkplain
 		 * LRUCache.ValueFuture future}.
 		 */
-		private V result;
+		private @Nullable V result;
 
 		/**
 		 * Establish the argument as the result of the {@linkplain ValueFuture
@@ -407,7 +407,7 @@
 		 * encountered during execution of the user-supplied {@linkplain
 		 * Transformer1 transformer}.
 		 */
-		private volatile RuntimeException exception;
+		private volatile @Nullable RuntimeException exception;
 
 		/**
 		 * Establish the argument as the {@linkplain RuntimeException
@@ -433,7 +433,7 @@
 		}
 
 		@Override
-		public V get () throws RuntimeException
+		public @Nullable V get () throws RuntimeException
 		{
 			// Because the completion flag is volatile and one-way, we can
 			// safely check it without first acquiring the lock.
@@ -572,6 +572,20 @@
 	}
 
 	/**
+	 *
+	 * @param key
+	 * @param referent
+	 */
+	@InnerAccess void retire (final K key, final V referent)
+	{
+		final Continuation2<K, V> retire = retirementAction;
+		if (retire != null)
+		{
+			retire.value(key, referent);
+		}
+	}
+
+	/**
 	 * The {@link Condition} used to make a thread wait until all futures have
 	 * been completed. A thread waiting on it will be signaled every time a
 	 * future is removed from {@linkplain #futures the map of futures}.
@@ -606,9 +620,9 @@
 				final K key = entry.getKey();
 				final SoftReference<V> reference = entry.getValue();
 				final V referent = reference.get();
-				if (referent != null && retirementAction != null)
+				if (referent != null)
 				{
-					retirementAction.value(key, referent);
+					retire(key, referent);
 				}
 			}
 		}
@@ -700,10 +714,7 @@
 	 *         execution of the user-supplied {@linkplain Transformer1
 	 *         transformer}.
 	 */
-<<<<<<< HEAD
 	@SuppressWarnings("null")   // compensate for null code analysis bug
-=======
->>>>>>> 66402a29
 	public @Nullable V get (final K key) throws RuntimeException
 	{
 		assert key != null;
