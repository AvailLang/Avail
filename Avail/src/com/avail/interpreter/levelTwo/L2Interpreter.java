--- conflicted
+++ resolved
@@ -208,15 +208,11 @@
 	{
 		try
 		{
-<<<<<<< HEAD
 			final List<AvailObject> frames = new ArrayList<AvailObject>(50);
 			AvailObject frame = pointers[CALLER.ordinal()];
 			if (frame != null)
-=======
-			while (!frame.equalsNil())
->>>>>>> a7088eff
 			{
-				while (!frame.equalsNull())
+				while (!frame.equalsNil())
 				{
 					frames.add(frame);
 					frame = frame.caller();
@@ -1057,8 +1053,10 @@
 			if (debugL2)
 			{
 				int depth = 0;
-				for (AvailObject c = pointerAt(CALLER); !c.equalsNil(); c = c
-					.caller())
+				for (
+					AvailObject c = pointerAt(CALLER);
+					!c.equalsNil();
+					c = c.caller())
 				{
 					depth++;
 				}
@@ -1114,16 +1112,11 @@
 	public List<String> dumpStack ()
 	{
 		final List<AvailObject> frames = new ArrayList<AvailObject>(20);
-<<<<<<< HEAD
 		if (pointers[CALLER.ordinal()] != null)
-=======
-		for (AvailObject c = currentContinuation(); !c.equalsNil(); c = c
-			.caller())
->>>>>>> a7088eff
 		{
 			for (
 				AvailObject c = currentContinuation();
-				!c.equalsNull();
+				!c.equalsNil();
 				c = c.caller())
 			{
 				frames.add(c);
