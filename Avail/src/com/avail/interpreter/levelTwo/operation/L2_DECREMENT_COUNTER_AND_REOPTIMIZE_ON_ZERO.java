/**
 * L2_DECREMENT_COUNTER_AND_REOPTIMIZE_ON_ZERO.java
 * Copyright © 1993-2013, Mark van Gulik and Todd L Smith.
 * All rights reserved.
 *
 * Redistribution and use in source and binary forms, with or without
 * modification, are permitted provided that the following conditions are met:
 *
 * * Redistributions of source code must retain the above copyright notice, this
 *   list of conditions and the following disclaimer.
 *
 * * Redistributions in binary form must reproduce the above copyright notice,
 *   this list of conditions and the following disclaimer in the documentation
 *   and/or other materials provided with the distribution.
 *
 * * Neither the name of the copyright holder nor the names of the contributors
 *   may be used to endorse or promote products derived from this software
 *   without specific prior written permission.
 *
 * THIS SOFTWARE IS PROVIDED BY THE COPYRIGHT HOLDERS AND CONTRIBUTORS "AS IS"
 * AND ANY EXPRESS OR IMPLIED WARRANTIES, INCLUDING, BUT NOT LIMITED TO, THE
 * IMPLIED WARRANTIES OF MERCHANTABILITY AND FITNESS FOR A PARTICULAR PURPOSE
 * ARE DISCLAIMED. IN NO EVENT SHALL THE COPYRIGHT HOLDER OR CONTRIBUTORS BE
 * LIABLE FOR ANY DIRECT, INDIRECT, INCIDENTAL, SPECIAL, EXEMPLARY, OR
 * CONSEQUENTIAL DAMAGES (INCLUDING, BUT NOT LIMITED TO, PROCUREMENT OF
 * SUBSTITUTE GOODS OR SERVICES; LOSS OF USE, DATA, OR PROFITS; OR BUSINESS
 * INTERRUPTION) HOWEVER CAUSED AND ON ANY THEORY OF LIABILITY, WHETHER IN
 * CONTRACT, STRICT LIABILITY, OR TORT (INCLUDING NEGLIGENCE OR OTHERWISE)
 * ARISING IN ANY WAY OUT OF THE USE OF THIS SOFTWARE, EVEN IF ADVISED OF THE
 * POSSIBILITY OF SUCH DAMAGE.
 */
package com.avail.interpreter.levelTwo.operation;

import static com.avail.interpreter.Interpreter.argumentOrLocalRegister;
import static com.avail.interpreter.levelTwo.register.FixedRegister.FUNCTION;
import com.avail.descriptor.*;
import com.avail.interpreter.Interpreter;
import com.avail.interpreter.levelTwo.*;
import com.avail.optimizer.L2Translator;
import com.avail.utility.*;

/**
 * Explicitly decrement the current compiled code's countdown via {@link
 * AvailObject#countdownToReoptimize(int)}.  If it reaches zero then
 * re-optimize the code.
 */
public class L2_DECREMENT_COUNTER_AND_REOPTIMIZE_ON_ZERO
extends L2Operation
{
	/**
	 * Initialize the sole instance.
	 */
	public final static L2Operation instance =
		new L2_DECREMENT_COUNTER_AND_REOPTIMIZE_ON_ZERO().init();

	@Override
	public void step (final Interpreter interpreter)
	{
		final AvailObject theFunction = interpreter.pointerAt(FUNCTION);
<<<<<<< HEAD
		final A_BasicObject theCode = theFunction.code();
=======
		final AvailObject theCode = theFunction.code();
>>>>>>> 66402a29
		final Mutable<Boolean> translated = new Mutable<Boolean>(false);
		theCode.decrementCountdownToReoptimize(new Continuation0()
		{
			@Override
			public void value ()
			{
				theCode.countdownToReoptimize(
					L2ChunkDescriptor.countdownForNewlyOptimizedCode());
				final L2Translator translator = new L2Translator(theCode);
				translator.translateOptimizationFor(
					3,
					interpreter);
				translated.value = true;
			}
		});
		// If translation actually happened, then run the function in Level Two.
		if (translated.value)
		{
			interpreter.argsBuffer.clear();
			final int nArgs = theCode.numArgs();
			for (int i = 1; i <= nArgs; i++)
			{
				interpreter.argsBuffer.add(
					interpreter.pointerAt(argumentOrLocalRegister(i)));
			}
			interpreter.invokeFunction(
				theFunction,
				interpreter.argsBuffer);
		}
	}

	@Override
	public boolean hasSideEffect ()
	{
		return true;
	}
}<|MERGE_RESOLUTION|>--- conflicted
+++ resolved
@@ -57,11 +57,7 @@
 	public void step (final Interpreter interpreter)
 	{
 		final AvailObject theFunction = interpreter.pointerAt(FUNCTION);
-<<<<<<< HEAD
 		final A_BasicObject theCode = theFunction.code();
-=======
-		final AvailObject theCode = theFunction.code();
->>>>>>> 66402a29
 		final Mutable<Boolean> translated = new Mutable<Boolean>(false);
 		theCode.decrementCountdownToReoptimize(new Continuation0()
 		{
