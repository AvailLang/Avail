--- conflicted
+++ resolved
@@ -69,11 +69,7 @@
 		{
 			return 0;
 		}
-<<<<<<< HEAD
-		return (int) (3 & -address());
-=======
 		return (int) (-address() & 3);
->>>>>>> a3ca0fd4
 	}
 
 	@Override
