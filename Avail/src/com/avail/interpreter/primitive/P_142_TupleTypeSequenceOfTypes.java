--- conflicted
+++ resolved
@@ -1,6 +1,6 @@
 /**
  * P_142_TupleTypeSequenceOfTypes.java
- * Copyright © 1993-2013, Mark van Gulik and Todd L Smith.
+ * Copyright © 1993-2012, Mark van Gulik and Todd L Smith.
  * All rights reserved.
  *
  * Redistribution and use in source and binary forms, with or without
@@ -73,12 +73,7 @@
 			return interpreter.primitiveFailure(E_NEGATIVE_SIZE);
 		}
 		AvailObject tupleObject =
-<<<<<<< HEAD
 			ObjectTupleDescriptor.createUninitialized(tupleSize);
-=======
-			ObjectTupleDescriptor.mutable.create(tupleSize);
-		tupleObject.hashOrZero(0);
->>>>>>> a7088eff
 		for (int i = 1; i <= tupleSize; i++)
 		{
 			tupleObject.tupleAtPut(i, NilDescriptor.nil());
