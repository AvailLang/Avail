--- conflicted
+++ resolved
@@ -52,11 +52,7 @@
 	 * The sole instance of this primitive class. Accessed through reflection.
 	 */
 	public final static Primitive instance =
-<<<<<<< HEAD
 		new P_095_BitShift().init(2, CanFold, CanInline);
-=======
-		new P_095_BitShift().init(2, CanFold);
->>>>>>> 091ed5e8
 
 	@Override
 	public Result attempt (
