--- conflicted
+++ resolved
@@ -57,12 +57,7 @@
 		assert args.size() == 1;
 		final AvailObject aFunction = args.get(0);
 		final AvailObject newTupleObject =
-<<<<<<< HEAD
 			ObjectTupleDescriptor.createUninitialized(aFunction.numOuterVars());
-=======
-			ObjectTupleDescriptor.mutable.create(aFunction.numOuterVars());
-		newTupleObject.hashOrZero(0);
->>>>>>> a7088eff
 		for (int i = 1, end = aFunction.numOuterVars(); i <= end; i++)
 		{
 			final AvailObject outer = aFunction.outerVarAt(i);
