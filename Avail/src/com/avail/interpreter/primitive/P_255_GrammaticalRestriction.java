/**
 * P_255_GrammaticalRestriction.java
 * Copyright © 1993-2013, Mark van Gulik and Todd L Smith.
 * All rights reserved.
 *
 * Redistribution and use in source and binary forms, with or without
 * modification, are permitted provided that the following conditions are met:
 *
 * * Redistributions of source code must retain the above copyright notice, this
 *   list of conditions and the following disclaimer.
 *
 * * Redistributions in binary form must reproduce the above copyright notice,
 *   this list of conditions and the following disclaimer in the documentation
 *   and/or other materials provided with the distribution.
 *
 * * Neither the name of the copyright holder nor the names of the contributors
 *   may be used to endorse or promote products derived from this software
 *   without specific prior written permission.
 *
 * THIS SOFTWARE IS PROVIDED BY THE COPYRIGHT HOLDERS AND CONTRIBUTORS "AS IS"
 * AND ANY EXPRESS OR IMPLIED WARRANTIES, INCLUDING, BUT NOT LIMITED TO, THE
 * IMPLIED WARRANTIES OF MERCHANTABILITY AND FITNESS FOR A PARTICULAR PURPOSE
 * ARE DISCLAIMED. IN NO EVENT SHALL THE COPYRIGHT HOLDER OR CONTRIBUTORS BE
 * LIABLE FOR ANY DIRECT, INDIRECT, INCIDENTAL, SPECIAL, EXEMPLARY, OR
 * CONSEQUENTIAL DAMAGES (INCLUDING, BUT NOT LIMITED TO, PROCUREMENT OF
 * SUBSTITUTE GOODS OR SERVICES; LOSS OF USE, DATA, OR PROFITS; OR BUSINESS
 * INTERRUPTION) HOWEVER CAUSED AND ON ANY THEORY OF LIABILITY, WHETHER IN
 * CONTRACT, STRICT LIABILITY, OR TORT (INCLUDING NEGLIGENCE OR OTHERWISE)
 * ARISING IN ANY WAY OUT OF THE USE OF THIS SOFTWARE, EVEN IF ADVISED OF THE
 * POSSIBILITY OF SUCH DAMAGE.
 */
package com.avail.interpreter.primitive;

import static com.avail.descriptor.TypeDescriptor.Types.TOP;
import static com.avail.exceptions.AvailErrorCode.E_LOADING_IS_OVER;
import static com.avail.interpreter.Primitive.Flag.Unknown;
import java.util.List;
import com.avail.descriptor.*;
import com.avail.exceptions.AmbiguousNameException;
import com.avail.exceptions.SignatureException;
import com.avail.interpreter.Interpreter;
import com.avail.interpreter.Primitive;

/**
 * <strong>Primitive 255:</strong> Message precedence declaration with
 * {@linkplain TupleDescriptor tuple} of {@linkplain SetDescriptor sets} of
 * messages to exclude for each argument position. Note that the tuple's
 * elements should correspond with occurrences of underscore in the method
 * names, *not* with the (top-level) arguments of the method. This
 * distinction is only apparent when guillemet notation is used to accept
 * tuples of arguments.
 */
public class P_255_GrammaticalRestriction
extends Primitive
{
	/**
	 * The sole instance of this primitive class. Accessed through reflection.
	 */
	public final static Primitive instance =
		new P_255_GrammaticalRestriction().init(2, Unknown);

	@Override
	public Result attempt (
		final List<AvailObject> args,
		final Interpreter interpreter)
	{
		assert args.size() == 2;
<<<<<<< HEAD
		final A_Set stringSet = args.get(0);
		final A_Tuple exclusionsTuple = args.get(1);
		try
		{
			A_Tuple disallowed = exclusionsTuple;
			for (int i = disallowed.tupleSize(); i >= 1; i--)
			{
				A_Set setOfAtoms = SetDescriptor.empty();
				for (final A_String string : exclusionsTuple.tupleAt(i))
=======
		final AvailObject stringSet = args.get(0);
		final AvailObject exclusionsTuple = args.get(1);
		final AvailLoader loader = FiberDescriptor.current().availLoader();
		if (loader == null)
		{
			return interpreter.primitiveFailure(E_LOADING_IS_OVER);
		}
		AvailObject disallowed = exclusionsTuple;
		for (int i = disallowed.tupleSize(); i >= 1; i--)
		{
			AvailObject setOfAtoms = SetDescriptor.empty();
			for (final AvailObject string : exclusionsTuple.tupleAt(i))
			{
				try
>>>>>>> 66402a29
				{
					setOfAtoms = setOfAtoms.setWithElementCanDestroy(
						loader.lookupName(string),
						true);
				}
				catch (final AmbiguousNameException e)
				{
					return interpreter.primitiveFailure(e);
				}
			}
<<<<<<< HEAD
			disallowed.makeImmutable();
			final A_Tuple stringSetAsTuple = stringSet.asTuple();
			for (int i = stringSetAsTuple.tupleSize(); i >= 1; i--)
			{
				final A_String string = stringSetAsTuple.tupleAt(i);
				interpreter.atDisallowArgumentMessages(
					interpreter.lookupName(string),
=======
			disallowed = disallowed.tupleAtPuttingCanDestroy(
				i,
				setOfAtoms,
				true);
		}
		disallowed.makeImmutable();
		final AvailObject stringSetAsTuple = stringSet.asTuple();
		for (int i = stringSetAsTuple.tupleSize(); i >= 1; i--)
		{
			final AvailObject string = stringSetAsTuple.tupleAt(i);
			try
			{
				loader.addGrammaticalRestrictions(
					loader.lookupName(string),
>>>>>>> 66402a29
					disallowed);
			}
			catch (final AmbiguousNameException e)
			{
				return interpreter.primitiveFailure(e);
			}
			catch (final SignatureException e)
			{
				return interpreter.primitiveFailure(e);
			}
		}
		return interpreter.primitiveSuccess(NilDescriptor.nil());
	}

	@Override
	protected A_Type privateBlockTypeRestriction ()
	{
		return FunctionTypeDescriptor.create(
			TupleDescriptor.from(
				SetTypeDescriptor.setTypeForSizesContentType(
					IntegerRangeTypeDescriptor.wholeNumbers(),
					TupleTypeDescriptor.stringTupleType()),
				TupleTypeDescriptor.zeroOrMoreOf(
					SetTypeDescriptor.setTypeForSizesContentType(
						IntegerRangeTypeDescriptor.wholeNumbers(),
						TupleTypeDescriptor.stringTupleType()))),
			TOP.o());
	}
}<|MERGE_RESOLUTION|>--- conflicted
+++ resolved
@@ -38,6 +38,7 @@
 import com.avail.descriptor.*;
 import com.avail.exceptions.AmbiguousNameException;
 import com.avail.exceptions.SignatureException;
+import com.avail.interpreter.AvailLoader;
 import com.avail.interpreter.Interpreter;
 import com.avail.interpreter.Primitive;
 
@@ -65,32 +66,21 @@
 		final Interpreter interpreter)
 	{
 		assert args.size() == 2;
-<<<<<<< HEAD
 		final A_Set stringSet = args.get(0);
 		final A_Tuple exclusionsTuple = args.get(1);
-		try
-		{
-			A_Tuple disallowed = exclusionsTuple;
-			for (int i = disallowed.tupleSize(); i >= 1; i--)
-			{
-				A_Set setOfAtoms = SetDescriptor.empty();
-				for (final A_String string : exclusionsTuple.tupleAt(i))
-=======
-		final AvailObject stringSet = args.get(0);
-		final AvailObject exclusionsTuple = args.get(1);
 		final AvailLoader loader = FiberDescriptor.current().availLoader();
 		if (loader == null)
 		{
 			return interpreter.primitiveFailure(E_LOADING_IS_OVER);
 		}
-		AvailObject disallowed = exclusionsTuple;
+		final A_Tuple stringSetAsTuple = stringSet.asTuple();
+		A_Tuple disallowed = exclusionsTuple;
 		for (int i = disallowed.tupleSize(); i >= 1; i--)
 		{
-			AvailObject setOfAtoms = SetDescriptor.empty();
-			for (final AvailObject string : exclusionsTuple.tupleAt(i))
+			A_Set setOfAtoms = SetDescriptor.empty();
+			for (final A_String string : exclusionsTuple.tupleAt(i))
 			{
 				try
->>>>>>> 66402a29
 				{
 					setOfAtoms = setOfAtoms.setWithElementCanDestroy(
 						loader.lookupName(string),
@@ -101,30 +91,22 @@
 					return interpreter.primitiveFailure(e);
 				}
 			}
-<<<<<<< HEAD
-			disallowed.makeImmutable();
-			final A_Tuple stringSetAsTuple = stringSet.asTuple();
-			for (int i = stringSetAsTuple.tupleSize(); i >= 1; i--)
-			{
-				final A_String string = stringSetAsTuple.tupleAt(i);
-				interpreter.atDisallowArgumentMessages(
-					interpreter.lookupName(string),
-=======
 			disallowed = disallowed.tupleAtPuttingCanDestroy(
 				i,
 				setOfAtoms,
 				true);
 		}
 		disallowed.makeImmutable();
-		final AvailObject stringSetAsTuple = stringSet.asTuple();
-		for (int i = stringSetAsTuple.tupleSize(); i >= 1; i--)
+		//TODO[MvG] This should be done in a "red zone" continuation.
+		for (final A_String string : stringSetAsTuple)
 		{
-			final AvailObject string = stringSetAsTuple.tupleAt(i);
 			try
 			{
+				//TODO[MvG] Obsolete?  See also P_264_...
+//				interpreter.atDisallowArgumentMessages(
+//					interpreter.lookupName(string),
 				loader.addGrammaticalRestrictions(
 					loader.lookupName(string),
->>>>>>> 66402a29
 					disallowed);
 			}
 			catch (final AmbiguousNameException e)
