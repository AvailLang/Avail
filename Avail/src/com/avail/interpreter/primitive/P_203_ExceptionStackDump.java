--- conflicted
+++ resolved
@@ -35,7 +35,6 @@
 import static com.avail.exceptions.AvailErrorCode.*;
 import static com.avail.interpreter.Primitive.Flag.*;
 import java.util.List;
-import com.avail.annotations.NotNull;
 import com.avail.descriptor.*;
 import com.avail.exceptions.MapException;
 import com.avail.interpreter.*;
@@ -53,7 +52,7 @@
 	/**
 	 * The sole instance of this primitive class. Accessed through reflection.
 	 */
-	public final @NotNull static Primitive instance =
+	public final static Primitive instance =
 		new P_203_ExceptionStackDump().init(1, CanInline, CanFold);
 
 	@Override
@@ -71,11 +70,7 @@
 		}
 		catch (final MapException e)
 		{
-<<<<<<< HEAD
 			assert e.numericCode().equals(E_KEY_NOT_FOUND.numericCode());
-=======
-			assert e.errorValue().equals(E_KEY_NOT_FOUND.numericCode());
->>>>>>> 66402a29
 			return interpreter.primitiveFailure(E_INCORRECT_ARGUMENT_TYPE);
 		}
 	}
