--- conflicted
+++ resolved
@@ -57,11 +57,7 @@
 	{
 		assert args.size() == 1;
 		final AvailObject cc = args.get(0);
-<<<<<<< HEAD
 		AvailObject tupleObject = ObjectTupleDescriptor.createUninitialized(
-=======
-		AvailObject tupleObject = ObjectTupleDescriptor.mutable.create(
->>>>>>> a7088eff
 			cc.numLiterals());
 		final int tupleSize = tupleObject.tupleSize();
 		for (int i = 1; i <= tupleSize; i++)
