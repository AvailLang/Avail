--- conflicted
+++ resolved
@@ -35,14 +35,11 @@
 import java.nio.file.Files;
 import java.nio.file.Path;
 import java.nio.file.attribute.BasicFileAttributes;
-<<<<<<< HEAD
 import java.util.HashMap;
 import java.util.List;
-import com.avail.builder.ResolvedModuleName;
-=======
 import com.avail.builder.ModuleName;
->>>>>>> 97ffc3fc
 import com.avail.compiler.AbstractAvailCompiler.ModuleHeader;
+import com.avail.descriptor.A_Set;
 import com.avail.descriptor.A_String;
 import com.avail.descriptor.A_Tuple;
 import com.avail.descriptor.CommentTokenDescriptor;
@@ -60,7 +57,7 @@
 	 * A map of {@linkplain ResolvedModuleName module names} to a list of
 	 * all the method names exported from said module
 	 */
-	HashMap<A_String,List<A_String>> moduleToExportedMethodsMap;
+	HashMap<A_String,A_Set> moduleToExportedMethodsMap;
 
 	/**
 	 * A map of {@linkplain ResolvedModuleName module names} to a list of
@@ -78,7 +75,7 @@
 			new HashMap<A_String,StacksModuleComment>();
 
 		this.moduleToExportedMethodsMap =
-			new HashMap<A_String,List<A_String>>();
+			new HashMap<A_String,A_Set>();
 	}
 
 	/**
@@ -120,13 +117,8 @@
 	 *         specify a directory, or if the error log path exists and does not
 	 *         specify a regular file.
 	 */
-<<<<<<< HEAD
 	public synchronized void generate (
-		final ResolvedModuleName outermostModule,
-=======
-	public void generate (
 		final ModuleName outermostModule,
->>>>>>> 97ffc3fc
 		final Path modulesPath,
 		final Path categoriesPath,
 		final Path errorLogPath)
