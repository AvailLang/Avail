--- conflicted
+++ resolved
@@ -37,17 +37,10 @@
 import static com.avail.descriptor.TypeDescriptor.Types.*;
 import java.util.*;
 import com.avail.annotations.Nullable;
-<<<<<<< HEAD
-import com.avail.builder.ModuleName;
 import com.avail.builder.ResolvedModuleName;
 import com.avail.descriptor.*;
 import com.avail.utility.Continuation1;
 import com.avail.utility.Generator;
-=======
-import com.avail.builder.*;
-import com.avail.descriptor.*;
-import com.avail.utility.*;
->>>>>>> 66402a29
 
 /**
  * I parse a source file to create a {@linkplain ModuleDescriptor module}.
@@ -218,19 +211,10 @@
 		// TODO: [MvG] Use a fiber to store the parser state.
 		final ParserState reportedStateDuringValidation = new ParserState(
 			stateAfterCall.position - 1,
-<<<<<<< HEAD
 			stateBeforeCall.clientDataMap);
 		final ParserState stateAfter = new ParserState(
 			stateAfterCall.position,
 			stateBeforeCall.clientDataMap);
-=======
-			stateBeforeCall.scopeMap,
-			stateBeforeCall.innermostBlockArguments);
-		final ParserState stateAfter = new ParserState(
-			stateAfterCall.position,
-			stateBeforeCall.scopeMap,
-			stateBeforeCall.innermostBlockArguments);
->>>>>>> 66402a29
 		// A macro can't have semantic restrictions, so just run it.
 		evaluateFunctionThen(
 			macroBody,
