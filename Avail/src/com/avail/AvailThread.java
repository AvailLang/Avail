/**
 * AvailThread.java
 * Copyright © 1993-2013, Mark van Gulik and Todd L Smith.
 * All rights reserved.
 *
 * Redistribution and use in source and binary forms, with or without
 * modification, are permitted provided that the following conditions are met:
 *
 * * Redistributions of source code must retain the above copyright notice, this
 *   list of conditions and the following disclaimer.
 *
 * * Redistributions in binary form must reproduce the above copyright notice,
 *   this list of conditions and the following disclaimer in the documentation
 *   and/or other materials provided with the distribution.
 *
 * * Neither the name of the copyright holder nor the names of the contributors
 *   may be used to endorse or promote products derived from this software
 *   without specific prior written permission.
 *
 * THIS SOFTWARE IS PROVIDED BY THE COPYRIGHT HOLDERS AND CONTRIBUTORS "AS IS"
 * AND ANY EXPRESS OR IMPLIED WARRANTIES, INCLUDING, BUT NOT LIMITED TO, THE
 * IMPLIED WARRANTIES OF MERCHANTABILITY AND FITNESS FOR A PARTICULAR PURPOSE
 * ARE DISCLAIMED. IN NO EVENT SHALL THE COPYRIGHT HOLDER OR CONTRIBUTORS BE
 * LIABLE FOR ANY DIRECT, INDIRECT, INCIDENTAL, SPECIAL, EXEMPLARY, OR
 * CONSEQUENTIAL DAMAGES (INCLUDING, BUT NOT LIMITED TO, PROCUREMENT OF
 * SUBSTITUTE GOODS OR SERVICES; LOSS OF USE, DATA, OR PROFITS; OR BUSINESS
 * INTERRUPTION) HOWEVER CAUSED AND ON ANY THEORY OF LIABILITY, WHETHER IN
 * CONTRACT, STRICT LIABILITY, OR TORT (INCLUDING NEGLIGENCE OR OTHERWISE)
 * ARISING IN ANY WAY OUT OF THE USE OF THIS SOFTWARE, EVEN IF ADVISED OF THE
 * POSSIBILITY OF SUCH DAMAGE.
 */

package com.avail;

import java.util.concurrent.ScheduledThreadPoolExecutor;
import com.avail.interpreter.Interpreter;

/**
 * An {@code AvailThread} is a {@linkplain Thread thread} managed by a
 * particular {@linkplain AvailRuntime Avail runtime}. Instances may obtain the
 * managing runtime through the static accessor {@link AvailRuntime#current()}.
 * New instances will be created as necessary by an Avail runtime's {@linkplain
 * ScheduledThreadPoolExecutor executor}.
 *
 * @author Todd L Smith &lt;todd@availlang.org&gt;
 */
public final class AvailThread
extends Thread
{
	/**
	 * The {@linkplain AvailRuntime Avail runtime} that owns this {@linkplain
	 * AvailThread thread}.
	 */
	public final AvailRuntime runtime;

	/**
	 * The {@linkplain Interpreter interpreter} permanently bound to this
	 * {@linkplain AvailThread thread}.
	 */
	public final Interpreter interpreter;

	/**
	 * Construct a new {@link AvailThread}.
	 *
	 * @param runtime
	 *        The {@linkplain AvailRuntime Avail runtime} responsible for the
	 *        new thread.
	 * @param runnable
	 *        The {@code Runnable runnable} that the new thread should execute.
	 */
	AvailThread (final AvailRuntime runtime, final Runnable runnable)
	{
		super(runnable);
		this.runtime = runtime;
		this.interpreter = new Interpreter(runtime);
<<<<<<< HEAD
		setDaemon(false);
		setName(String.format(
			"%s-%d [from %s]",
			this.getClass().getSimpleName(),
			System.identityHashCode(this),
			Thread.currentThread().getName()));
=======
>>>>>>> 66402a29
	}
}<|MERGE_RESOLUTION|>--- conflicted
+++ resolved
@@ -73,14 +73,5 @@
 		super(runnable);
 		this.runtime = runtime;
 		this.interpreter = new Interpreter(runtime);
-<<<<<<< HEAD
-		setDaemon(false);
-		setName(String.format(
-			"%s-%d [from %s]",
-			this.getClass().getSimpleName(),
-			System.identityHashCode(this),
-			Thread.currentThread().getName()));
-=======
->>>>>>> 66402a29
 	}
 }