--- conflicted
+++ resolved
@@ -169,14 +169,12 @@
 				new HashSet<ModuleName>(
 					header.extendedModules.size()
 						+ header.usedModules.size());
-			for (final AvailObject extendedModule
-				: header.extendedModules)
+			for (final A_Tuple extendedModule : header.extendedModules)
 			{
 				importedModules.add(resolvedName.asSibling(
 					extendedModule.tupleAt(1).asNativeString()));
 			}
-			for (final AvailObject usedModule
-				: header.usedModules)
+			for (final A_Tuple usedModule : header.usedModules)
 			{
 				importedModules.add(resolvedName.asSibling(
 					usedModule.tupleAt(1).asNativeString()));
@@ -414,72 +412,6 @@
 			}
 
 			// Build the set of names of imported modules.
-<<<<<<< HEAD
-			AbstractAvailCompiler.create(
-				resolution,
-				true,
-				new Continuation1<AbstractAvailCompiler>()
-				{
-					@Override
-					public void value (
-						final @Nullable AbstractAvailCompiler compiler)
-					{
-						assert compiler != null;
-						final ModuleHeader header =
-							compiler.parseModuleHeader();
-						final Set<ModuleName> importedModules =
-							new HashSet<ModuleName>(
-								header.extendedModules.size()
-									+ header.usedModules.size());
-						for (final A_Tuple extendedModule
-							: header.extendedModules)
-						{
-							importedModules.add(resolution.asSibling(
-								extendedModule.tupleAt(1).asNativeString()));
-						}
-						for (final A_Tuple usedModule
-							: header.usedModules)
-						{
-							importedModules.add(resolution.asSibling(
-								usedModule.tupleAt(1).asNativeString()));
-						}
-						// Update the count of trace requests and completions.
-						synchronized (BuildState.this)
-						{
-							traceRequests += importedModules.size();
-							traceCompletions++;
-							// Avoid spurious wake-ups.
-							if (traceRequests == traceCompletions)
-							{
-								BuildState.this.notifyAll();
-							}
-						}
-						// Recurse into each import.
-						for (final ModuleName moduleName : importedModules)
-						{
-							// Copy the recursion set to ensure the independence of each
-							// continuation of the tracing algorithm.
-							final LinkedHashSet<ResolvedModuleName> newSet =
-								new LinkedHashSet<ResolvedModuleName>(
-									recursionSet);
-							scheduleTraceModuleImports(
-								BuildState.this,
-								moduleName,
-								resolution,
-								newSet);
-						}
-					}
-				},
-				new Continuation1<Throwable>()
-				{
-					@Override
-					public void value (final @Nullable Throwable killer)
-					{
-						assert killer != null;
-						failBuild(killer);
-					}
-				});
-=======
 			if (resolvedName.sourceReference() != null)
 			{
 				traceSourceModuleImports(resolvedName, recursionSet);
@@ -488,7 +420,6 @@
 			{
 				traceCompiledModuleImports(resolvedName, recursionSet);
 			}
->>>>>>> db3aab4b
 		}
 
 		/**
