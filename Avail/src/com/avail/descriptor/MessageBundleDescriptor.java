--- conflicted
+++ resolved
@@ -127,15 +127,11 @@
 					true),
 				true);
 		}
-<<<<<<< HEAD
+		if (isShared())
+		{
+			merged = merged.traversed().makeShared();
+		}
 		object.setSlot(GRAMMATICAL_RESTRICTIONS, merged);
-=======
-		if (isShared())
-		{
-			merged = merged.traversed().makeShared();
-		}
-		object.setSlot(ObjectSlots.GRAMMATICAL_RESTRICTIONS, merged);
->>>>>>> a7088eff
 	}
 
 	@Override @AvailMethod
@@ -178,15 +174,11 @@
 					true),
 				true);
 		}
-<<<<<<< HEAD
+		if (isShared())
+		{
+			reduced = reduced.traversed().makeShared();
+		}
 		object.setSlot(GRAMMATICAL_RESTRICTIONS, reduced);
-=======
-		if (isShared())
-		{
-			reduced = reduced.traversed().makeShared();
-		}
-		object.setSlot(ObjectSlots.GRAMMATICAL_RESTRICTIONS, reduced);
->>>>>>> a7088eff
 	}
 
 	@Override @AvailMethod
@@ -210,12 +202,8 @@
 	@Override @AvailMethod
 	boolean o_HasGrammaticalRestrictions (final AvailObject object)
 	{
-<<<<<<< HEAD
-		final AvailObject restrictions = object.slot(GRAMMATICAL_RESTRICTIONS);
-=======
 		final AvailObject restrictions =
-			object.mutableSlot(ObjectSlots.GRAMMATICAL_RESTRICTIONS);
->>>>>>> a7088eff
+			object.mutableSlot(GRAMMATICAL_RESTRICTIONS);
 		for (final AvailObject setForArgument : restrictions)
 		{
 			if (setForArgument.setSize() > 0)
@@ -229,11 +217,7 @@
 	@Override @AvailMethod
 	AvailObject o_GrammaticalRestrictions (final AvailObject object)
 	{
-<<<<<<< HEAD
-		return object.slot(GRAMMATICAL_RESTRICTIONS);
-=======
-		return object.mutableSlot(ObjectSlots.GRAMMATICAL_RESTRICTIONS);
->>>>>>> a7088eff
+		return object.mutableSlot(GRAMMATICAL_RESTRICTIONS);
 	}
 
 	@Override @AvailMethod
@@ -254,15 +238,6 @@
 		return object.slot(PARSING_INSTRUCTIONS);
 	}
 
-<<<<<<< HEAD
-	@Override boolean allowsImmutableToMutableReferenceInField (
-		final AbstractSlotsEnum e)
-	{
-		return e == GRAMMATICAL_RESTRICTIONS;
-	}
-
-=======
->>>>>>> a7088eff
 	@Override
 	public void printObjectOnAvoidingIndent (
 		final AvailObject object,
@@ -353,27 +328,16 @@
 	{
 		assert message.isAtom();
 		final MessageSplitter splitter = new MessageSplitter(message.name());
-<<<<<<< HEAD
-		final AvailObject restrictions = tupleOfEmptySetsOfSize(
-			splitter.numberOfUnderscores());
-		final AvailObject result = mutable().create();
+		final AvailObject result = mutable.create();
 		result.setSlot(MESSAGE, message);
 		result.setSlot(MESSAGE_PARTS, splitter.messageParts());
-		result.setSlot(GRAMMATICAL_RESTRICTIONS, restrictions);
-		result.setSlot(PARSING_INSTRUCTIONS, splitter.instructionsTuple());
-		result.makeImmutable();
-=======
-		final AvailObject result = mutable.create();
-		result.setSlot(ObjectSlots.MESSAGE, message);
-		result.setSlot(ObjectSlots.MESSAGE_PARTS, splitter.messageParts());
 		result.setSlot(
-			ObjectSlots.GRAMMATICAL_RESTRICTIONS,
+			GRAMMATICAL_RESTRICTIONS,
 			tupleOfEmptySetsOfSize(splitter.numberOfUnderscores()));
 		result.setSlot(
-			ObjectSlots.PARSING_INSTRUCTIONS,
+			PARSING_INSTRUCTIONS,
 			splitter.instructionsTuple());
 		result.makeShared();
->>>>>>> a7088eff
 		return result;
 	}
 
