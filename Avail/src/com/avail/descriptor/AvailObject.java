/**
 * AvailObject.java
 * Copyright © 1993-2012, Mark van Gulik and Todd L Smith.
 * All rights reserved.
 *
 * Redistribution and use in source and binary forms, with or without
 * modification, are permitted provided that the following conditions are met:
 *
 * * Redistributions of source code must retain the above copyright notice, this
 *   list of conditions and the following disclaimer.
 *
 * * Redistributions in binary form must reproduce the above copyright notice,
 *   this list of conditions and the following disclaimer in the documentation
 *   and/or other materials provided with the distribution.
 *
 * * Neither the name of the copyright holder nor the names of the contributors
 *   may be used to endorse or promote products derived from this software
 *   without specific prior written permission.
 *
 * THIS SOFTWARE IS PROVIDED BY THE COPYRIGHT HOLDERS AND CONTRIBUTORS "AS IS"
 * AND ANY EXPRESS OR IMPLIED WARRANTIES, INCLUDING, BUT NOT LIMITED TO, THE
 * IMPLIED WARRANTIES OF MERCHANTABILITY AND FITNESS FOR A PARTICULAR PURPOSE
 * ARE DISCLAIMED. IN NO EVENT SHALL THE COPYRIGHT HOLDER OR CONTRIBUTORS BE
 * LIABLE FOR ANY DIRECT, INDIRECT, INCIDENTAL, SPECIAL, EXEMPLARY, OR
 * CONSEQUENTIAL DAMAGES (INCLUDING, BUT NOT LIMITED TO, PROCUREMENT OF
 * SUBSTITUTE GOODS OR SERVICES; LOSS OF USE, DATA, OR PROFITS; OR BUSINESS
 * INTERRUPTION) HOWEVER CAUSED AND ON ANY THEORY OF LIABILITY, WHETHER IN
 * CONTRACT, STRICT LIABILITY, OR TORT (INCLUDING NEGLIGENCE OR OTHERWISE)
 * ARISING IN ANY WAY OUT OF THE USE OF THIS SOFTWARE, EVEN IF ADVISED OF THE
 * POSSIBILITY OF SUCH DAMAGE.
 */

package com.avail.descriptor;

import java.io.*;
import java.math.BigInteger;
import java.util.*;
import com.avail.AvailRuntime;
import com.avail.annotations.*;
import com.avail.compiler.*;
import com.avail.descriptor.AbstractNumberDescriptor.Order;
import com.avail.descriptor.AbstractNumberDescriptor.Sign;
import com.avail.descriptor.DeclarationNodeDescriptor.DeclarationKind;
import com.avail.descriptor.InfinityDescriptor.IntegerSlots;
import com.avail.descriptor.ParseNodeTypeDescriptor.ParseNodeKind;
import com.avail.descriptor.FiberDescriptor.ExecutionState;
import com.avail.descriptor.SetDescriptor.SetIterator;
import com.avail.descriptor.TypeDescriptor.Types;
import com.avail.exceptions.*;
import com.avail.exceptions.ArithmeticException;
import com.avail.interpreter.*;
import com.avail.interpreter.levelTwo.L2Interpreter;
import com.avail.serialization.*;
import com.avail.utility.*;
import com.avail.visitor.*;

/**
 * {@code AvailObject} is the fully realized, and mostly machine generated,
 * implementation of an Avail object. An {@code AvailObject} must keep track of
 * its {@linkplain AbstractDescriptor descriptor}, its integer data, and its
 * references to other {@code AvailObjects}. It specifies the complete
 * complement of messages that can be sent to an {@code AvailObject}, and
 * delegates most of those to its descriptor, passing the {@code AvailObject} as
 * an additional first argument. The redirected messages in {@code
 * AbstractDescriptor} have the prefix "o_", both to make them stand out better
 * and to indicate the additional first argument.
 *
 * @author Mark van Gulik &lt;mark@availlang.org&gt;
 * @author Todd L Smith &lt;todd@availlang.org&gt;
 */
public final class AvailObject
extends AvailObjectRepresentation
implements Iterable<AvailObject>
{
	/**
	 * Create all Avail objects statically known to the VM.
	 */
	public static void createAllWellKnownObjects ()
	{
		NullDescriptor.createWellKnownObjects();
		CharacterDescriptor.createWellKnownObjects();
		BottomTypeDescriptor.createWellKnownObjects();
		TupleDescriptor.createWellKnownObjects();
		ListNodeDescriptor.createWellKnownObjects();
		StringDescriptor.createWellKnownObjects();
		TypeDescriptor.createWellKnownObjects();
		InstanceMetaDescriptor.createWellKnownObjects();
		LiteralTokenTypeDescriptor.createWellKnownObjects();
		MapDescriptor.createWellKnownObjects();
		AtomDescriptor.createWellKnownObjects();
		ObjectTypeDescriptor.createWellKnownObjects();
		SetDescriptor.createWellKnownObjects();
		EnumerationTypeDescriptor.createWellKnownObjects();
		InfinityDescriptor.createWellKnownObjects();
		IntegerDescriptor.createWellKnownObjects();
		IntegerRangeTypeDescriptor.createWellKnownObjects();
		FunctionTypeDescriptor.createWellKnownObjects();
		ContinuationTypeDescriptor.createWellKnownObjects();
		ContinuationDescriptor.createWellKnownObjects();
		CompiledCodeTypeDescriptor.createWellKnownObjects();
		MapTypeDescriptor.createWellKnownObjects();
		SetTypeDescriptor.createWellKnownObjects();
		TupleTypeDescriptor.createWellKnownObjects();
		L2ChunkDescriptor.createWellKnownObjects();
		VariableTypeDescriptor.createWellKnownObjects();
		ParseNodeTypeDescriptor.createWellKnownObjects();
		DeclarationNodeDescriptor.DeclarationKind.createWellKnownObjects();
		RawPojoDescriptor.createWellKnownObjects();
		PojoTypeDescriptor.createWellKnownObjects();
		PojoDescriptor.createWellKnownObjects();
		CompiledCodeDescriptor.createWellKnownObjects();
		MethodDescriptor.createWellKnownObjects();
		FloatDescriptor.createWellKnownObjects();
		DoubleDescriptor.createWellKnownObjects();
		MessageBundleDescriptor.createWellKnownObjects();

		AvailRuntime.createWellKnownObjects();
		Serializer.createWellKnownObjects();
		AbstractAvailCompiler.ExpectedToken.createWellKnownObjects();
	}

	/**
	 * Release all {@linkplain AvailObject Avail objects} statically known to
	 * the VM.
	 */
	public static void clearAllWellKnownObjects ()
	{
		Primitive.clearCachedData();
		NullDescriptor.clearWellKnownObjects();
		CharacterDescriptor.clearWellKnownObjects();
		BottomTypeDescriptor.clearWellKnownObjects();
		TupleDescriptor.clearWellKnownObjects();
		ListNodeDescriptor.clearWellKnownObjects();
		StringDescriptor.clearWellKnownObjects();
		TypeDescriptor.clearWellKnownObjects();
		InstanceMetaDescriptor.clearWellKnownObjects();
		LiteralTokenTypeDescriptor.clearWellKnownObjects();
		MapDescriptor.clearWellKnownObjects();
		ObjectTypeDescriptor.clearWellKnownObjects();
		SetDescriptor.clearWellKnownObjects();
		AtomDescriptor.clearWellKnownObjects();
		EnumerationTypeDescriptor.clearWellKnownObjects();
		InfinityDescriptor.clearWellKnownObjects();
		IntegerDescriptor.clearWellKnownObjects();
		IntegerRangeTypeDescriptor.clearWellKnownObjects();
		FunctionTypeDescriptor.clearWellKnownObjects();
		ContinuationTypeDescriptor.clearWellKnownObjects();
		ContinuationDescriptor.clearWellKnownObjects();
		CompiledCodeTypeDescriptor.clearWellKnownObjects();
		MapTypeDescriptor.clearWellKnownObjects();
		SetTypeDescriptor.clearWellKnownObjects();
		TupleTypeDescriptor.clearWellKnownObjects();
		L2ChunkDescriptor.clearWellKnownObjects();
		VariableTypeDescriptor.clearWellKnownObjects();
		ParseNodeTypeDescriptor.clearWellKnownObjects();
		DeclarationNodeDescriptor.DeclarationKind.clearWellKnownObjects();
		RawPojoDescriptor.clearWellKnownObjects();
		PojoTypeDescriptor.clearWellKnownObjects();
		PojoDescriptor.clearWellKnownObjects();
		CompiledCodeDescriptor.clearWellKnownObjects();
		MethodDescriptor.clearWellKnownObjects();
		FloatDescriptor.clearWellKnownObjects();
		DoubleDescriptor.clearWellKnownObjects();
		MessageBundleDescriptor.clearWellKnownObjects();

		AvailRuntime.clearWellKnownObjects();
		Serializer.clearWellKnownObjects();
		AbstractAvailCompiler.ExpectedToken.clearWellKnownObjects();
	}

	/**
	 * Report a virtual machine problem.
	 *
	 * @param messagePattern A {@link String} describing the problem.
	 * @param arguments The arguments to insert into the {@code messagePattern}.
	 */
	public static void error (
		final String messagePattern,
		final Object... arguments)
	{
		throw new RuntimeException(String.format(messagePattern, arguments));
	}

	/**
	 * Recursively print the {@linkplain AvailObject receiver} to the {@link
	 * StringBuilder} unless it is already present in the {@linkplain List
	 * recursion list}. Printing will begin at the specified indent level,
	 * measured in horizontal tab characters.
	 *
	 * <p>This operation exists primarily to provide useful representations of
	 * {@code AvailObject}s for Java-side debugging.</p>
	 *
	 * @param builder A {@link StringBuilder}.
	 * @param recursionList A {@linkplain List list} containing {@link
	 *                      AvailObject}s already visited during the recursive
	 *                      print.
	 * @param indent The indent level, in horizontal tabs, at which the {@link
	 *               AvailObject} should be printed.
	 */
	public void printOnAvoidingIndent (
		final StringBuilder builder,
		final List<AvailObject> recursionList,
		final int indent)
	{
		try
		{
			if (isDestroyed())
			{
				builder.append("*** A DESTROYED OBJECT ***");
				return;
			}
			if (indent > descriptor.maximumIndent())
			{
				builder.append("*** DEPTH ***");
				return;
			}
			for (final AvailObject candidate : recursionList)
			{
				if (candidate == this)
				{
					builder.append("**RECURSION**");
					return;
				}
			}
			recursionList.add(this);
			try
			{
				descriptor.printObjectOnAvoidingIndent(
					this,
					builder,
					recursionList,
					indent);
			}
			finally
			{
				recursionList.remove(recursionList.size() - 1);
			}
		}
		catch (final Exception e)
		{
			builder.append("EXCEPTION while printing.");
			final CharArrayWriter inner = new CharArrayWriter();
			final PrintWriter outer = new PrintWriter(inner);
			e.printStackTrace(outer);
			builder.append(inner);
		}
		catch (final AssertionError e)
		{
			e.printStackTrace();
			throw e;
		}
	}

	/**
	 * Utility method for decomposing this object in the debugger.  See {@link
	 * AvailObjectFieldHelper} for instructions to enable this functionality in
	 * Eclipse.
	 *
	 * @return An array of {@link AvailObjectFieldHelper} objects that help
	 *         describe the logical structure of the receiver to the debugger.
	 */
	public AvailObjectFieldHelper[] describeForDebugger()
	{
		return descriptor.o_DescribeForDebugger(this);
	}

	/**
	 * Answer a name suitable for labeling a field containing this object.
	 *
	 * @return An Avail {@linkplain StringDescriptor string}.
	 */
	public String nameForDebugger()
	{
		return descriptor.o_NameForDebugger(this);
	}

	/**
	 * Answer whether to show value-specific content in the file name for the
	 * debugger.
	 *
	 * @return Whether to show the value.
	 */
	public boolean showValueInNameForDebugger()
	{
		return descriptor.o_ShowValueInNameForDebugger(this);
	}

	@Override
	public String toString ()
	{
		final StringBuilder stringBuilder = new StringBuilder(100);
		final List<AvailObject> recursionList = new ArrayList<AvailObject>(10);
		printOnAvoidingIndent(stringBuilder, recursionList, 1);
		assert recursionList.size() == 0;
		return stringBuilder.toString();
	}


	/**
	 * Create a new {@link AvailObject} with the specified {@linkplain
	 * AbstractDescriptor descriptor} and the same number of variable object and
	 * integer slots.
	 *
	 * @param size The number of variable object and integer slots.
	 * @param descriptor A descriptor.
	 * @return A new object.
	 */
	static AvailObject newIndexedDescriptor (
		final int size,
		final AbstractDescriptor descriptor)
	{
//		assert canAllocateObjects();
		int objectSlotCount = descriptor.numberOfFixedObjectSlots();
		if (descriptor.hasVariableObjectSlots())
		{
			objectSlotCount += size;
		}
		int integerSlotCount = descriptor.numberOfFixedIntegerSlots();
		if (descriptor.hasVariableIntegerSlots())
		{
			integerSlotCount += size;
		}
		return new AvailObject(
			descriptor,
			objectSlotCount,
			integerSlotCount);
	}


	/**
	 * Create a new {@link AvailObject} with the specified {@linkplain
	 * AbstractDescriptor descriptor}, the specified number of object slots, and
	 * the specified number of integer slots.
	 *
	 * @param variableObjectSlots The number of object slots.
	 * @param variableIntegerSlots The number of integer slots
	 * @param descriptor A descriptor.
	 * @return A new object.
	 */
	static AvailObject newObjectIndexedIntegerIndexedDescriptor (
		final int variableObjectSlots,
		final int variableIntegerSlots,
		final AbstractDescriptor descriptor)
	{
		// assert canAllocateObjects();
		assert descriptor.hasVariableObjectSlots || variableObjectSlots == 0;
		assert descriptor.hasVariableIntegerSlots || variableIntegerSlots == 0;
		return new AvailObject(
			descriptor,
			descriptor.numberOfFixedObjectSlots() + variableObjectSlots,
			descriptor.numberOfFixedIntegerSlots() + variableIntegerSlots);
	}

	/**
	 * Answer whether the receiver is numerically greater than the argument.
	 *
	 * @param another A {@linkplain AbstractNumberDescriptor numeric object}.
	 * @return Whether the receiver is strictly greater than the argument.
	 */
	public final boolean greaterThan (
		final AvailObject another)
	{
		return numericCompare(another).isMore();
	}

	/**
	 * Answer whether the receiver is numerically greater than or equivalent to
	 * the argument.
	 *
	 * @param another A {@linkplain AbstractNumberDescriptor numeric object}.
	 * @return Whether the receiver is greater than or equivalent to the
	 *         argument.
	 */
	public final boolean greaterOrEqual (
		final AvailObject another)
	{
		return numericCompare(another).isMoreOrEqual();
	}

	/**
	 * Answer whether the receiver is numerically less than the argument.
	 *
	 * @param another A {@linkplain AbstractNumberDescriptor numeric object}.
	 * @return Whether the receiver is strictly less than the argument.
	 */
	public final boolean lessThan (
		final AvailObject another)
	{
		return numericCompare(another).isLess();
	}

	/**
	 * Answer whether the receiver is numerically less than or equivalent to
	 * the argument.
	 *
	 * @param another A {@linkplain AbstractNumberDescriptor numeric object}.
	 * @return Whether the receiver is less than or equivalent to the argument.
	 */
	public final boolean lessOrEqual (
		final AvailObject another)
	{
		return numericCompare(another).isLessOrEqual();
	}

	/**
	 * Set up the object to report nice obvious errors if anyone ever accesses
	 * it again.
	 */
	void assertObjectUnreachableIfMutable ()
	{
		assertObjectUnreachableIfMutableExcept(NullDescriptor.nullObject());
	}

	/**
	 * Set up the object to report nice obvious errors if anyone ever accesses
	 * it again.
	 *
	 * @param exceptMe
	 *            An optional sub-object not to destroy even if it's mutable.
	 */
	void assertObjectUnreachableIfMutableExcept (
		final AvailObject exceptMe)
	{

		checkValidAddress();
		if (!descriptor().isMutable())
		{
			return;
		}
//		if (!canDestroyObjects())
//		{
//			error("Don't invoke this if destructions are disallowed");
//		}
		if (sameAddressAs(exceptMe))
		{
			error("What happened?  This object is also the excluded one.");
		}

		// Recursively invoke the iterator on the subobjects of self...
		final AvailSubobjectVisitor vis =
			new AvailMarkUnreachableSubobjectVisitor(exceptMe);
		scanSubobjects(vis);
		destroy();
		return;
	}

	/**
	 * Replace my descriptor field with a {@link FillerDescriptor}.  This blows
	 * up for most messages, catching incorrect (all, by definition) further
	 * accidental uses of this object.
	 */
	public void setToInvalidDescriptor ()
	{
		// verifyToSpaceAddress();
		descriptor = FillerDescriptor.mutable();
	}

	/**
	 * Compute the 32-bit hash of the receiver.
	 *
	 * @return An {@code int} hash value.
	 */
	public final int hash ()
	{
		return descriptor.o_Hash(this);
	}

	/**
	 * Set the 32-bit hash in the receiver.
	 *
	 * @param value The {@code int} to store as the receiver's hash value.
	 */
	public final void hash (final int value)
	{
		descriptor.o_Hash(this, value);
	}

	@Override
	public final int hashCode ()
	{
		return descriptor.o_Hash(this);
	}

	/**
	 * A good multiplier for a multiplicative random generator.  This constant
	 * is a primitive element of (Z[2^32],*), specifically 1664525, as taken
	 * from Knuth, The Art of Computer Programming, Vol. 2, 2nd ed., page 102,
	 * row 26. See also pages 19, 20, theorems B and C. The period of the
	 * cycle based on this multiplicative generator is 2^30.
	 */
	public static final int multiplier = 1664525;

	/**
	 * Construct a new {@link AvailObjectRepresentation}.
	 *
	 * @param descriptor This object's {@link AbstractDescriptor}.
	 * @param objectSlotsSize The number of object slots to allocate.
	 * @param intSlotsSize The number of integer slots to allocate.
	 */
	private AvailObject (
		final AbstractDescriptor descriptor,
		final int objectSlotsSize,
		final int intSlotsSize)
	{
		super(descriptor, objectSlotsSize, intSlotsSize);
	}

	/**
	 * Answer whether the {@linkplain AvailObject#argsTupleType() argument
	 * types} supported by the specified {@linkplain FunctionTypeDescriptor
	 * function type} are acceptable argument types for invoking a {@linkplain
	 * FunctionDescriptor function} whose type is the receiver.
	 *
	 * @param functionType A function type.
	 * @return {@code true} if the arguments of the receiver are, pairwise, more
	 *         general than those of {@code functionType}, {@code false}
	 *         otherwise.
	 */
	public boolean acceptsArgTypesFromFunctionType (
		final AvailObject functionType)
	{
		return descriptor.o_AcceptsArgTypesFromFunctionType(this, functionType);
	}

	/**
	 * Answer whether these are acceptable {@linkplain TypeDescriptor argument
	 * types} for invoking a {@linkplain FunctionDescriptor function} whose type
	 * is the receiver.
	 *
	 * @param argTypes A list containing the argument types to be checked.
	 * @return {@code true} if the arguments of the receiver are, pairwise, more
	 *         general than those within the {@code argTypes} list, {@code
	 *         false} otherwise.
	 */
	public boolean acceptsListOfArgTypes (
		final List<AvailObject> argTypes)
	{
		return descriptor.o_AcceptsListOfArgTypes(this, argTypes);
	}

	/**
	 * Answer whether these are acceptable arguments for invoking a {@linkplain
	 * FunctionDescriptor function} whose type is the receiver.
	 *
	 * @param argValues A list containing the argument values to be checked.
	 * @return {@code true} if the arguments of the receiver are, pairwise, more
	 *         general than the types of the values within the {@code argValues}
	 *         list, {@code false} otherwise.
	 */
	public boolean acceptsListOfArgValues (
		final List<AvailObject> argValues)
	{
		return descriptor.o_AcceptsListOfArgValues(this, argValues);
	}

	/**
	 * Answer whether these are acceptable {@linkplain TypeDescriptor argument
	 * types} for invoking a {@linkplain FunctionDescriptor function} that is an
	 * instance of the receiver. There may be more entries in the {@linkplain
	 * TupleDescriptor tuple} than are required by the {@linkplain
	 * FunctionTypeDescriptor function type}.
	 *
	 * @param argTypes A tuple containing the argument types to be checked.
	 * @return {@code true} if the arguments of the receiver are, pairwise, more
	 *         general than the corresponding elements of the {@code argTypes}
	 *         tuple, {@code false} otherwise.
	 */
	public boolean acceptsTupleOfArgTypes (
		final AvailObject argTypes)
	{
		return descriptor.o_AcceptsTupleOfArgTypes(this, argTypes);
	}

	/**
	 * Answer whether these are acceptable arguments for invoking a {@linkplain
	 * FunctionDescriptor function} that is an instance of the receiver. There
	 * may be more entries in the {@linkplain TupleDescriptor tuple} than are
	 * required by the {@linkplain FunctionTypeDescriptor function type}.
	 *
	 * @param arguments A tuple containing the argument values to be checked.
	 * @return {@code true} if the arguments of the receiver are, pairwise, more
	 *         general than the types of the corresponding elements of the
	 *         {@code arguments} tuple, {@code false} otherwise.
	 */
	public boolean acceptsTupleOfArguments (
		final AvailObject arguments)
	{
		return descriptor.o_AcceptsTupleOfArguments(this, arguments);
	}

	/**
	 * Add the {@linkplain L2ChunkDescriptor chunk} with the given index to the
	 * receiver's list of chunks that depend on it.  The receiver is a
	 * {@linkplain MethodDescriptor method}.  A change in the method's
	 * membership (e.g., adding a new method definition) will cause the chunk
	 * to be invalidated.
	 *
	 * @param aChunkIndex
	 */
	public void addDependentChunkIndex (
		final int aChunkIndex)
	{
		descriptor.o_AddDependentChunkIndex(this, aChunkIndex);
	}

	/**
	 * Add the {@linkplain DefinitionDescriptor definition} to the receiver, a
	 * {@linkplain MethodDefinitionDescriptor method}.  Causes dependent chunks
	 * to be invalidated.
	 *
	 * Macro signatures and non-macro signatures should not be combined in the
	 * same method.
	 *
	 * @param definition The definition to be added.
	 * @throws SignatureException
	 *         If the definition could not be added.
	 */
	public void methodAddDefinition (
			final AvailObject definition)
		throws SignatureException
	{
		descriptor.o_MethodAddDefinition(this, definition);
	}

	/**
	 * Add a set of {@linkplain MessageBundleDescriptor grammatical
	 * restrictions} to the receiver.
	 *
	 * @param restrictions The set of grammatical restrictions to be added.
	 */
	public void addGrammaticalRestrictions (
		final AvailObject restrictions)
	{
		descriptor.o_AddGrammaticalRestrictions(this, restrictions);
	}

	/**
	 * Add the receiver and the argument {@code anInfinity} and answer the
	 * {@linkplain AvailObject result}.
	 *
	 * <p>This method should only be called from {@link
	 * #plusCanDestroy(AvailObject, boolean) plusCanDestroy}. It exists for
	 * double-dispatch only.</p>
	 *
	 * @param sign
	 *        The {@linkplain Sign sign} of the infinity.
	 * @param canDestroy
	 *        {@code true} if the operation may modify either {@linkplain
	 *        AvailObject operand}, {@code false} otherwise.
	 * @return The {@linkplain AvailObject result} of adding the operands.
	 * @see IntegerDescriptor
	 * @see InfinityDescriptor
	 */
	AvailObject addToInfinityCanDestroy (
		final Sign sign,
		final boolean canDestroy)
	{
		return descriptor.o_AddToInfinityCanDestroy(
			this,
			sign,
			canDestroy);
	}

	/**
	 * Add the receiver and the argument {@code anInteger} and answer the
	 * {@linkplain AvailObject result}.
	 *
	 * <p>This method should only be called from {@link
	 * #plusCanDestroy(AvailObject, boolean) plusCanDestroy}. It exists for
	 * double-dispatch only.</p>
	 *
	 * @param anInteger
	 *        An {@linkplain IntegerDescriptor integer}.
	 * @param canDestroy
	 *        {@code true} if the operation may modify either {@linkplain
	 *        AvailObject operand}, {@code false} otherwise.
	 * @return The {@linkplain AvailObject result} of adding the operands.
	 * @see IntegerDescriptor
	 * @see InfinityDescriptor
	 */
	AvailObject addToIntegerCanDestroy (
		final AvailObject anInteger,
		final boolean canDestroy)
	{
		return descriptor.o_AddToIntegerCanDestroy(
			this,
			anInteger,
			canDestroy);
	}

	/**
	 * Construct a Java {@linkplain String string} from the receiver, an Avail
	 * {@linkplain StringDescriptor string}.
	 *
	 * @return The corresponding Java string.
	 */
	public String asNativeString ()
	{
		return descriptor.o_AsNativeString(this);
	}

	/**
	 * Construct a Java {@linkplain Set set} from the receiver, a {@linkplain
	 * TupleDescriptor tuple}.
	 *
	 * @return A set containing each element in the tuple.
	 */
	public AvailObject asSet ()
	{
		return descriptor.o_AsSet(this);
	}

	/**
	 * Construct a {@linkplain TupleDescriptor tuple} from the receiver, a
	 * {@linkplain SetDescriptor set}. Element ordering in the tuple will be
	 * arbitrary and unstable.
	 *
	 * @return A tuple containing each element in the set.
	 */
	public AvailObject asTuple ()
	{
		return descriptor.o_AsTuple(this);
	}

	/**
	 * @param methodName
	 * @param illegalArgMsgs
	 */
	public void addGrammaticalRestrictions (
		final AvailObject methodName,
		final AvailObject illegalArgMsgs)
	{
		descriptor.o_AddGrammaticalMessageRestrictions(
			this,
			methodName,
			illegalArgMsgs);
	}

	/**
	 * @param definition
	 */
	public void moduleAddDefinition (
		final AvailObject definition)
	{
		descriptor.o_ModuleAddDefinition(
			this,
			definition);
	}

	/**
	 * @param message
	 * @param bundle
	 */
	public void atMessageAddBundle (
		final AvailObject message,
		final AvailObject bundle)
	{
		descriptor.o_AtMessageAddBundle(
			this,
			message,
			bundle);
	}

	/**
	 * @param stringName
	 * @param trueName
	 */
	public void atNameAdd (
		final AvailObject stringName,
		final AvailObject trueName)
	{
		descriptor.o_AtNameAdd(
			this,
			stringName,
			trueName);
	}

	/**
	 * @param stringName
	 * @param trueName
	 */
	public void atNewNamePut (
		final AvailObject stringName,
		final AvailObject trueName)
	{
		descriptor.o_AtNewNamePut(
			this,
			stringName,
			trueName);
	}

	/**
	 * @param stringName
	 * @param trueName
	 */
	public void atPrivateNameAdd (
		final AvailObject stringName,
		final AvailObject trueName)
	{
		descriptor.o_AtPrivateNameAdd(
			this,
			stringName,
			trueName);
	}

	/**
	 * Dispatch to the descriptor.
	 */
	public AvailObject setBinAddingElementHashLevelCanDestroy (
		final AvailObject elementObject,
		final int elementObjectHash,
		final byte myLevel,
		final boolean canDestroy)
	{
		return descriptor.o_SetBinAddingElementHashLevelCanDestroy(
			this,
			elementObject,
			elementObjectHash,
			myLevel,
			canDestroy);
	}

	/**
	 * Dispatch to the descriptor.
	 */
	public AvailObject binElementAt (
		final int index)
	{
		return descriptor.o_BinElementAt(this, index);
	}

	/**
	 * Dispatch to the descriptor.
	 */
	public void binElementAtPut (
		final int index,
		final AvailObject value)
	{
		descriptor.o_BinElementAtPut(
			this,
			index,
			value);
	}

	/**
	 * Dispatch to the descriptor.
	 */
	public boolean binHasElementWithHash (
		final AvailObject elementObject,
		final int elementObjectHash)
	{
		return descriptor.o_BinHasElementWithHash(
			this,
			elementObject,
			elementObjectHash);
	}

	/**
	 * Dispatch to the descriptor.
	 */
	public int binHash ()
	{
		return descriptor.o_BinHash(this);
	}

	/**
	 * Dispatch to the descriptor.
	 */
	public void binHash (
		final int value)
	{
		descriptor.o_BinHash(this, value);
	}

	/**
	 * Dispatch to the descriptor.
	 */
	public AvailObject binRemoveElementHashCanDestroy (
		final AvailObject elementObject,
		final int elementObjectHash,
		final boolean canDestroy)
	{
		return descriptor.o_BinRemoveElementHashCanDestroy(
			this,
			elementObject,
			elementObjectHash,
			canDestroy);
	}

	/**
	 * Dispatch to the descriptor.
	 */
	public int binSize ()
	{
		return descriptor.o_BinSize(this);
	}

	/**
	 * Dispatch to the descriptor.
	 */
	public void binSize (
		final int value)
	{
		descriptor.o_BinSize(this, value);
	}

	/**
	 * Dispatch to the descriptor.
	 */
	public AvailObject binUnionTypeOrNull ()
	{
		return descriptor.o_BinUnionTypeOrNull(this);
	}

	/**
	 * Dispatch to the descriptor.
	 */
	public void binUnionTypeOrNull (
		final AvailObject value)
	{
		descriptor.o_BinUnionTypeOrNull(this, value);
	}

	/**
	 * Dispatch to the descriptor.
	 */
	public int bitsPerEntry ()
	{
		return descriptor.o_BitsPerEntry(this);
	}

	/**
	 * Dispatch to the descriptor.
	 */
	public void bitVector (
		final int value)
	{
		descriptor.o_BitVector(this, value);
	}

	/**
	 * Dispatch to the descriptor.
	 */
	public AvailObject bodyBlock ()
	{
		return descriptor.o_BodyBlock(this);
	}

	/**
	 * Dispatch to the descriptor.
	 */
	public AvailObject bodySignature ()
	{
		return descriptor.o_BodySignature(this);
	}

	/**
	 * Dispatch to the descriptor.
	 */
	public AvailObject breakpointBlock ()
	{
		return descriptor.o_BreakpointBlock(this);
	}

	/**
	 * Dispatch to the descriptor.
	 */
	public void breakpointBlock (
		final AvailObject value)
	{
		descriptor.o_BreakpointBlock(this, value);
	}

	/**
	 * Dispatch to the descriptor.
	 */
	public void buildFilteredBundleTreeFrom (
		final AvailObject bundleTree)
	{
		descriptor.o_BuildFilteredBundleTreeFrom(this, bundleTree);
	}

	/**
	 * Dispatch to the descriptor.
	 */
	public AvailObject caller ()
	{
		return descriptor.o_Caller(this);
	}

	/**
	 * Dispatch to the descriptor.
	 */
	public void caller (
		final AvailObject value)
	{
		descriptor.o_Caller(this, value);
	}

	/**
	 * Dispatch to the descriptor.
	 */
	public void cleanUpAfterCompile ()
	{
		descriptor.o_CleanUpAfterCompile(this);
	}

	/**
	 * Dispatch to the descriptor.
	 */
	public void clearValue ()
	{
		descriptor.o_ClearValue(this);
	}

	/**
	 * Dispatch to the descriptor.
	 */
	public AvailObject function ()
	{
		return descriptor.o_Function(this);
	}

	/**
	 * Dispatch to the descriptor.
	 */
	public void function (
		final AvailObject value)
	{
		descriptor.o_Function(this, value);
	}

	/**
	 * Dispatch to the descriptor.
	 */
	public AvailObject functionType ()
	{
		return descriptor.o_FunctionType(this);
	}

	/**
	 * Dispatch to the descriptor.
	 */
	public AvailObject code ()
	{
		return descriptor.o_Code(this);
	}

	/**
	 * Dispatch to the descriptor.
	 */
	public void code (
		final AvailObject value)
	{
		descriptor.o_Code(this, value);
	}

	/**
	 * Dispatch to the descriptor.
	 */
	public int codePoint ()
	{
		return descriptor.o_CodePoint(this);
	}

	/**
	 * Dispatch to the descriptor.
	 */
	public void codePoint (
		final int value)
	{
		descriptor.o_CodePoint(this, value);
	}

	/**
	 * Compare a subrange of the {@linkplain AvailObject receiver} with a
	 * subrange of another object. The size of the subrange of both objects is
	 * determined by the index range supplied for the receiver.
	 *
	 * @param startIndex1
	 *        The inclusive lower bound of the receiver's subrange.
	 * @param endIndex1
	 *        The inclusive upper bound of the receiver's subrange.
	 * @param anotherObject
	 *        The other object used in the comparison.
	 * @param startIndex2
	 *        The inclusive lower bound of the other object's subrange.
	 * @return {@code true} if the contents of the subranges match exactly,
	 *         {@code false} otherwise.
	 */
	public boolean compareFromToWithStartingAt (
		final int startIndex1,
		final int endIndex1,
		final AvailObject anotherObject,
		final int startIndex2)
	{
		return descriptor.o_CompareFromToWithStartingAt(
			this,
			startIndex1,
			endIndex1,
			anotherObject,
			startIndex2);
	}

	/**
	 * Compare a subrange of the {@linkplain AvailObject receiver} with a
	 * subrange of the given {@linkplain TupleDescriptor tuple}. The size of the
	 * subrange of both objects is determined by the index range supplied for
	 * the receiver.
	 *
	 * @param startIndex1
	 *        The inclusive lower bound of the receiver's subrange.
	 * @param endIndex1
	 *        The inclusive upper bound of the receiver's subrange.
	 * @param aTuple
	 *        The tuple used in the comparison.
	 * @param startIndex2
	 *        The inclusive lower bound of the tuple's subrange.
	 * @return {@code true} if the contents of the subranges match exactly,
	 *         {@code false} otherwise.
	 */
	public boolean compareFromToWithAnyTupleStartingAt (
		final int startIndex1,
		final int endIndex1,
		final AvailObject aTuple,
		final int startIndex2)
	{
		return descriptor.o_CompareFromToWithAnyTupleStartingAt(
			this,
			startIndex1,
			endIndex1,
			aTuple,
			startIndex2);
	}

	/**
	 * Compare a subrange of the {@linkplain AvailObject receiver} with a
	 * subrange of the given {@linkplain ByteStringDescriptor byte string}. The
	 * size of the subrange of both objects is determined by the index range
	 * supplied for the receiver.
	 *
	 * @param startIndex1
	 *        The inclusive lower bound of the receiver's subrange.
	 * @param endIndex1
	 *        The inclusive upper bound of the receiver's subrange.
	 * @param aByteString
	 *        The byte string used in the comparison.
	 * @param startIndex2
	 *        The inclusive lower bound of the byte string's subrange.
	 * @return {@code true} if the contents of the subranges match exactly,
	 *         {@code false} otherwise.
	 */
	public boolean compareFromToWithByteStringStartingAt (
		final int startIndex1,
		final int endIndex1,
		final AvailObject aByteString,
		final int startIndex2)
	{
		return descriptor.o_CompareFromToWithByteStringStartingAt(
			this,
			startIndex1,
			endIndex1,
			aByteString,
			startIndex2);
	}

	/**
	 * Compare a subrange of the {@linkplain AvailObject receiver} with a
	 * subrange of the given {@linkplain ByteTupleDescriptor byte tuple}. The
	 * size of the subrange of both objects is determined by the index range
	 * supplied for the receiver.
	 *
	 * @param startIndex1
	 *        The inclusive lower bound of the receiver's subrange.
	 * @param endIndex1
	 *        The inclusive upper bound of the receiver's subrange.
	 * @param aByteTuple
	 *        The byte tuple used in the comparison.
	 * @param startIndex2
	 *        The inclusive lower bound of the byte tuple's subrange.
	 * @return {@code true} if the contents of the subranges match exactly,
	 *         {@code false} otherwise.
	 */
	public boolean compareFromToWithByteTupleStartingAt (
		final int startIndex1,
		final int endIndex1,
		final AvailObject aByteTuple,
		final int startIndex2)
	{
		return descriptor.o_CompareFromToWithByteTupleStartingAt(
			this,
			startIndex1,
			endIndex1,
			aByteTuple,
			startIndex2);
	}

	/**
	 * Compare a subrange of the {@linkplain AvailObject receiver} with a
	 * subrange of the given {@linkplain NybbleTupleDescriptor nybble tuple}.
	 * The size of the subrange of both objects is determined by the index range
	 * supplied for the receiver.
	 *
	 * @param startIndex1
	 *        The inclusive lower bound of the receiver's subrange.
	 * @param endIndex1
	 *        The inclusive upper bound of the receiver's subrange.
	 * @param aNybbleTuple
	 *        The nybble tuple used in the comparison.
	 * @param startIndex2
	 *        The inclusive lower bound of the nybble tuple's subrange.
	 * @return {@code true} if the contents of the subranges match exactly,
	 *         {@code false} otherwise.
	 */
	public boolean compareFromToWithNybbleTupleStartingAt (
		final int startIndex1,
		final int endIndex1,
		final AvailObject aNybbleTuple,
		final int startIndex2)
	{
		return descriptor.o_CompareFromToWithNybbleTupleStartingAt(
			this,
			startIndex1,
			endIndex1,
			aNybbleTuple,
			startIndex2);
	}

	/**
	 * Compare a subrange of the {@linkplain AvailObject receiver} with a
	 * subrange of the given {@linkplain ObjectTupleDescriptor object tuple}.
	 * The size of the subrange of both objects is determined by the index range
	 * supplied for the receiver.
	 *
	 * @param startIndex1
	 *        The inclusive lower bound of the receiver's subrange.
	 * @param endIndex1
	 *        The inclusive upper bound of the receiver's subrange.
	 * @param anObjectTuple
	 *        The object tuple used in the comparison.
	 * @param startIndex2
	 *        The inclusive lower bound of the object tuple's subrange.
	 * @return {@code true} if the contents of the subranges match exactly,
	 *         {@code false} otherwise.
     */
	public boolean compareFromToWithObjectTupleStartingAt (
		final int startIndex1,
		final int endIndex1,
		final AvailObject anObjectTuple,
		final int startIndex2)
	{
		return descriptor.o_CompareFromToWithObjectTupleStartingAt(
			this,
			startIndex1,
			endIndex1,
			anObjectTuple,
			startIndex2);
	}

	/**
	 * Compare a subrange of the {@linkplain AvailObject receiver} with a
	 * subrange of the given {@linkplain TwoByteStringDescriptor two-byte
	 * string}. The size of the subrange of both objects is determined by the
	 * index range supplied for the receiver.
	 *
	 * @param startIndex1
	 *        The inclusive lower bound of the receiver's subrange.
	 * @param endIndex1
	 *        The inclusive upper bound of the receiver's subrange.
	 * @param aTwoByteString
	 *        The two-byte string used in the comparison.
	 * @param startIndex2
	 *        The inclusive lower bound of the two-byte string's subrange.
	 * @return {@code true} if the contents of the subranges match exactly,
	 *         {@code false} otherwise.
     */
	public boolean compareFromToWithTwoByteStringStartingAt (
		final int startIndex1,
		final int endIndex1,
		final AvailObject aTwoByteString,
		final int startIndex2)
	{
		return descriptor.o_CompareFromToWithTwoByteStringStartingAt(
			this,
			startIndex1,
			endIndex1,
			aTwoByteString,
			startIndex2);
	}

	/**
	 * Dispatch to the descriptor.
	 */
	public AvailObject lazyComplete ()
	{
		return descriptor.o_LazyComplete(this);
	}

	/**
	 * Dispatch to the descriptor.
	 */
	public int computeHashFromTo (
		final int start,
		final int end)
	{
		return descriptor.o_ComputeHashFromTo(
			this,
			start,
			end);
	}

	/**
	 * Dispatch to the descriptor.
	 */
	public AvailObject concatenateTuplesCanDestroy (
		final boolean canDestroy)
	{
		return descriptor.o_ConcatenateTuplesCanDestroy(this, canDestroy);
	}

	/**
	 * Dispatch to the descriptor.
	 */
	public AvailObject constantBindings ()
	{
		return descriptor.o_ConstantBindings(this);
	}

	/**
	 * Dispatch to the descriptor.
	 */
	public boolean containsBlock (
		final AvailObject aFunction)
	{
		return descriptor.o_ContainsBlock(this, aFunction);
	}

	/**
	 * Dispatch to the descriptor.
	 */
	public AvailObject contentType ()
	{
		return descriptor.o_ContentType(this);
	}

	/**
	 * Dispatch to the descriptor.
	 */
	public AvailObject continuation ()
	{
		return descriptor.o_Continuation(this);
	}

	/**
	 * Dispatch to the descriptor.
	 */
	public void continuation (
		final AvailObject value)
	{
		descriptor.o_Continuation(this, value);
	}

	/**
	 * Dispatch to the descriptor.
	 */
	public AvailObject copyAsMutableContinuation ()
	{
		return descriptor.o_CopyAsMutableContinuation(this);
	}

	/**
	 * Dispatch to the descriptor.
	 */
	public AvailObject copyAsMutableObjectTuple ()
	{
		return descriptor.o_CopyAsMutableObjectTuple(this);
	}

	/**
	 * Dispatch to the descriptor.
	 */
	public AvailObject copyAsMutableSpliceTuple ()
	{
		return descriptor.o_CopyAsMutableSpliceTuple(this);
	}

	/**
	 * Dispatch to the descriptor.
	 */
	public void copyToRestrictedTo (
		final AvailObject filteredBundleTree,
		final AvailObject visibleNames)
	{
		descriptor.o_CopyToRestrictedTo(
			this,
			filteredBundleTree,
			visibleNames);
	}

	/**
	 * Dispatch to the descriptor.
	 */
	public AvailObject copyTupleFromToCanDestroy (
		final int start,
		final int end,
		final boolean canDestroy)
	{
		return descriptor.o_CopyTupleFromToCanDestroy(
			this,
			start,
			end,
			canDestroy);
	}

	/**
	 * Dispatch to the descriptor.
	 */
	public boolean couldEverBeInvokedWith (
		final List<AvailObject> argTypes)
	{
		return descriptor.o_CouldEverBeInvokedWith(this, argTypes);
	}

	/**
	 * Dispatch to the descriptor.
	 */
	public AvailObject defaultType ()
	{
		return descriptor.o_DefaultType(this);
	}

	/**
	 * Dispatch to the descriptor.
	 */
	public int parsingPc ()
	{
		return descriptor.o_ParsingPc(this);
	}

	/**
	 * Dispatch to the descriptor.
	 */
	public void displayTestingTree ()
	{
		descriptor.o_DisplayTestingTree(this);
	}

	/**
	 * Divide the receiver by the argument {@code aNumber} and answer the
	 * {@linkplain AvailObject result}.
	 *
	 * <p>Implementations may double-dispatch to {@link
	 * #divideIntoIntegerCanDestroy(AvailObject, boolean)
	 * divideIntoIntegerCanDestroy} or {@link
	 * #divideIntoInfinityCanDestroy(Sign, boolean)
	 * divideIntoInfinityCanDestroy}, where actual implementations of the
	 * division operation should reside.</p>
	 *
	 * @param aNumber
	 *        An integral numeric.
	 * @param canDestroy
	 *        {@code true} if the operation may modify either {@linkplain
	 *        AvailObject operand}, {@code false} otherwise.
	 * @return The {@linkplain AvailObject result} of dividing the operands.
	 * @see IntegerDescriptor
	 * @see InfinityDescriptor
	 */
	public AvailObject divideCanDestroy (
		final AvailObject aNumber,
		final boolean canDestroy)
	{
		return descriptor.o_DivideCanDestroy(
			this,
			aNumber,
			canDestroy);
	}

	/**
	 * Divide the receiver by the argument {@code aNumber} and answer the
	 * {@linkplain AvailObject result}. The operation is not allowed to fail,
	 * so the caller must ensure that the arguments are valid, i.e. the divisor
	 * is not {@linkplain IntegerDescriptor#zero() zero}.
	 *
	 * @param aNumber
	 *        An integral numeric.
	 * @param canDestroy
	 *        {@code true} if the operation may modify either {@linkplain
	 *        AvailObject operand}, {@code false} otherwise.
	 * @return The {@linkplain AvailObject result} of dividing the operands.
	 * @see IntegerDescriptor
	 * @see InfinityDescriptor
	 */
	public AvailObject noFailDivideCanDestroy (
		final AvailObject aNumber,
		final boolean canDestroy)
	{
		try
		{
			return descriptor.o_DivideCanDestroy(
				this,
				aNumber,
				canDestroy);
		}
		catch (final ArithmeticException e)
		{
			// This had better not happen, otherwise the caller has violated the
			// intention of this method.
			assert false;
			error("noFailDivideCanDestroy failed!");
			return NullDescriptor.nullObject();
		}
	}

	/**
	 * Divide an infinity with the given {@linkplain Sign sign} by the receiver
	 * and answer the {@linkplain AvailObject result}.
	 *
	 * <p>This method should only be called from {@link
	 * #divideCanDestroy(AvailObject, boolean) divideCanDestroy}. It exists for
	 * double-dispatch only.</p>
	 *
	 * @param sign
	 *        The sign of the infinity.
	 * @param canDestroy
	 *        {@code true} if the operation may modify either {@linkplain
	 *        AvailObject operand}, {@code false} otherwise.
	 * @return The {@linkplain AvailObject result} of dividing the operands.
	 * @see IntegerDescriptor
	 * @see InfinityDescriptor
	 */
	AvailObject divideIntoInfinityCanDestroy (
		final Sign sign,
		final boolean canDestroy)
	{
		return descriptor.o_DivideIntoInfinityCanDestroy(
			this,
			sign,
			canDestroy);
	}

	/**
	 * Divide the argument {@code anInteger} by the receiver and answer the
	 * {@linkplain AvailObject result}.
	 *
	 * <p>This method should only be called from {@link
	 * #divideCanDestroy(AvailObject, boolean) divideCanDestroy}. It exists for
	 * double-dispatch only.</p>
	 *
	 * @param anInteger
	 *        An {@linkplain IntegerDescriptor integer}.
	 * @param canDestroy
	 *        {@code true} if the operation may modify either {@linkplain
	 *        AvailObject operand}, {@code false} otherwise.
	 * @return The {@linkplain AvailObject result} of dividing the operands.
	 * @see IntegerDescriptor
	 * @see InfinityDescriptor
	 */
	AvailObject divideIntoIntegerCanDestroy (
		final AvailObject anInteger,
		final boolean canDestroy)
	{
		return descriptor.o_DivideIntoIntegerCanDestroy(
			this,
			anInteger,
			canDestroy);
	}

	/**
	 * Answer the element at the given index of the receiver.
	 *
	 * @param index An integer.
	 * @return The element at the given index.
	 */
	public AvailObject elementAt (
		final int index)
	{
		return descriptor.o_ElementAt(this, index);
	}

	/**
	 * Dispatch to the descriptor.
	 */
	public void elementAtPut (
		final int index,
		final AvailObject value)
	{
		descriptor.o_ElementAtPut(
			this,
			index,
			value);
	}

	/**
	 * Dispatch to the descriptor.
	 */
	public int endOfZone (
		final int zone)
	{
		return descriptor.o_EndOfZone(this, zone);
	}

	/**
	 * Dispatch to the descriptor.
	 */
	public int endSubtupleIndexInZone (
		final int zone)
	{
		return descriptor.o_EndSubtupleIndexInZone(this, zone);
	}

	/**
	 * Dispatch to the descriptor.
	 */
	public AvailObject ensureMutable ()
	{
		return descriptor.o_EnsureMutable(this);
	}

	/**
	 * {@inheritDoc}
	 *
	 * <p>
	 * This comparison operation takes an {@link Object} as its argument to
	 * avoid accidentally calling this with, say, a {@link String} literal.
	 * We mark it as deprecated to ensure we don't accidentally invoke
	 * this method when we really mean the version that takes an {@code
	 * AvailObject} as an argument.  Eclipse conveniently shows such invocations
	 * with a <strike>strike-out</strike>.  That's a convenient warning for the
	 * programmer, but we also fail if this method actually gets invoked AND
	 * the argument is not an {@code AvailObject}.  That means we don't allow
	 * AvailObjects to be added to Java {@linkplain Set sets} and such, at least
	 * when they're intermixed with things that are not AvailObjects.
	 * </p>
	 */
	@Override
	@Deprecated
	public boolean equals (final @Nullable Object another)
	{
		assert another instanceof AvailObject;
		return descriptor.o_Equals(this, (AvailObject)another);
	}

	/**
	 * Answer whether the receiver and the argument, both {@linkplain
	 * AvailObject objects}, are equal in value.
	 *
	 * Note that the argument is of type {@link AvailObject} so that correctly
	 * typed uses (where the argument is statically known to be an AvailObject)
	 * proceed normally. Incorrectly typed uses (where the argument is an
	 * arbitrary Java {@link Object} should show up as calling a deprecated
	 * method, and should fail at runtime if the argument is not actually an
	 * AvailObject.
	 *
	 * @param another The object to be compared to the receiver.
	 * @return {@code true} if the two objects are of equal value, {@code false}
	 *         otherwise.
	 */
	public boolean equals (final AvailObject another)
	{
		return descriptor.o_Equals(this, another);
	}

	/**
	 * Answer whether the receiver, an {@linkplain AvailObject object}, and the
	 * argument, a {@linkplain TupleDescriptor tuple}, are equal in value.
	 *
	 * @param aTuple The tuple to be compared to the receiver.
	 * @return {@code true} if the receiver is a tuple and of value equal to the
	 *         argument, {@code false} otherwise.
	 */
	public boolean equalsAnyTuple (
		final AvailObject aTuple)
	{
		return descriptor.o_EqualsAnyTuple(this, aTuple);
	}

	/**
	 * Answer whether the receiver, an {@linkplain AvailObject object}, and the
	 * argument, a {@linkplain ByteStringDescriptor byte string}, are equal in
	 * value.
	 *
	 * @param aByteString The byte string to be compared to the receiver.
	 * @return {@code true} if the receiver is a byte string and of value equal
	 *         to the argument, {@code false} otherwise.
	 */
	public boolean equalsByteString (
		final AvailObject aByteString)
	{
		return descriptor.o_EqualsByteString(this, aByteString);
	}

	/**
	 * Answer whether the receiver, an {@linkplain AvailObject object}, and the
	 * argument, a {@linkplain ByteTupleDescriptor byte tuple}, are equal in
	 * value.
	 *
	 * @param aByteTuple The byte tuple to be compared to the receiver.
	 * @return {@code true} if the receiver is a byte tuple and of value equal
	 *         to the argument, {@code false} otherwise.
	 */
	public boolean equalsByteTuple (
		final AvailObject aByteTuple)
	{
		return descriptor.o_EqualsByteTuple(this, aByteTuple);
	}

	/**
	 * Answer whether the receiver, an {@linkplain AvailObject object}, is a
	 * character with a code point equal to the integer argument.
	 *
	 * @param aCodePoint The code point to be compared to the receiver.
	 * @return {@code true} if the receiver is a character with a code point
	 *         equal to the argument, {@code false} otherwise.
	 */
	public boolean equalsCharacterWithCodePoint (
		final int aCodePoint)
	{
		return descriptor.o_EqualsCharacterWithCodePoint(this, aCodePoint);
	}

	/**
	 * Answer whether the receiver, an {@linkplain AvailObject object}, and the
	 * argument, a {@linkplain FunctionDescriptor function}, are equal in value.
	 *
	 * @param aFunction The function used in the comparison.
	 * @return {@code true} if the receiver is a function and of value equal to
	 *         the argument, {@code false} otherwise.
	 * @see AvailObject#equalsFunction(AvailObject)
	 */
	public boolean equalsFunction (
		final AvailObject aFunction)
	{
		return descriptor.o_EqualsFunction(this, aFunction);
	}

	/**
	 * Answer whether the receiver, an {@linkplain AvailObject object}, and the
	 * argument, a {@linkplain FunctionTypeDescriptor function type}, are equal.
	 *
	 * @param aFunctionType The function type used in the comparison.
	 * @return {@code true} IFF the receiver is also a function type and:
	 *
	 * <p><ul>
	 * <li>The {@linkplain AvailObject#argsTupleType() argument types}
	 * correspond,</li>
	 * <li>The {@linkplain AvailObject#returnType() return types}
	 * correspond, and</li>
	 * <li>The {@linkplain AvailObject#declaredExceptions() raise types}
	 * correspond.</li>
	 * </ul></p>
	 */
	public boolean equalsFunctionType (
		final AvailObject aFunctionType)
	{
		return descriptor.o_EqualsFunctionType(this, aFunctionType);
	}

	/**
	 * Answer whether the arguments, an {@linkplain AvailObject object} and a
	 * {@linkplain CompiledCodeDescriptor compiled code}, are equal.
	 *
	 * @param aCompiledCode The compiled code used in the comparison.
	 * @return {@code true} if the receiver is a compiled code and of value
	 *         equal to the argument, {@code false} otherwise.
	 */
	public boolean equalsCompiledCode (
		final AvailObject aCompiledCode)
	{
		return descriptor.o_EqualsCompiledCode(this, aCompiledCode);
	}

	/**
	 * Answer whether the arguments, an {@linkplain AvailObject object} and a
	 * {@linkplain VariableDescriptor variable}, are the exact same object,
	 * comparing by address (Java object identity). There's no need to traverse
	 * the objects before comparing addresses, because this message was a
	 * double-dispatch that would have skipped (and stripped) the indirection
	 * objects in either path.
	 *
	 * @param aVariable The variable used in the comparison.
	 * @return {@code true} if the receiver is a variable with the same identity
	 *         as the argument, {@code false} otherwise.
	 */
	public boolean equalsVariable (
		final AvailObject aVariable)
	{
		return descriptor.o_EqualsVariable(this, aVariable);
	}

	/**
	 * Dispatch to the descriptor.
	 */
	public boolean equalsVariableType (
		final AvailObject aVariableType)
	{
		return descriptor.o_EqualsVariableType(this, aVariableType);
	}

	/**
	 * Dispatch to the descriptor.
	 */
	public boolean equalsContinuation (
		final AvailObject aContinuation)
	{
		return descriptor.o_EqualsContinuation(this, aContinuation);
	}

	/**
	 * Dispatch to the descriptor.
	 */
	public boolean equalsContinuationType (
		final AvailObject aType)
	{
		return descriptor.o_EqualsContinuationType(this, aType);
	}

	/**
	 * Dispatch to the descriptor.
	 */
	public boolean equalsDouble (
		final double aDouble)
	{
		return descriptor.o_EqualsDouble(this, aDouble);
	}

	/**
	 * Dispatch to the descriptor.
	 */
	public boolean equalsFloat (
		final float aFloat)
	{
		return descriptor.o_EqualsFloat(this, aFloat);
	}

	/**
	 * Answer whether the {@linkplain AvailObject receiver} is an {@linkplain
	 * InfinityDescriptor infinity} with the specified {@link
	 * IntegerSlots#SIGN}.
	 *
	 * @param sign The type of infinity for comparison.
	 * @return {@code true} if the receiver is an infinity of the specified
	 *         sign, {@code false} otherwise.
	 */
	public boolean equalsInfinity (
		final Sign sign)
	{
		return descriptor.o_EqualsInfinity(this, sign);
	}

	/**
	 * Dispatch to the descriptor.
	 */
	public boolean equalsInteger (
		final AvailObject anAvailInteger)
	{
		return descriptor.o_EqualsInteger(this, anAvailInteger);
	}

	/**
	 * Dispatch to the descriptor.
	 */
	public boolean equalsIntegerRangeType (
		final AvailObject anIntegerRangeType)
	{
		return descriptor.o_EqualsIntegerRangeType(this, anIntegerRangeType);
	}

	/**
	 * Dispatch to the descriptor.
	 */
	public boolean equalsMap (
		final AvailObject aMap)
	{
		return descriptor.o_EqualsMap(this, aMap);
	}

	/**
	 * Dispatch to the descriptor.
	 */
	public boolean equalsMapType (
		final AvailObject aMapType)
	{
		return descriptor.o_EqualsMapType(this, aMapType);
	}

	/**
	 * Dispatch to the descriptor.
	 */
	public boolean equalsNybbleTuple (
		final AvailObject aNybbleTuple)
	{
		return descriptor.o_EqualsNybbleTuple(this, aNybbleTuple);
	}

	/**
	 * Dispatch to the descriptor.
	 */
	public boolean equalsObject (
		final AvailObject anObject)
	{
		return descriptor.o_EqualsObject(this, anObject);
	}

	/**
	 * Dispatch to the descriptor.
	 */
	public boolean equalsObjectTuple (
		final AvailObject anObjectTuple)
	{
		return descriptor.o_EqualsObjectTuple(this, anObjectTuple);
	}

	/**
	 * @param aParseNodeType
	 * @return
	 */
	public boolean equalsParseNodeType (
		final AvailObject aParseNodeType)
	{
		return descriptor.o_EqualsParseNodeType(this, aParseNodeType);
	}

	/**
	 * @param aPojo
	 * @return
	 */
	public boolean equalsPojo (final AvailObject aPojo)
	{
		return descriptor.o_EqualsPojo(this, aPojo);
	}

	/**
	 * @param aPojoType
	 * @return
	 */
	public boolean equalsPojoType (final AvailObject aPojoType)
	{
		return descriptor.o_EqualsPojoType(this, aPojoType);
	}

	/**
	 * Dispatch to the descriptor.
	 */
	public boolean equalsPrimitiveType (
		final AvailObject aPrimitiveType)
	{
		return descriptor.o_EqualsPrimitiveType(this, aPrimitiveType);
	}

	/**
	 * @param aRawPojo
	 * @return
	 */
	public boolean equalsRawPojo (final AvailObject aRawPojo)
	{
		return descriptor.o_EqualsRawPojo(this, aRawPojo);
	}

	/**
	 * Dispatch to the descriptor.
	 */
	public boolean equalsSet (
		final AvailObject aSet)
	{
		return descriptor.o_EqualsSet(this, aSet);
	}

	/**
	 * Dispatch to the descriptor.
	 */
	public boolean equalsSetType (
		final AvailObject aSetType)
	{
		return descriptor.o_EqualsSetType(this, aSetType);
	}

	/**
	 * Dispatch to the descriptor.
	 */
	public boolean equalsTupleType (
		final AvailObject aTupleType)
	{
		return descriptor.o_EqualsTupleType(this, aTupleType);
	}

	/**
	 * Dispatch to the descriptor.
	 */
	public boolean equalsTwoByteString (
		final AvailObject aTwoByteString)
	{
		return descriptor.o_EqualsTwoByteString(this, aTwoByteString);
	}

	/**
	 * Dispatch to the descriptor.
	 */
	public boolean equalsNull ()
	{
		return descriptor.o_EqualsNull(this);
	}

	/**
	 * Dispatch to the descriptor.
	 */
	public ExecutionState executionState ()
	{
		return descriptor.o_ExecutionState(this);
	}

	/**
	 * Dispatch to the descriptor.
	 */
	public void executionState (
		final ExecutionState value)
	{
		descriptor.o_ExecutionState(this, value);
	}

	/**
	 * Dispatch to the descriptor.
	 */
	public void expand ()
	{
		descriptor.o_Expand(this);
	}

	/**
	 * Dispatch to the descriptor.
	 */
	public boolean extractBoolean ()
	{
		return descriptor.o_ExtractBoolean(this);
	}

	/**
	 * Dispatch to the descriptor.
	 */
	public short extractUnsignedByte ()
	{
		return descriptor.o_ExtractUnsignedByte(this);
	}

	/**
	 * Dispatch to the descriptor.
	 */
	public double extractDouble ()
	{
		return descriptor.o_ExtractDouble(this);
	}

	/**
	 * Dispatch to the descriptor.
	 */
	public float extractFloat ()
	{
		return descriptor.o_ExtractFloat(this);
	}

	/**
	 * Dispatch to the descriptor.
	 */
	public int extractInt ()
	{
		return descriptor.o_ExtractInt(this);
	}

	/**
	 * Extract a 64-bit signed Java {@code long} from the {@linkplain
	 * AvailObject receiver}.
	 *
	 * @return A 64-bit signed Java {@code long}
	 * @author Todd L Smith &lt;todd@availlang.org&gt;
	 */
	public long extractLong ()
	{
		return descriptor.o_ExtractLong(this);
	}

	/**
	 * Dispatch to the descriptor.
	 */
	public byte extractNybble ()
	{
		return descriptor.o_ExtractNybble(this);
	}

	/**
	 * Dispatch to the descriptor.
	 */
	public byte extractNybbleFromTupleAt (
		final int index)
	{
		return descriptor.o_ExtractNybbleFromTupleAt(this, index);
	}

	/**
	 * Dispatch to the descriptor.
	 */
	public AvailObject fieldMap ()
	{
		return descriptor.o_FieldMap(this);
	}

	/**
	 * Dispatch to the descriptor.
	 */
	public AvailObject fieldTypeMap ()
	{
		return descriptor.o_FieldTypeMap(this);
	}

	/**
	 * Dispatch to the descriptor.
	 */
	public List<AvailObject> filterByTypes (
		final List<AvailObject> argTypes)
	{
		return descriptor.o_FilterByTypes(this, argTypes);
	}

	/**
	 * Dispatch to the descriptor.
	 */
	public AvailObject filteredBundleTree ()
	{
		return descriptor.o_FilteredBundleTree(this);
	}

	/**
	 * Dispatch to the descriptor.
	 */
	public AvailObject forZoneSetSubtupleStartSubtupleIndexEndOfZone (
		final int zone,
		final AvailObject newSubtuple,
		final int startSubtupleIndex,
		final int endOfZone)
	{
		return descriptor.o_ForZoneSetSubtupleStartSubtupleIndexEndOfZone(
			this,
			zone,
			newSubtuple,
			startSubtupleIndex,
			endOfZone);
	}

	/**
	 * Dispatch to the descriptor.
	 */
	public int getInteger ()
	{
		return descriptor.o_GetInteger(this);
	}

	/**
	 * Dispatch to the descriptor.
	 */
	public AvailObject getValue ()
	{
		return descriptor.o_GetValue(this);
	}

	/**
	 * Answer whether the {@linkplain AvailObject receiver} contains the
	 * specified element.
	 *
	 * @param elementObject The element.
	 * @return {@code true} if the receiver contains the element, {@code false}
	 *         otherwise.
	 */
	public boolean hasElement (
		final AvailObject elementObject)
	{
		return descriptor.o_HasElement(this, elementObject);
	}

	/**
	 * Dispatch to the descriptor.
	 */
	public int hashFromTo (
		final int startIndex,
		final int endIndex)
	{
		return descriptor.o_HashFromTo(
			this,
			startIndex,
			endIndex);
	}

	/**
	 * Dispatch to the descriptor.
	 */
	public int hashOrZero ()
	{
		return descriptor.o_HashOrZero(this);
	}

	/**
	 * Dispatch to the descriptor.
	 */
	public void hashOrZero (
		final int value)
	{
		descriptor.o_HashOrZero(this, value);
	}

	/**
	 * Dispatch to the descriptor.
	 */
	public boolean hasKey (
		final AvailObject keyObject)
	{
		return descriptor.o_HasKey(this, keyObject);
	}

	/**
	 * Dispatch to the descriptor.
	 */
	public boolean hasObjectInstance (
		final AvailObject potentialInstance)
	{
		return descriptor.o_HasObjectInstance(this, potentialInstance);
	}

	/**
	 * Dispatch to the descriptor.
	 */
	public boolean hasGrammaticalRestrictions ()
	{
		return descriptor.o_HasGrammaticalRestrictions(this);
	}

	/**
	 * Dispatch to the descriptor.
	 */
	public List<AvailObject> definitionsAtOrBelow (
		final List<AvailObject> argTypes)
	{
		return descriptor.o_DefinitionsAtOrBelow(this, argTypes);
	}

	/**
	 * Dispatch to the descriptor.
	 */
	public AvailObject definitionsTuple ()
	{
		return descriptor.o_DefinitionsTuple(this);
	}

	/**
	 * Dispatch to the descriptor.
	 */
	public AvailObject includeBundle (
		final AvailObject messageBundle)
	{
		return descriptor.o_IncludeBundle(
			this,
			messageBundle);
	}

	/**
	 * Dispatch to the descriptor.
	 */
	public boolean includesDefinition (
		final AvailObject imp)
	{
		return descriptor.o_IncludesDefinition(this, imp);
	}

	/**
	 * Dispatch to the descriptor.
	 */
	public AvailObject lazyIncomplete ()
	{
		return descriptor.o_LazyIncomplete(this);
	}

	/**
	 * Dispatch to the descriptor.
	 */
	public int index ()
	{
		return descriptor.o_Index(this);
	}

	/**
	 * Dispatch to the descriptor.
	 */
	public void index (
		final int value)
	{
		descriptor.o_Index(this, value);
	}

	/**
	 * Dispatch to the descriptor.
	 */
	public int interruptRequestFlags ()
	{
		return descriptor.o_InterruptRequestFlags(this);
	}

	/**
	 * Dispatch to the descriptor.
	 */
	public void setInterruptRequestFlag (
		final BitField value)
	{
		descriptor.o_SetInterruptRequestFlag(this, value);
	}

	/**
	 * Dispatch to the descriptor.
	 */
	public void clearInterruptRequestFlags ()
	{
		descriptor.o_ClearInterruptRequestFlags(this);
	}

	/**
	 * Dispatch to the descriptor.
	 */
	public int invocationCount ()
	{
		return descriptor.o_InvocationCount(this);
	}

	/**
	 * Dispatch to the descriptor.
	 */
	public void countdownToReoptimize (
		final int value)
	{
		descriptor.o_CountdownToReoptimize(this, value);
	}

	/**
	 * Dispatch to the descriptor.
	 */
	public boolean isAbstract ()
	{
		return descriptor.o_IsAbstract(this);
	}

	/**
	 * Dispatch to the descriptor.
	 */
	public boolean isAbstractDefinition ()
	{
		return descriptor.o_IsAbstractDefinition(this);
	}

	/**
	 * Dispatch to the descriptor.
	 */
	public boolean isBetterRepresentationThan (
		final AvailObject anotherObject)
	{
		return descriptor.o_IsBetterRepresentationThan(this, anotherObject);
	}

	/**
	 * Dispatch to the descriptor.
	 */
	public boolean isBetterRepresentationThanTupleType (
		final AvailObject aTupleType)
	{
		return descriptor.o_IsBetterRepresentationThanTupleType(this, aTupleType);
	}

	/**
	 * Dispatch to the descriptor.
	 */
	public boolean isBinSubsetOf (
		final AvailObject potentialSuperset)
	{
		return descriptor.o_IsBinSubsetOf(this, potentialSuperset);
	}

	/**
	 * Is the {@linkplain AvailObject receiver} an Avail boolean?
	 *
	 * @return {@code true} if the receiver is a boolean, {@code false}
	 *         otherwise.
	 */
	public boolean isBoolean ()
	{
		return descriptor.o_IsBoolean(this);
	}

	/**
	 * Is the {@linkplain AvailObject receiver} an Avail unsigned byte?
	 *
	 * @return {@code true} if the argument is an unsigned byte, {@code false}
	 *         otherwise.
	 */
	public boolean isUnsignedByte ()
	{
		return descriptor.o_IsUnsignedByte(this);
	}

	/**
	 * Is the {@linkplain AvailObject receiver} an Avail byte tuple?
	 *
	 * @return {@code true} if the receiver is a byte tuple, {@code false}
	 *         otherwise.
	 */
	public boolean isByteTuple ()
	{
		return descriptor.o_IsByteTuple(this);
	}

	/**
	 * Is the {@linkplain AvailObject receiver} an Avail character?
	 *
	 * @return {@code true} if the receiver is a character, {@code false}
	 *         otherwise.
	 */
	public boolean isCharacter ()
	{
		return descriptor.o_IsCharacter(this);
	}

	/**
	 * Is the {@linkplain AvailObject receiver} an Avail function?
	 *
	 * @return {@code true} if the receiver is a function, {@code false}
	 *         otherwise.
	 */
	public boolean isFunction ()
	{
		return descriptor.o_IsFunction(this);
	}

	/**
	 * Is the {@linkplain AvailObject receiver} an Avail atom?
	 *
	 * @return {@code true} if the receiver is an atom, {@code false}
	 *         otherwise.
	 */
	public boolean isAtom ()
	{
		return descriptor.o_IsAtom(this);
	}

	/**
	 * Is the {@linkplain AvailObject receiver} an Avail extended integer?
	 *
	 * @return {@code true} if the receiver is an extended integer, {@code
	 *         false} otherwise.
	 */
	public boolean isExtendedInteger ()
	{
		return descriptor.o_IsExtendedInteger(this);
	}

	/**
	 * Dispatch to the descriptor.
	 */
	public boolean isFinite ()
	{
		return descriptor.o_IsFinite(this);
	}

	/**
	 * Is the {@linkplain AvailObject receiver} a {@linkplain
	 * ForwardDefinitionDescriptor forward declaration site}?
	 *
	 * @return {@code true} if the receiver is a forward declaration site.
	 */
	public boolean isForwardDefinition ()
	{
		return descriptor.o_IsForwardDefinition(this);
	}

	/**
	 * Is the {@linkplain AvailObject receiver} a {@linkplain
	 * MethodDefinitionDescriptor method definition}?
	 *
	 * @return {@code true} if the receiver is a method definition.
	 */
	public boolean isMethodDefinition ()
	{
		return descriptor.o_IsMethodDefinition(this);
	}

	/**
	 * Dispatch to the descriptor.
	 */
	public boolean isInstanceOf (
		final AvailObject aType)
	{
		return descriptor.o_IsInstanceOf(this, aType);
	}

	/**
	 * Dispatch to the descriptor.
	 */
	public boolean isInstanceOfKind (
		final AvailObject aType)
	{
		return descriptor.o_IsInstanceOfKind(this, aType);
	}

	/**
	 * Dispatch to the descriptor.
	 */
	public boolean isIntegerRangeType ()
	{
		return descriptor.o_IsIntegerRangeType(this);
	}

	/**
	 * Is the {@linkplain AvailObject receiver} an Avail map?
	 *
	 * @return {@code true} if the receiver is a map, {@code false} otherwise.
	 */
	public boolean isMap ()
	{
		return descriptor.o_IsMap(this);
	}

	/**
	 * Dispatch to the descriptor.
	 */
	public boolean isMapType ()
	{
		return descriptor.o_IsMapType(this);
	}

	/**
	 * Is the {@linkplain AvailObject receiver} an Avail nybble?
	 *
	 * @return {@code true} if the receiver is a nybble, {@code false}
	 *         otherwise.
	 */
	public boolean isNybble ()
	{
		return descriptor.o_IsNybble(this);
	}

	/**
	 * Dispatch to the descriptor.
	 */
	public boolean isPositive ()
	{
		return descriptor.o_IsPositive(this);
	}

	/**
	 * Dispatch to the descriptor.
	 */
	public boolean isSaved ()
	{
		return descriptor.o_IsSaved(this);
	}

	/**
	 * Dispatch to the descriptor.
	 */
	public void isSaved (
		final boolean aBoolean)
	{
		descriptor.o_IsSaved(this, aBoolean);
	}

	/**
	 * Is the {@linkplain AvailObject receiver} an Avail set?
	 *
	 * @return {@code true} if the receiver is a set, {@code false} otherwise.
	 */
	public boolean isSet ()
	{
		return descriptor.o_IsSet(this);
	}

	/**
	 * Dispatch to the descriptor.
	 */
	public boolean isSetType ()
	{
		return descriptor.o_IsSetType(this);
	}

	/**
	 * Dispatch to the descriptor.
	 */
	public boolean isSplice ()
	{
		return descriptor.o_IsSplice(this);
	}

	/**
	 * Dispatch to the descriptor.
	 */
	public boolean isSubsetOf (
		final AvailObject another)
	{
		return descriptor.o_IsSubsetOf(this, another);
	}

	/**
	 * Is the {@linkplain AvailObject receiver} an Avail string?
	 *
	 * @return {@code true} if the receiver is an Avail string, {@code false}
	 *         otherwise.
	 */
	public boolean isString ()
	{
		return descriptor.o_IsString(this);
	}

	/**
	 * Dispatch to the descriptor.
	 */
	public boolean isSubtypeOf (
		final AvailObject aType)
	{
		return descriptor.o_IsSubtypeOf(this, aType);
	}

	/**
	 * Dispatch to the descriptor.
	 */
	public boolean isSupertypeOfVariableType (
		final AvailObject aVariableType)
	{
		return descriptor.o_IsSupertypeOfVariableType(this, aVariableType);
	}

	/**
	 * Dispatch to the descriptor.
	 */
	public boolean isSupertypeOfContinuationType (
		final AvailObject aContinuationType)
	{
		return descriptor.o_IsSupertypeOfContinuationType(this, aContinuationType);
	}

	/**
	 * Dispatch to the descriptor.
	 */
	public boolean isSupertypeOfFunctionType (
		final AvailObject aFunctionType)
	{
		return descriptor.o_IsSupertypeOfFunctionType(this, aFunctionType);
	}

	/**
	 * Dispatch to the descriptor.
	 */
	public boolean isSupertypeOfIntegerRangeType (
		final AvailObject anIntegerRangeType)
	{
		return descriptor.o_IsSupertypeOfIntegerRangeType(
			this,
			anIntegerRangeType);
	}

	/**
	 * Dispatch to the descriptor.
	 */
	public boolean isSupertypeOfLiteralTokenType (
		final AvailObject aLiteralTokenType)
	{
		return descriptor.o_IsSupertypeOfLiteralTokenType(
			this,
			aLiteralTokenType);
	}

	/**
	 * Dispatch to the descriptor.
	 */
	public boolean isSupertypeOfMapType (
		final AvailObject aMapType)
	{
		return descriptor.o_IsSupertypeOfMapType(this, aMapType);
	}

	/**
	 * Dispatch to the descriptor.
	 */
	public boolean isSupertypeOfObjectType (
		final AvailObject anObjectType)
	{
		return descriptor.o_IsSupertypeOfObjectType(this, anObjectType);
	}

	/**
	 */
	public boolean isSupertypeOfParseNodeType (
		final AvailObject aParseNodeType)
	{
		return descriptor.o_IsSupertypeOfParseNodeType(this, aParseNodeType);
	}

	/**
	 * Dispatch to the descriptor
	 */
	public boolean isSupertypeOfPojoType (
		final AvailObject aPojoType)
	{
		return descriptor.o_IsSupertypeOfPojoType(this, aPojoType);
	}

	/**
	 * Dispatch to the descriptor.
	 */
	public boolean isSupertypeOfPrimitiveTypeEnum (
		final Types primitiveTypeEnum)
	{
		return descriptor.o_IsSupertypeOfPrimitiveTypeEnum(
			this,
			primitiveTypeEnum);
	}

	/**
	 * Dispatch to the descriptor.
	 */
	public boolean isSupertypeOfSetType (
		final AvailObject aSetType)
	{
		return descriptor.o_IsSupertypeOfSetType(this, aSetType);
	}

	/**
	 * Dispatch to the descriptor.
	 */
	public boolean isSupertypeOfBottom ()
	{
		return descriptor.o_IsSupertypeOfBottom(this);
	}

	/**
	 * Dispatch to the descriptor.
	 */
	public boolean isSupertypeOfTupleType (
		final AvailObject aTupleType)
	{
		return descriptor.o_IsSupertypeOfTupleType(this, aTupleType);
	}

	/**
	 */
	public boolean isSupertypeOfEnumerationType (
		final AvailObject anEnumerationType)
	{
		return descriptor.o_IsSupertypeOfEnumerationType(
			this, anEnumerationType);
	}

	/**
	 * Is the {@linkplain AvailObject receiver} an Avail tuple?
	 *
	 * @return {@code true} if the receiver is a tuple, {@code false} otherwise.
	 */
	public boolean isTuple ()
	{
		return descriptor.o_IsTuple(this);
	}

	/**
	 * Dispatch to the descriptor.
	 */
	public boolean isTupleType ()
	{
		return descriptor.o_IsTupleType(this);
	}

	/**
	 * Dispatch to the descriptor.
	 */
	public boolean isType ()
	{
		return descriptor.o_IsType(this);
	}

	/**
	 * Dispatch to the descriptor.
	 */
	public boolean isValid ()
	{
		return descriptor.o_IsValid(this);
	}

	/**
	 * Answer an {@linkplain Iterator iterator} suitable for traversing the
	 * elements of the {@linkplain AvailObject receiver} with a Java
	 * <em>foreach</em> construct.
	 *
	 * @return An {@linkplain Iterator iterator}.
	 */
	@Override
	public Iterator<AvailObject> iterator ()
	{
		return descriptor.o_Iterator(this);
	}

	/**
	 * Dispatch to the descriptor.
	 */
	public AvailObject keysAsSet ()
	{
		return descriptor.o_KeysAsSet(this);
	}

	/**
	 * Dispatch to the descriptor.
	 */
	public AvailObject keyType ()
	{
		return descriptor.o_KeyType(this);
	}

	/**
	 * Dispatch to the descriptor.
	 */
	public AvailObject levelTwoChunk ()
	{
		return descriptor.o_LevelTwoChunk(this);
	}

	/**
	 * Dispatch to the descriptor.
	 */
	public void levelTwoChunkOffset (
		final AvailObject chunk,
		final int offset)
	{
		descriptor.o_LevelTwoChunkOffset(
			this,
			chunk,
			offset);
	}

	/**
	 * Dispatch to the descriptor.
	 */
	public int levelTwoOffset ()
	{
		return descriptor.o_LevelTwoOffset(this);
	}

	/**
	 * Dispatch to the descriptor.
	 */
	public AvailObject literal ()
	{
		return descriptor.o_Literal(this);
	}

	/**
	 * Dispatch to the descriptor.
	 */
	public AvailObject literalAt (
		final int index)
	{
		return descriptor.o_LiteralAt(this, index);
	}

	/**
	 * Dispatch to the descriptor.
	 */
	public AvailObject argOrLocalOrStackAt (
		final int index)
	{
		return descriptor.o_ArgOrLocalOrStackAt(this, index);
	}

	/**
	 * Dispatch to the descriptor.
	 */
	public void argOrLocalOrStackAtPut (
		final int index,
		final AvailObject value)
	{
		descriptor.o_ArgOrLocalOrStackAtPut(
			this,
			index,
			value);
	}

	/**
	 * Dispatch to the descriptor.
	 */
	public AvailObject localTypeAt (
		final int index)
	{
		return descriptor.o_LocalTypeAt(this, index);
	}

	/**
	 * Dispatch to the descriptor.
	 */
	public AvailObject lookupByTypesFromTuple (
		final AvailObject argumentTypeTuple)
	{
		return descriptor.o_LookupByTypesFromTuple(this, argumentTypeTuple);
	}

	/**
	 * Dispatch to the descriptor.
	 */
	public AvailObject lookupByValuesFromList (
		final List<AvailObject> argumentList)
	{
		return descriptor.o_LookupByValuesFromList(this, argumentList);
	}

	/**
	 * Dispatch to the descriptor.
	 */
	public AvailObject lookupByValuesFromTuple (
		final AvailObject argumentTuple)
	{
		return descriptor.o_LookupByValuesFromTuple(this, argumentTuple);
	}

	/**
	 * Dispatch to the descriptor.
	 */
	public AvailObject lowerBound ()
	{
		return descriptor.o_LowerBound(this);
	}

	/**
	 * Dispatch to the descriptor.
	 */
	public boolean lowerInclusive ()
	{
		return descriptor.o_LowerInclusive(this);
	}

	/**
	 * Dispatch to the descriptor.
	 */
	public AvailObject makeImmutable ()
	{
		return descriptor.o_MakeImmutable(this);
	}

	/**
	 * Dispatch to the descriptor.
	 */
	public void makeSubobjectsImmutable ()
	{
		descriptor.o_MakeSubobjectsImmutable(this);
	}

	/**
	 * Dispatch to the descriptor.
	 */
	public AvailObject mapAt (
		final AvailObject keyObject)
	{
		return descriptor.o_MapAt(this, keyObject);
	}

	/**
	 * Dispatch to the descriptor.
	 */
	public AvailObject mapAtPuttingCanDestroy (
		final AvailObject keyObject,
		final AvailObject newValueObject,
		final boolean canDestroy)
	{
		return descriptor.o_MapAtPuttingCanDestroy(
			this,
			keyObject,
			newValueObject,
			canDestroy);
	}

	/**
	 * Dispatch to the descriptor.
	 */
	public int mapSize ()
	{
		return descriptor.o_MapSize(this);
	}

	/**
	 * Dispatch to the descriptor.
	 */
	public AvailObject mapWithoutKeyCanDestroy (
		final AvailObject keyObject,
		final boolean canDestroy)
	{
		return descriptor.o_MapWithoutKeyCanDestroy(
			this,
			keyObject,
			canDestroy);
	}

	/**
	 * Dispatch to the descriptor.
	 */
	public int maxStackDepth ()
	{
		return descriptor.o_MaxStackDepth(this);
	}

	/**
	 * Dispatch to the descriptor.
	 */
	public AvailObject message ()
	{
		return descriptor.o_Message(this);
	}

	/**
	 * Dispatch to the descriptor.
	 */
	public AvailObject messageParts ()
	{
		return descriptor.o_MessageParts(this);
	}

	/**
	 * Dispatch to the descriptor.
	 */
	public AvailObject methods ()
	{
		return descriptor.o_Methods(this);
	}

	/**
	 * Subtract the argument {@code aNumber} from a receiver and answer
	 * the {@linkplain AvailObject result}.
	 *
	 * <p>Implementations may double-dispatch to {@link
	 * #subtractFromIntegerCanDestroy(AvailObject, boolean)
	 * subtractFromIntegerCanDestroy} or {@link
	 * #subtractFromInfinityCanDestroy(Sign, boolean)
	 * subtractFromInfinityCanDestroy}, where actual implementations of the
	 * subtraction operation should reside.</p>
	 *
	 * @param aNumber
	 *        An integral numeric.
	 * @param canDestroy
	 *        {@code true} if the operation may modify either {@linkplain
	 *        AvailObject operand}, {@code false} otherwise.
	 * @return The {@linkplain AvailObject result} of differencing the operands.
	 * @see IntegerDescriptor
	 * @see InfinityDescriptor
	 */
	public AvailObject minusCanDestroy (
		final AvailObject aNumber,
		final boolean canDestroy)
	{
		return descriptor.o_MinusCanDestroy(
			this,
			aNumber,
			canDestroy);
	}

	/**
	 * Difference the receiver and the argument {@code aNumber} and answer the
	 * {@linkplain AvailObject result}. The operation is not allowed to fail,
	 * so the caller must ensure that the arguments are valid, i.e. not
	 * {@linkplain InfinityDescriptor infinities} of like sign.
	 *
	 * @param aNumber
	 *        An integral numeric.
	 * @param canDestroy
	 *        {@code true} if the operation may modify either {@linkplain
	 *        AvailObject operand}, {@code false} otherwise.
	 * @return The {@linkplain AvailObject result} of differencing the operands.
	 * @see IntegerDescriptor
	 * @see InfinityDescriptor
	 */
	public AvailObject noFailMinusCanDestroy (
		final AvailObject aNumber,
		final boolean canDestroy)
	{
		try
		{
			return descriptor.o_MinusCanDestroy(
				this,
				aNumber,
				canDestroy);
		}
		catch (final ArithmeticException e)
		{
			// This had better not happen, otherwise the caller has violated the
			// intention of this method.
			assert false;
			error("noFailMinusCanDestroy failed!");
			return NullDescriptor.nullObject();
		}
	}

	/**
	 * Multiply the receiver and the argument {@code anInfinity} and answer the
	 * {@linkplain AvailObject result}.
	 *
	 * <p>This method should only be called from {@link
	 * #timesCanDestroy(AvailObject, boolean) timesCanDestroy}. It exists for
	 * double-dispatch only.</p>
	 *
	 * @param sign
	 *        The {@link Sign} of an {@linkplain InfinityDescriptor infinity}.
	 * @param canDestroy
	 *        {@code true} if the operation may modify either {@linkplain
	 *        AvailObject operand}, {@code false} otherwise.
	 * @return The {@linkplain AvailObject result} of multiplying the operands.
	 * @see IntegerDescriptor
	 * @see InfinityDescriptor
	 */
	AvailObject multiplyByInfinityCanDestroy (
		final Sign sign,
		final boolean canDestroy)
	{
		return descriptor.o_MultiplyByInfinityCanDestroy(
			this,
			sign,
			canDestroy);
	}

	/**
	 * Multiply the receiver and the argument {@code anInteger} and answer the
	 * {@linkplain AvailObject result}.
	 *
	 * <p>This method should only be called from {@link
	 * #timesCanDestroy(AvailObject, boolean) timesCanDestroy}. It exists for
	 * double-dispatch only.</p>
	 *
	 * @param anInteger
	 *        An {@linkplain IntegerDescriptor integer}.
	 * @param canDestroy
	 *        {@code true} if the operation may modify either {@linkplain
	 *        AvailObject operand}, {@code false} otherwise.
	 * @return The {@linkplain AvailObject result} of multiplying the operands.
	 * @see IntegerDescriptor
	 * @see InfinityDescriptor
	 */
	AvailObject multiplyByIntegerCanDestroy (
		final AvailObject anInteger,
		final boolean canDestroy)
	{
		return descriptor.o_MultiplyByIntegerCanDestroy(
			this,
			anInteger,
			canDestroy);
	}

	/**
	 * Dispatch to the descriptor.
	 */
	public AvailObject name ()
	{
		return descriptor.o_Name(this);
	}

	/**
	 * Dispatch to the descriptor.
	 */
	public void name (
		final AvailObject value)
	{
		descriptor.o_Name(this, value);
	}

	/**
	 * Dispatch to the descriptor.
	 */
	public AvailObject names ()
	{
		return descriptor.o_Names(this);
	}

	/**
	 * Dispatch to the descriptor.
	 */
	public boolean nameVisible (
		final AvailObject trueName)
	{
		return descriptor.o_NameVisible(this, trueName);
	}

	/**
	 * Dispatch to the descriptor.
	 */
	public AvailObject newNames ()
	{
		return descriptor.o_NewNames(this);
	}

	/**
	 * Dispatch to the descriptor.
	 */
	public int numArgs ()
	{
		return descriptor.o_NumArgs(this);
	}

	/**
	 * Dispatch to the descriptor.
	 */
	public int numArgsAndLocalsAndStack ()
	{
		return descriptor.o_NumArgsAndLocalsAndStack(this);
	}

	/**
	 * Dispatch to the descriptor.
	 */
	public int numberOfZones ()
	{
		return descriptor.o_NumberOfZones(this);
	}

	/**
	 * Dispatch to the descriptor.
	 */
	public int numDoubles ()
	{
		return descriptor.o_NumDoubles(this);
	}

	/**
	 * Dispatch to the descriptor.
	 */
	public int numIntegers ()
	{
		return descriptor.o_NumIntegers(this);
	}

	/**
	 * Dispatch to the descriptor.
	 */
	public int numLiterals ()
	{
		return descriptor.o_NumLiterals(this);
	}

	/**
	 * Dispatch to the descriptor.
	 */
	public int numLocals ()
	{
		return descriptor.o_NumLocals(this);
	}

	/**
	 * Dispatch to the descriptor.
	 */
	public int numObjects ()
	{
		return descriptor.o_NumObjects(this);
	}

	/**
	 * Dispatch to the descriptor.
	 */
	public int numOuters ()
	{
		return descriptor.o_NumOuters(this);
	}

	/**
	 * Dispatch to the descriptor.
	 */
	public int numOuterVars ()
	{
		return descriptor.o_NumOuterVars(this);
	}

	/**
	 * Dispatch to the descriptor.
	 */
	public AvailObject nybbles ()
	{
		return descriptor.o_Nybbles(this);
	}

	/**
	 * Dispatch to the descriptor.
	 */
	public boolean optionallyNilOuterVar (
		final int index)
	{
		return descriptor.o_OptionallyNilOuterVar(this, index);
	}

	/**
	 * Dispatch to the descriptor.
	 */
	public AvailObject outerTypeAt (
		final int index)
	{
		return descriptor.o_OuterTypeAt(this, index);
	}

	/**
	 * Dispatch to the descriptor.
	 */
	public AvailObject outerVarAt (
		final int index)
	{
		return descriptor.o_OuterVarAt(this, index);
	}

	/**
	 * Dispatch to the descriptor.
	 */
	public void outerVarAtPut (
		final int index,
		final AvailObject value)
	{
		descriptor.o_OuterVarAtPut(
			this,
			index,
			value);
	}
	/**
	 * Dispatch to the descriptor.
	 */
	public AvailObject parent ()
	{
		return descriptor.o_Parent(this);
	}

	/**
	 * Dispatch to the descriptor.
	 */
	public void parent (
		final AvailObject value)
	{
		descriptor.o_Parent(this, value);
	}

	/**
	 * Dispatch to the descriptor.
	 */
	public int pc ()
	{
		return descriptor.o_Pc(this);
	}

	/**
	 * Dispatch to the descriptor.
	 */
	public void pc (
		final int value)
	{
		descriptor.o_Pc(this, value);
	}

	/**
	 * Add the receiver and the argument {@code aNumber} and answer the
	 * {@linkplain AvailObject result}.
	 *
	 * <p>Implementations may double-dispatch to {@link
	 * #addToIntegerCanDestroy(AvailObject, boolean) addToIntegerCanDestroy} or
	 * {@link #addToInfinityCanDestroy(Sign, boolean)
	 * addToInfinityCanDestroy}, where actual implementations of the addition
	 * operation should reside.</p>
	 *
	 * @param aNumber
	 *        An integral numeric.
	 * @param canDestroy
	 *        {@code true} if the operation may modify either {@linkplain
	 *        AvailObject operand}, {@code false} otherwise.
	 * @return The {@linkplain AvailObject result} of adding the operands.
	 * @see IntegerDescriptor
	 * @see InfinityDescriptor
	 */
	public AvailObject plusCanDestroy (
		final AvailObject aNumber,
		final boolean canDestroy)
	{
		return descriptor.o_PlusCanDestroy(
			this,
			aNumber,
			canDestroy);
	}

	/**
	 * Add the receiver and the argument {@code aNumber} and answer the
	 * {@linkplain AvailObject result}. The operation is not allowed to fail,
	 * so the caller must ensure that the arguments are valid, i.e. not
	 * {@linkplain InfinityDescriptor infinities} of unlike sign.
	 *
	 * @param aNumber
	 *        An integral numeric.
	 * @param canDestroy
	 *        {@code true} if the operation may modify either {@linkplain
	 *        AvailObject operand}, {@code false} otherwise.
	 * @return The {@linkplain AvailObject result} of adding the operands.
	 * @see IntegerDescriptor
	 * @see InfinityDescriptor
	 */
	public AvailObject noFailPlusCanDestroy (
		final AvailObject aNumber,
		final boolean canDestroy)
	{
		try
		{
			return descriptor.o_PlusCanDestroy(
				this,
				aNumber,
				canDestroy);
		}
		catch (final ArithmeticException e)
		{
			// This had better not happen, otherwise the caller has violated the
			// intention of this method.
			assert false;
			error("noFailPlusCanDestroy failed!");
			return NullDescriptor.nullObject();
		}
	}

	/**
	 * Dispatch to the descriptor.
	 */
	@Deprecated
	public void postFault ()
	{
		descriptor.o_PostFault(this);
	}

	/**
	 * Dispatch to the descriptor.
	 */
	public int primitiveNumber ()
	{
		return descriptor.o_PrimitiveNumber(this);
	}

	/**
	 * Dispatch to the descriptor.
	 */
	public AvailObject priority ()
	{
		return descriptor.o_Priority(this);
	}

	/**
	 * Dispatch to the descriptor.
	 */
	public void priority (
		final AvailObject value)
	{
		descriptor.o_Priority(this, value);
	}

	/**
	 * Dispatch to the descriptor.
	 */
	public AvailObject privateAddElement (
		final AvailObject element)
	{
		return descriptor.o_PrivateAddElement(this, element);
	}

	/**
	 * Dispatch to the descriptor.
	 */
	public AvailObject privateExcludeElement (
		final AvailObject element)
	{
		return descriptor.o_PrivateExcludeElement(this, element);
	}

	/**
	 * Dispatch to the descriptor.
	 */
	public AvailObject privateExcludeElementKnownIndex (
		final AvailObject element,
		final int knownIndex)
	{
		return descriptor.o_PrivateExcludeElementKnownIndex(
			this,
			element,
			knownIndex);
	}

	/**
	 * Dispatch to the descriptor.
	 */
	public AvailObject privateNames ()
	{
		return descriptor.o_PrivateNames(this);
	}

	/**
	 * Dispatch to the descriptor.
	 */
	public AvailObject fiberGlobals ()
	{
		return descriptor.o_FiberGlobals(this);
	}

	/**
	 * Dispatch to the descriptor.
	 */
	public void fiberGlobals (final AvailObject value)
	{
		descriptor.o_FiberGlobals(this, value);
	}

	/**
	 * Dispatch to the descriptor.
	 */
	public short rawByteAt (
		final int index)
	{
		return descriptor.o_RawByteAt(this, index);
	}

	/**
	 * Dispatch to the descriptor.
	 */
	public void rawByteAtPut (
		final int index,
		final short anInteger)
	{
		descriptor.o_RawByteAtPut(
			this,
			index,
			anInteger);
	}

	/**
	 * Dispatch to the descriptor.
	 */
	public short rawByteForCharacterAt (
		final int index)
	{
		return descriptor.o_RawByteForCharacterAt(this, index);
	}

	/**
	 * Dispatch to the descriptor.
	 */
	public void rawByteForCharacterAtPut (
		final int index,
		final short anInteger)
	{
		descriptor.o_RawByteForCharacterAtPut(
			this,
			index,
			anInteger);
	}

	/**
	 * Dispatch to the descriptor.
	 */
	public byte rawNybbleAt (
		final int index)
	{
		return descriptor.o_RawNybbleAt(this, index);
	}

	/**
	 * Dispatch to the descriptor.
	 */
	public void rawNybbleAtPut (
		final int index,
		final byte aNybble)
	{
		descriptor.o_RawNybbleAtPut(
			this,
			index,
			aNybble);
	}

	/**
	 * Dispatch to the descriptor.
	 */
	public int rawShortForCharacterAt (
		final int index)
	{
		return descriptor.o_RawShortForCharacterAt(this, index);
	}

	/**
	 * Dispatch to the descriptor.
	 */
	public void rawShortForCharacterAtPut (
		final int index,
		final int anInteger)
	{
		descriptor.o_RawShortForCharacterAtPut(
			this,
			index,
			anInteger);
	}

	/**
	 * Dispatch to the descriptor.
	 */
	public int rawSignedIntegerAt (
		final int index)
	{
		return descriptor.o_RawSignedIntegerAt(this, index);
	}

	/**
	 * Dispatch to the descriptor.
	 */
	public void rawSignedIntegerAtPut (
		final int index,
		final int value)
	{
		descriptor.o_RawSignedIntegerAtPut(
			this,
			index,
			value);
	}

	/**
	 * Dispatch to the descriptor.
	 */
	public long rawUnsignedIntegerAt (
		final int index)
	{
		return descriptor.o_RawUnsignedIntegerAt(this, index);
	}

	/**
	 * Dispatch to the descriptor.
	 */
	public void rawUnsignedIntegerAtPut (
		final int index,
		final int value)
	{
		descriptor.o_RawUnsignedIntegerAtPut(
			this,
			index,
			value);
	}

	/**
	 * Dispatch to the descriptor.
	 */
	public void readBarrierFault ()
	{
		descriptor.o_ReadBarrierFault(this);
	}

	/**
	 * Dispatch to the descriptor.
	 */
	public void removeDependentChunkIndex (
		final int aChunkIndex)
	{
		descriptor.o_RemoveDependentChunkIndex(this, aChunkIndex);
	}

	/**
	 * Dispatch to the descriptor.
	 */
	public void removeFrom (
		final L2Interpreter anInterpreter)
	{
		descriptor.o_RemoveFrom(this, anInterpreter);
	}

	/**
	 * Dispatch to the descriptor.
	 */
	public void removeImplementation (
		final AvailObject implementation)
	{
		descriptor.o_RemoveImplementation(this, implementation);
	}

	/**
	 * Dispatch to the descriptor.
	 */
	public boolean removeBundle (
		final AvailObject bundle)
	{
		return descriptor.o_RemoveBundle(
			this,
			bundle);
	}

	/**
	 * Dispatch to the descriptor.
	 */
	public void removeGrammaticalRestrictions (
		final AvailObject obsoleteRestrictions)
	{
		descriptor.o_RemoveGrammaticalRestrictions(this, obsoleteRestrictions);
	}

	/**
	 * Dispatch to the descriptor.
	 */
	public void resolvedForwardWithName (
		final AvailObject forwardImplementation,
		final AvailObject methodName)
	{
		descriptor.o_ResolvedForwardWithName(
			this,
			forwardImplementation,
			methodName);
	}

	/**
	 * Dispatch to the descriptor.
	 */
	public AvailObject grammaticalRestrictions ()
	{
		return descriptor.o_GrammaticalRestrictions(this);
	}

	/**
	 * Dispatch to the descriptor.
	 */
	public AvailObject returnType ()
	{
		return descriptor.o_ReturnType(this);
	}

	/**
	 * Dispatch to the descriptor.
	 */
	public void scanSubobjects (
		final AvailSubobjectVisitor visitor)
	{
		descriptor.o_ScanSubobjects(this, visitor);
	}

	/**
	 * Dispatch to the descriptor.
	 */
	public AvailObject setIntersectionCanDestroy (
		final AvailObject otherSet,
		final boolean canDestroy)
	{
		return descriptor.o_SetIntersectionCanDestroy(
			this,
			otherSet,
			canDestroy);
	}

	/**
	 * Dispatch to the descriptor.
	 */
	public AvailObject setMinusCanDestroy (
		final AvailObject otherSet,
		final boolean canDestroy)
	{
		return descriptor.o_SetMinusCanDestroy(
			this,
			otherSet,
			canDestroy);
	}

	/**
	 * Dispatch to the descriptor.
	 */
	public int setSize ()
	{
		return descriptor.o_SetSize(this);
	}

	/**
	 * Dispatch to the descriptor.
	 */
	public void setSubtupleForZoneTo (
		final int zoneIndex,
		final AvailObject newTuple)
	{
		descriptor.o_SetSubtupleForZoneTo(
			this,
			zoneIndex,
			newTuple);
	}

	/**
	 * Dispatch to the descriptor.
	 */
	public AvailObject setUnionCanDestroy (
		final AvailObject otherSet,
		final boolean canDestroy)
	{
		return descriptor.o_SetUnionCanDestroy(
			this,
			otherSet,
			canDestroy);
	}

	/**
	 * Dispatch to the descriptor.
	 */
	public void setValue (
		final AvailObject newValue)
	{
		descriptor.o_SetValue(this, newValue);
	}

	/**
	 * Dispatch to the descriptor.
	 */
	public void setValueNoCheck (
		final AvailObject newValue)
	{
		descriptor.o_SetValueNoCheck(this, newValue);
	}

	/**
	 * Dispatch to the descriptor.
	 */
	public AvailObject setWithElementCanDestroy (
		final AvailObject newElementObject,
		final boolean canDestroy)
	{
		return descriptor.o_SetWithElementCanDestroy(
			this,
			newElementObject,
			canDestroy);
	}

	/**
	 * Dispatch to the descriptor.
	 */
	public AvailObject setWithoutElementCanDestroy (
		final AvailObject elementObjectToExclude,
		final boolean canDestroy)
	{
		return descriptor.o_SetWithoutElementCanDestroy(
			this,
			elementObjectToExclude,
			canDestroy);
	}

	/**
	 * Dispatch to the descriptor.
	 */
	public void size (
		final int value)
	{
		descriptor.o_Size(this, value);
	}

	/**
	 * Dispatch to the descriptor.
	 */
	public int sizeOfZone (
		final int zone)
	{
		return descriptor.o_SizeOfZone(this, zone);
	}

	/**
	 * Dispatch to the descriptor.
	 */
	public AvailObject sizeRange ()
	{
		return descriptor.o_SizeRange(this);
	}

	/**
	 * Dispatch to the descriptor.
	 */
	public AvailObject lazyActions ()
	{
		return descriptor.o_LazyActions(this);
	}

	/**
	 * Dispatch to the descriptor.
	 */
	public AvailObject stackAt (
		final int slotIndex)
	{
		return descriptor.o_StackAt(this, slotIndex);
	}

	/**
	 * Dispatch to the descriptor.
	 */
	public void stackAtPut (
		final int slotIndex,
		final AvailObject anObject)
	{
		descriptor.o_StackAtPut(
			this,
			slotIndex,
			anObject);
	}

	/**
	 * Dispatch to the descriptor.
	 */
	public int stackp ()
	{
		return descriptor.o_Stackp(this);
	}

	/**
	 * Dispatch to the descriptor.
	 */
	public void stackp (
		final int value)
	{
		descriptor.o_Stackp(this, value);
	}

	/**
	 * Dispatch to the descriptor.
	 */
	public int start ()
	{
		return descriptor.o_Start(this);
	}

	/**
	 * Dispatch to the descriptor.
	 */
	public void start (
		final int value)
	{
		descriptor.o_Start(this, value);
	}

	/**
	 * Dispatch to the descriptor.
	 */
	public AvailObject startingChunk ()
	{
		return descriptor.o_StartingChunk(this);
	}

	/**
	 * Dispatch to the descriptor.
	 */
	public void startingChunk (
		final AvailObject value)
	{
		descriptor.o_StartingChunk(this, value);
	}

	/**
	 * Dispatch to the descriptor.
	 */
	public int startOfZone (
		final int zone)
	{
		return descriptor.o_StartOfZone(this, zone);
	}

	/**
	 * Dispatch to the descriptor.
	 */
	public int startSubtupleIndexInZone (
		final int zone)
	{
		return descriptor.o_StartSubtupleIndexInZone(this, zone);
	}

	/**
	 * Dispatch to the descriptor.
	 */
	public void step ()
	{
		descriptor.o_Step(this);
	}

	/**
	 * Dispatch to the descriptor.
	 */
	public AvailObject string ()
	{
		return descriptor.o_String(this);
	}

	/**
	 * Dispatch to the descriptor.
	 */
	public void string (
		final AvailObject value)
	{
		descriptor.o_String(this, value);
	}

	/**
	 * Difference the {@linkplain AvailObject operands} and answer the result.
	 *
	 * <p>This method should only be called from {@link
	 * #minusCanDestroy(AvailObject, boolean) minusCanDestroy}. It
	 * exists for double-dispatch only.</p>
	 *
	 * @param sign
	 *        The sign of the {@linkplain InfinityDescriptor infinity} from
	 *        which to subtract.
	 * @param canDestroy
	 *        {@code true} if the operation may modify either {@linkplain
	 *        AvailObject operand}, {@code false} otherwise.
	 * @return The {@linkplain AvailObject result} of differencing the operands.
	 * @see IntegerDescriptor
	 * @see InfinityDescriptor
	 */
	AvailObject subtractFromInfinityCanDestroy (
		final Sign sign,
		final boolean canDestroy)
	{
		return descriptor.o_SubtractFromInfinityCanDestroy(
			this,
			sign,
			canDestroy);
	}

	/**
	 * Difference the {@linkplain AvailObject operands} and answer the result.
	 *
	 * <p>This method should only be called from {@link
	 * #minusCanDestroy(AvailObject, boolean) minusCanDestroy}. It
	 * exists for double-dispatch only.</p>
	 *
	 * @param anInteger
	 *        An {@linkplain IntegerDescriptor integer}.
	 * @param canDestroy
	 *        {@code true} if the operation may modify either {@linkplain
	 *        AvailObject operand}, {@code false} otherwise.
	 * @return The {@linkplain AvailObject result} of differencing the operands.
	 * @see IntegerDescriptor
	 * @see InfinityDescriptor
	 */
	AvailObject subtractFromIntegerCanDestroy (
		final AvailObject anInteger,
		final boolean canDestroy)
	{
		return descriptor.o_SubtractFromIntegerCanDestroy(
			this,
			anInteger,
			canDestroy);
	}

	/**
	 * Dispatch to the descriptor.
	 */
	public AvailObject subtupleForZone (
		final int zone)
	{
		return descriptor.o_SubtupleForZone(this, zone);
	}

	/**
	 * Dispatch to the descriptor.
	 */
	public AvailObject testingTree ()
	{
		return descriptor.o_TestingTree(this);
	}

	/**
	 * Multiply the receiver and the argument {@code aNumber} and answer the
	 * {@linkplain AvailObject result}.
	 *
	 * <p>Implementations may double-dispatch to {@link
	 * #multiplyByIntegerCanDestroy(AvailObject, boolean)
	 * multiplyByIntegerCanDestroy} or {@linkplain
	 * #multiplyByInfinityCanDestroy(Sign, boolean)
	 * multiplyByInfinityCanDestroy}, where actual implementations of the
	 * multiplication operation should reside.</p>
	 *
	 * @param aNumber
	 *        An integral numeric.
	 * @param canDestroy
	 *        {@code true} if the operation may modify either {@linkplain
	 *        AvailObject operand}, {@code false} otherwise.
	 * @return The {@linkplain AvailObject result} of multiplying the operands.
	 * @see IntegerDescriptor
	 * @see InfinityDescriptor
	 */
	public AvailObject timesCanDestroy (
		final AvailObject aNumber,
		final boolean canDestroy)
	{
		return descriptor.o_TimesCanDestroy(
			this,
			aNumber,
			canDestroy);
	}

	/**
	 * Multiply the receiver and the argument {@code aNumber} and answer the
	 * {@linkplain AvailObject result}. The operation is not allowed to fail,
	 * so the caller must ensure that the arguments are valid, i.e. not
	 * {@linkplain IntegerDescriptor#zero() zero} and {@linkplain
	 * InfinityDescriptor infinity}.
	 *
	 * @param aNumber
	 *        An integral numeric.
	 * @param canDestroy
	 *        {@code true} if the operation may modify either {@linkplain
	 *        AvailObject operand}, {@code false} otherwise.
	 * @return The {@linkplain AvailObject result} of adding the operands.
	 * @see IntegerDescriptor
	 * @see InfinityDescriptor
	 */
	public AvailObject noFailTimesCanDestroy (
		final AvailObject aNumber,
		final boolean canDestroy)
	{
		try
		{
			return descriptor.o_TimesCanDestroy(
				this,
				aNumber,
				canDestroy);
		}
		catch (final ArithmeticException e)
		{
			// This had better not happen, otherwise the caller has violated the
			// intention of this method.
			assert false;
			error("noFailTimesCanDestroy failed!");
			return NullDescriptor.nullObject();
		}
	}

	/**
	 * Dispatch to the descriptor.
	 */
	public TokenDescriptor.TokenType tokenType ()
	{
		return descriptor.o_TokenType(this);
	}

	/**
	 * Dispatch to the descriptor.
	 */
	public void tokenType (
		final TokenDescriptor.TokenType value)
	{
		descriptor.o_TokenType(this, value);
	}

	/**
	 * Dispatch to the descriptor.
	 */
	public int translateToZone (
		final int tupleIndex,
		final int zoneIndex)
	{
		return descriptor.o_TranslateToZone(
			this,
			tupleIndex,
			zoneIndex);
	}

	/**
	 * Dispatch to the descriptor.
	 */
	public AvailObject traversed ()
	{
		return descriptor.o_Traversed(this);
	}

	/**
	 * Dispatch to the descriptor.
	 */
	public void trimExcessInts ()
	{
		descriptor.o_TrimExcessInts(this);
	}

	/**
	 * Dispatch to the descriptor.
	 */
	public AvailObject trueNamesForStringName (
		final AvailObject stringName)
	{
		return descriptor.o_TrueNamesForStringName(this, stringName);
	}

	/**
	 * Dispatch to the descriptor.
	 */
	public AvailObject truncateTo (
		final int newTupleSize)
	{
		return descriptor.o_TruncateTo(this, newTupleSize);
	}

	/**
	 * Dispatch to the descriptor.
	 */
	public AvailObject tupleAt (
		final int index)
	{
		return descriptor.o_TupleAt(this, index);
	}

	/**
	 * Dispatch to the descriptor.
	 */
	public void tupleAtPut (
		final int index,
		final AvailObject aNybbleObject)
	{
		descriptor.o_TupleAtPut(
			this,
			index,
			aNybbleObject);
	}

	/**
	 * Dispatch to the descriptor.
	 */
	public AvailObject tupleAtPuttingCanDestroy (
		final int index,
		final AvailObject newValueObject,
		final boolean canDestroy)
	{
		return descriptor.o_TupleAtPuttingCanDestroy(
			this,
			index,
			newValueObject,
			canDestroy);
	}

	/**
	 * Dispatch to the descriptor.
	 */
	public int tupleIntAt (
		final int index)
	{
		return descriptor.o_TupleIntAt(this, index);
	}

	/**
	 * Dispatch to the descriptor.
	 */
	public int tupleSize ()
	{
		return descriptor.o_TupleSize(this);
	}

	/**
	 * Dispatch to the descriptor.
	 */
	public AvailObject kind ()
	{
		return descriptor.o_Kind(this);
	}

	/**
	 * Dispatch to the descriptor.
	 */
	public void type (
		final AvailObject value)
	{
		descriptor.o_Type(this, value);
	}

	/**
	 * Dispatch to the descriptor.
	 */
	public AvailObject typeAtIndex (
		final int index)
	{
		return descriptor.o_TypeAtIndex(this, index);
	}

	/**
	 * Dispatch to the descriptor.
	 */
	public AvailObject typeIntersection (
		final AvailObject another)
	{
		return descriptor.o_TypeIntersection(this, another);
	}

	/**
	 * Dispatch to the descriptor.
	 */
	public AvailObject typeIntersectionOfFunctionType (
		final AvailObject aFunctionType)
	{
		return descriptor.o_TypeIntersectionOfFunctionType(
			this,
			aFunctionType);
	}

	/**
	 * @param aCompiledCodeType
	 * @return
	 */
	public AvailObject typeIntersectionOfCompiledCodeType (
		final AvailObject aCompiledCodeType)
	{
		return descriptor.o_TypeIntersectionOfCompiledCodeType(
			this,
			aCompiledCodeType);
	}


	/**
	 * Dispatch to the descriptor.
	 */
	public AvailObject typeIntersectionOfVariableType (
		final AvailObject aVariableType)
	{
		return descriptor.o_TypeIntersectionOfVariableType(this, aVariableType);
	}

	/**
	 * Dispatch to the descriptor.
	 */
	public AvailObject typeIntersectionOfContinuationType (
		final AvailObject aContinuationType)
	{
		return descriptor.o_TypeIntersectionOfContinuationType(this, aContinuationType);
	}

	/**
	 * Dispatch to the descriptor.
	 */
	public AvailObject typeIntersectionOfIntegerRangeType (
		final AvailObject anIntegerRangeType)
	{
		return descriptor.o_TypeIntersectionOfIntegerRangeType(this, anIntegerRangeType);
	}

	/**
	 * Dispatch to the descriptor.
	 */
	public AvailObject typeIntersectionOfMapType (
		final AvailObject aMapType)
	{
		return descriptor.o_TypeIntersectionOfMapType(this, aMapType);
	}

	/**
	 * Dispatch to the descriptor.
	 */
	public AvailObject typeIntersectionOfObjectType (
		final AvailObject anObjectType)
	{
		return descriptor.o_TypeIntersectionOfObjectType(this, anObjectType);
	}

	/**
	 * @param aParseNodeType
	 * @return
	 */
	public AvailObject typeIntersectionOfParseNodeType (
		final AvailObject aParseNodeType)
	{
		return descriptor.o_TypeIntersectionOfParseNodeType(
			this,
			aParseNodeType);
	}

	/**
	 * @param aPojoType
	 * @return
	 */
	public AvailObject typeIntersectionOfPojoType (
		final AvailObject aPojoType)
	{
		return descriptor.o_TypeIntersectionOfPojoType(this, aPojoType);
	}

	/**
	 * Dispatch to the descriptor.
	 */
	public AvailObject typeIntersectionOfSetType (
		final AvailObject aSetType)
	{
		return descriptor.o_TypeIntersectionOfSetType(this, aSetType);
	}

	/**
	 * Dispatch to the descriptor.
	 */
	public AvailObject typeIntersectionOfTupleType (
		final AvailObject aTupleType)
	{
		return descriptor.o_TypeIntersectionOfTupleType(this, aTupleType);
	}

	/**
	 * Dispatch to the descriptor.
	 */
	public AvailObject typeTuple ()
	{
		return descriptor.o_TypeTuple(this);
	}

	/**
	 * Dispatch to the descriptor.
	 */
	public AvailObject typeUnion (
		final AvailObject another)
	{
		return descriptor.o_TypeUnion(this, another);
	}

	/**
	 * Dispatch to the descriptor.
	 */
	public AvailObject typeUnionOfFunctionType (
		final AvailObject aFunctionType)
	{
		return descriptor.o_TypeUnionOfFunctionType(this, aFunctionType);
	}

	/**
	 * Dispatch to the descriptor.
	 */
	public AvailObject typeUnionOfVariableType (
		final AvailObject aVariableType)
	{
		return descriptor.o_TypeUnionOfVariableType(this, aVariableType);
	}

	/**
	 * Dispatch to the descriptor.
	 */
	public AvailObject typeUnionOfContinuationType (
		final AvailObject aContinuationType)
	{
		return descriptor.o_TypeUnionOfContinuationType(this, aContinuationType);
	}

	/**
	 * Dispatch to the descriptor.
	 */
	public AvailObject typeUnionOfIntegerRangeType (
		final AvailObject anIntegerRangeType)
	{
		return descriptor.o_TypeUnionOfIntegerRangeType(this, anIntegerRangeType);
	}

	/**
	 * Dispatch to the descriptor.
	 */
	public AvailObject typeUnionOfMapType (
		final AvailObject aMapType)
	{
		return descriptor.o_TypeUnionOfMapType(this, aMapType);
	}

	/**
	 * Dispatch to the descriptor.
	 */
	public AvailObject typeUnionOfObjectType (
		final AvailObject anObjectType)
	{
		return descriptor.o_TypeUnionOfObjectType(this, anObjectType);
	}

	/**
	 * @param aParseNodeType
	 * @return
	 */
	public AvailObject typeUnionOfParseNodeType (
		final AvailObject aParseNodeType)
	{
		return descriptor.o_TypeUnionOfParseNodeType(
			this,
			aParseNodeType);
	}

	/**
	 * @param aPojoType
	 * @return
	 */
	public AvailObject typeUnionOfPojoType (
		final AvailObject aPojoType)
	{
		return descriptor.o_TypeUnionOfPojoType(this, aPojoType);
	}

	/**
	 * Dispatch to the descriptor.
	 */
	public AvailObject typeUnionOfSetType (
		final AvailObject aSetType)
	{
		return descriptor.o_TypeUnionOfSetType(this, aSetType);
	}

	/**
	 * Dispatch to the descriptor.
	 */
	public AvailObject typeUnionOfTupleType (
		final AvailObject aTupleType)
	{
		return descriptor.o_TypeUnionOfTupleType(this, aTupleType);
	}

	/**
	 * Dispatch to the descriptor.
	 */
	public AvailObject unclassified ()
	{
		return descriptor.o_Unclassified(this);
	}

	/**
	 * Dispatch to the descriptor.
	 */
	public AvailObject unionOfTypesAtThrough (
		final int startIndex,
		final int endIndex)
	{
		return descriptor.o_UnionOfTypesAtThrough(
			this,
			startIndex,
			endIndex);
	}

	/**
	 * Dispatch to the descriptor.
	 */
	public int untranslatedDataAt (
		final int index)
	{
		return descriptor.o_UntranslatedDataAt(this, index);
	}

	/**
	 * Dispatch to the descriptor.
	 */
	public void untranslatedDataAtPut (
		final int index,
		final int value)
	{
		descriptor.o_UntranslatedDataAtPut(
			this,
			index,
			value);
	}

	/**
	 * Dispatch to the descriptor.
	 */
	public AvailObject upperBound ()
	{
		return descriptor.o_UpperBound(this);
	}

	/**
	 * Dispatch to the descriptor.
	 */
	public boolean upperInclusive ()
	{
		return descriptor.o_UpperInclusive(this);
	}

	/**
	 * Dispatch to the descriptor.
	 */
	public AvailObject validateArgumentTypesInterpreterIfFail (
		final List<AvailObject> argTypes,
		final Interpreter anAvailInterpreter,
		final Continuation1<Generator<String>> failBlock)
	{
		return descriptor.o_ValidateArgumentTypesInterpreterIfFail(
			this,
			argTypes,
			anAvailInterpreter,
			failBlock);
	}

	/**
	 * Dispatch to the descriptor.
	 */
	public AvailObject value ()
	{
		return descriptor.o_Value(this);
	}

	/**
	 * Dispatch to the descriptor.
	 */
	public void value (
		final AvailObject value)
	{
		descriptor.o_Value(this, value);
	}

	/**
	 * Dispatch to the descriptor.
	 */
	public AvailObject valuesAsTuple ()
	{
		return descriptor.o_ValuesAsTuple(this);
	}

	/**
	 * Dispatch to the descriptor.
	 */
	public AvailObject variableBindings ()
	{
		return descriptor.o_VariableBindings(this);
	}

	/**
	 * Dispatch to the descriptor.
	 */
	public AvailObject vectors ()
	{
		return descriptor.o_Vectors(this);
	}

	/**
	 * Dispatch to the descriptor.
	 */
	public void verify ()
	{
		descriptor.o_Verify(this);
	}

	/**
	 * Dispatch to the descriptor.
	 */
	public AvailObject visibleNames ()
	{
		return descriptor.o_VisibleNames(this);
	}

	/**
	 * Dispatch to the descriptor.
	 */
	public AvailObject wordcodes ()
	{
		return descriptor.o_Wordcodes(this);
	}

	/**
	 * Dispatch to the descriptor.
	 */
	public int zoneForIndex (
		final int index)
	{
		return descriptor.o_ZoneForIndex(this, index);
	}

	/**
	 * Dispatch to the descriptor.
	 */
	public AvailObject parsingInstructions ()
	{
		return descriptor.o_ParsingInstructions(this);
	}

	/**
	 * Dispatch to the descriptor.
	 */
	public void expression (final AvailObject expression)
	{
		descriptor.o_Expression(this, expression);
	}

	/**
	 * Dispatch to the descriptor.
	 */
	public AvailObject expression ()
	{
		return descriptor.o_Expression(this);
	}

	/**
	 * Dispatch to the descriptor.
	 */
	public void variable (final AvailObject variable)
	{
		descriptor.o_Variable(this, variable);
	}

	/**
	 * Dispatch to the descriptor.
	 */
	public AvailObject variable ()
	{
		return descriptor.o_Variable(this);
	}


	/**
	 * @return
	 */
	public AvailObject argumentsTuple ()
	{
		return descriptor.o_ArgumentsTuple(this);
	}


	/**
	 * @return
	 */
	public AvailObject statementsTuple ()
	{
		return descriptor.o_StatementsTuple(this);
	}


	/**
	 * @return
	 */
	public AvailObject resultType ()
	{
		return descriptor.o_ResultType(this);
	}


	/**
	 * @param neededVariables
	 */
	public void neededVariables (final AvailObject neededVariables)
	{
		descriptor.o_NeededVariables(this, neededVariables);
	}


	/**
	 * @return
	 */
	public AvailObject neededVariables ()
	{
		return descriptor.o_NeededVariables(this);
	}


	/**
	 * @return
	 */
	public int primitive ()
	{
		return descriptor.o_Primitive(this);
	}


	/**
	 * @return
	 */
	public AvailObject declaredType ()
	{
		return descriptor.o_DeclaredType(this);
	}


	/**
	 * @return
	 */
	public DeclarationKind declarationKind ()
	{
		return descriptor.o_DeclarationKind(this);
	}


	/**
	 * @return
	 */
	public AvailObject initializationExpression ()
	{
		return descriptor.o_InitializationExpression(this);
	}


	/**
	 * @param initializationExpression
	 */
	public void initializationExpression (final AvailObject initializationExpression)
	{
		descriptor.o_InitializationExpression(this, initializationExpression);
	}


	/**
	 * @return
	 */
	public AvailObject literalObject ()
	{
		return descriptor.o_LiteralObject(this);
	}


	/**
	 * @return
	 */
	public AvailObject token ()
	{
		return descriptor.o_Token(this);
	}


	/**
	 * @return
	 */
	public AvailObject markerValue ()
	{
		return descriptor.o_MarkerValue(this);
	}


	/**
	 * @return
	 */
	public AvailObject argumentsListNode ()
	{
		return descriptor.o_ArgumentsListNode(this);
	}


	/**
	 * @return
	 */
	public AvailObject method ()
	{
		return descriptor.o_Method(this);
	}


	/**
	 * @return
	 */
	public AvailObject expressionsTuple ()
	{
		return descriptor.o_ExpressionsTuple(this);
	}


	/**
	 * @return
	 */
	public AvailObject declaration ()
	{
		return descriptor.o_Declaration(this);
	}


	/**
	 * @return
	 */
	public AvailObject expressionType ()
	{
		return descriptor.o_ExpressionType(this);
	}


	/**
	 * @param codeGenerator
	 */
	public void emitEffectOn (final AvailCodeGenerator codeGenerator)
	{
		descriptor.o_EmitEffectOn(this, codeGenerator);
	}


	/**
	 * @param codeGenerator
	 */
	public void emitValueOn (final AvailCodeGenerator codeGenerator)
	{
		descriptor.o_EmitValueOn(this, codeGenerator);
	}


	/**
	 * @param aBlock
	 */
	public void childrenMap (
		final Transformer1<AvailObject, AvailObject> aBlock)
	{
		descriptor.o_ChildrenMap(this, aBlock);
	}


	/**
	 * @param aBlock
	 */
	public void childrenDo (
		final Continuation1<AvailObject> aBlock)
	{
		descriptor.o_ChildrenDo(this, aBlock);
	}


	/**
	 * @param parent
	 */
	public void validateLocally (final @Nullable AvailObject parent)
	{
		descriptor.o_ValidateLocally(
			this,
			parent);
	}


	/**
	 * @param codeGenerator
	 * @return
	 */
	public AvailObject generate (
		final AvailCodeGenerator codeGenerator)
	{
		return descriptor.o_Generate(this, codeGenerator);
	}


	/**
	 * @param newParseNode
	 * @return
	 */
	public AvailObject copyWith (final AvailObject newParseNode)
	{
		return descriptor.o_CopyWith(this, newParseNode);
	}


	/**
	 * @param isLastUse
	 */
	public void isLastUse (final boolean isLastUse)
	{
		descriptor.o_IsLastUse(this, isLastUse);
	}


	/**
	 * @return
	 */
	public boolean isLastUse ()
	{
		return descriptor.o_IsLastUse(this);
	}


	/**
	 * @return
	 */
	public boolean isMacroDefinition ()
	{
		return descriptor.o_IsMacroDefinition(this);
	}


	/**
	 * @return
	 */
	public AvailObject copyMutableParseNode ()
	{
		return descriptor.o_CopyMutableParseNode(this);
	}


	/**
	 * Dispatch to the descriptor.
	 */
	public AvailObject binUnionKind ()
	{
		return descriptor.o_BinUnionKind(this);
	}


	/**
	 * @return
	 */
	public AvailObject outputParseNode ()
	{
		return descriptor.o_OutputParseNode(this);
	}


	/**
	 * @return
	 */
	public AvailObject apparentSendName ()
	{
		return descriptor.o_ApparentSendName(this);
	}


	/**
	 * @param statementsTuple
	 */
	public void statements (final AvailObject statementsTuple)
	{
		descriptor.o_Statements(this, statementsTuple);
	}


	/**
	 * @return
	 */
	public AvailObject statements ()
	{
		return descriptor.o_Statements(this);
	}


	/**
	 * @param accumulatedStatements
	 */
	public void flattenStatementsInto (
		final List<AvailObject> accumulatedStatements)
	{
		descriptor.o_FlattenStatementsInto(this, accumulatedStatements);
	}


	/**
	 * @param value
	 */
	public void lineNumber (final int value)
	{
		descriptor.o_LineNumber(this, value);
	}


	/**
	 * @return
	 */
	public int lineNumber ()
	{
		return descriptor.o_LineNumber(this);
	}


	/**
	 * @return
	 */
	public AvailObject allBundles ()
	{
		return descriptor.o_AllBundles(this);
	}


	/**
	 * @return
	 */
	public boolean isSetBin ()
	{
		return descriptor.o_IsSetBin(this);
	}


	/**
	 * @return
	 */
	public MapDescriptor.MapIterable mapIterable ()
	{
		return descriptor.o_MapIterable(this);
	}


	/**
	 * @return
	 */
	public AvailObject complete ()
	{
		return descriptor.o_Complete(this);
	}


	/**
	 * @return
	 */
	public AvailObject incomplete ()
	{
		return descriptor.o_Incomplete(this);
	}


	/**
	 * @return
	 */
	public AvailObject actions ()
	{
		return descriptor.o_Actions(this);
	}


	/**
	 * @return
	 */
	public AvailObject declaredExceptions ()
	{
		return descriptor.o_DeclaredExceptions(this);
	}


	/**
	 * @return
	 */
	public boolean isInt ()
	{
		return descriptor.o_IsInt(this);
	}


	/**
	 * @return
	 */
	public boolean isLong ()
	{
		return descriptor.o_IsLong(this);
	}


	/**
	 * @return
	 */
	public AvailObject argsTupleType ()
	{
		return descriptor.o_ArgsTupleType(this);
	}


	/**
	 * @param anInstanceType
	 * @return
	 */
	public boolean equalsInstanceTypeFor (
		final AvailObject anInstanceType)
	{
		return descriptor.o_EqualsInstanceTypeFor(this, anInstanceType);
	}


	/**
	 * @return
	 */
	public AvailObject instances ()
	{
		return descriptor.o_Instances(this);
	}


	/**
	 * Determine whether the receiver is an {@linkplain
	 * AbstractEnumerationTypeDescriptor enumeration} with the given {@linkplain
	 * SetDescriptor set} of instances.
	 *
	 * @param aSet A set of objects.
	 * @return Whether the receiver is an enumeration with the given
	 *         membership.
	 */
	public boolean equalsEnumerationWithSet (final AvailObject aSet)
	{
		return descriptor.o_EqualsEnumerationWithSet(this, aSet);
	}


	/**
	 * @return
	 */
	public boolean isEnumeration ()
	{
		return descriptor.o_IsEnumeration(this);
	}


	/**
	 * @param potentialInstance
	 * @return
	 */
	public boolean enumerationIncludesInstance (
		final AvailObject potentialInstance)
	{
		return descriptor.o_EnumerationIncludesInstance(
			this,
			potentialInstance);
	}


	/**
	 * @return
	 */
	public AvailObject valueType ()
	{
		return descriptor.o_ValueType(this);
	}


	/**
	 * Compute a {@linkplain TypeDescriptor type} that is an ancestor of the
	 * receiver, but is not an {@linkplain AbstractEnumerationTypeDescriptor
	 * enumeration}.  Choose the most specific such type.  Fail if the
	 * receiver is not itself an enumeration.  Also fail if the receiver is
	 * {@linkplain BottomTypeDescriptor bottom}.
	 *
	 * @return The must specific non-union supertype.
	 */
	public AvailObject computeSuperkind ()
	{
		return descriptor.o_ComputeSuperkind(this);
	}


	/**
	 * @param aCompiledCodeType
	 * @return
	 */
	public boolean equalsCompiledCodeType (final AvailObject aCompiledCodeType)
	{
		return descriptor.o_EqualsCompiledCodeType(this, aCompiledCodeType);
	}


	/**
	 * @param aCompiledCodeType
	 * @return
	 */
	public boolean isSupertypeOfCompiledCodeType (
		final AvailObject aCompiledCodeType)
	{
		return descriptor.o_IsSupertypeOfCompiledCodeType(
			this,
			aCompiledCodeType);
	}


	/**
	 * @param aCompiledCodeType
	 * @return
	 */
	public AvailObject typeUnionOfCompiledCodeType (
		final AvailObject aCompiledCodeType)
	{
		return descriptor.o_TypeUnionOfCompiledCodeType(
 			this,
 			aCompiledCodeType);
	}


	/**
	 * @param key
	 * @param value
	 */
	public void setAtomProperty (
		final AvailObject key,
		final AvailObject value)
	{
		descriptor.o_SetAtomProperty(this, key, value);
	}


	/**
	 * @param key
	 * @return
	 */
	public AvailObject getAtomProperty (
		final AvailObject key)
	{
		return descriptor.o_GetAtomProperty(this, key);
	}


	/**
	 * @param anEnumerationType
	 * @return
	 */
	public boolean equalsEnumerationType (
		final AvailObject anEnumerationType)
	{
		return descriptor.o_EqualsEnumerationType(this, anEnumerationType);
	}


	/**
	 * @return
	 */
	public AvailObject readType ()
	{
		return descriptor.o_ReadType(this);
	}


	/**
	 * @return
	 */
	public AvailObject writeType ()
	{
		return descriptor.o_WriteType(this);
	}


	/**
	 * @param value
	 */
	public void versions (final AvailObject value)
	{
		descriptor.o_Versions(this, value);
	}


	/**
	 * @return
	 */
	public AvailObject versions ()
	{
		return descriptor.o_Versions(this);
	}


	/**
	 * @return
	 */
	public ParseNodeKind parseNodeKind ()
	{
		return descriptor.o_ParseNodeKind(this);
	}


	/**
	 * @return
	 */
	public boolean parseNodeKindIsUnder (
		final ParseNodeKind expectedParseNodeKind)
	{
		return descriptor.o_ParseNodeKindIsUnder(this, expectedParseNodeKind);
	}

	/**
	 * @return
	 */
	public boolean isRawPojo ()
	{
		return descriptor.o_IsRawPojo(this);
	}

	/**
	 * @param restrictionSignature
	 */
	public void addTypeRestriction (final AvailObject restrictionSignature)
	{
		descriptor.o_AddTypeRestriction(this, restrictionSignature);
	}


	/**
	 * @param restrictionSignature
	 */
	public void removeTypeRestriction (final AvailObject restrictionSignature)
	{
		descriptor.o_RemoveTypeRestriction(this, restrictionSignature);
	}


	/**
	 * @return
	 */
	public AvailObject typeRestrictions ()
	{
		return descriptor.o_TypeRestrictions(this);
	}


	/**
	 * @param tupleType
	 */
	public void addSealedArgumentsType (final AvailObject tupleType)
	{
		descriptor.o_AddSealedArgumentsType(this, tupleType);
	}


	/**
	 * @param tupleType
	 */
	public void removeSealedArgumentsType (final AvailObject tupleType)
	{
		descriptor.o_RemoveSealedArgumentsType(this, tupleType);
	}


	/**
	 * @return
	 */
	public AvailObject sealedArgumentsTypesTuple ()
	{
		return descriptor.o_SealedArgumentsTypesTuple(this);
	}


	/**
	 * @param methodNameAtom
	 * @param typeRestrictionFunction
	 */
	public void addTypeRestriction (
		final AvailObject methodNameAtom,
		final AvailObject typeRestrictionFunction)
	{
		descriptor.o_AddTypeRestriction(
			this,
			methodNameAtom,
			typeRestrictionFunction);
	}


	/**
	 * @param name
	 * @param constantBinding
	 */
	public void addConstantBinding (
		final AvailObject name,
		final AvailObject constantBinding)
	{
		descriptor.o_AddConstantBinding(
			this,
			name,
			constantBinding);
	}


	/**
	 * @param name
	 * @param variableBinding
	 */
	public void addVariableBinding (
		final AvailObject name,
		final AvailObject variableBinding)
	{
		descriptor.o_AddVariableBinding(
			this,
			name,
			variableBinding);
	}

	/**
	 * @return
	 */
	public boolean isMethodEmpty ()
	{
		return descriptor.o_IsMethodEmpty(this);
	}

	/**
	 * @return
	 */
	public boolean isPojoSelfType ()
	{
		return descriptor.o_IsPojoSelfType(this);
	}

	/**
	 * @return
	 */
	public AvailObject pojoSelfType ()
	{
		return descriptor.o_PojoSelfType(this);
	}

	/**
	 * @return
	 */
	public AvailObject javaClass ()
	{
		return descriptor.o_JavaClass(this);
	}

	/**
	 * @return
	 */
	public boolean isUnsignedShort ()
	{
		return descriptor.o_IsUnsignedShort(this);
	}

	/**
	 * @return
	 */
	public int extractUnsignedShort ()
	{
		return descriptor.o_ExtractUnsignedShort(this);
	}

	/**
	 * @return
	 */
	public boolean isFloat ()
	{
		return descriptor.o_IsFloat(this);
	}

	/**
	 * @return
	 */
	public boolean isDouble ()
	{
		return descriptor.o_IsDouble(this);
	}

	/**
	 * @return
	 */
	public AvailObject rawPojo ()
	{
		return descriptor.o_RawPojo(this);
	}

	/**
	 * @return
	 */
	public boolean isPojo ()
	{
		return descriptor.o_IsPojo(this);
	}

	/**
	 * @return
	 */
	public boolean isPojoType ()
	{
		return descriptor.o_IsPojoType(this);
	}

	/**
	 * @return
	 */
	public AvailObject upperBoundMap ()
	{
		return descriptor.o_UpperBoundMap(this);
	}

	/**
	 * @param aMap
	 */
	public void upperBoundMap (final AvailObject aMap)
	{
		descriptor.o_UpperBoundMap(this, aMap);
	}

	/**
	 * @param another
	 * @return
	 */
	public Order numericCompare (final AvailObject another)
	{
		return  descriptor.o_NumericCompare(this, another);
	}

	/**
	 * @param sign
	 * @return
	 */
	public Order numericCompareToInfinity (
		final Sign sign)
	{
		return descriptor.o_NumericCompareToInfinity(this, sign);
	}

	/**
	 * @param aDouble
	 * @return
	 */
	public Order numericCompareToDouble (final double aDouble)
	{
		return descriptor.o_NumericCompareToDouble(this, aDouble);
	}

	/**
	 * @param anInteger
	 * @return
	 */
	public Order numericCompareToInteger (final AvailObject anInteger)
	{
		return descriptor.o_NumericCompareToInteger(this, anInteger);
	}

	/**
	 * @param doubleObject
	 * @param canDestroy
	 * @return
	 */
	public AvailObject addToDoubleCanDestroy (
		final AvailObject doubleObject,
		final boolean canDestroy)
	{
		return descriptor.o_AddToDoubleCanDestroy (
			this,
			doubleObject,
			canDestroy);
	}

	/**
	 * @param floatObject
	 * @param canDestroy
	 * @return
	 */
	public AvailObject addToFloatCanDestroy (
		final AvailObject floatObject,
		final boolean canDestroy)
	{
		return descriptor.o_AddToFloatCanDestroy (
			this,
			floatObject,
			canDestroy);
	}

	/**
	 * @param doubleObject
	 * @param canDestroy
	 * @return
	 */
	public AvailObject subtractFromDoubleCanDestroy (
		final AvailObject doubleObject,
		final boolean canDestroy)
	{
		return descriptor.o_SubtractFromDoubleCanDestroy (
			this,
			doubleObject,
			canDestroy);
	}

	/**
	 * @param floatObject
	 * @param canDestroy
	 * @return
	 */
	public AvailObject subtractFromFloatCanDestroy (
		final AvailObject floatObject,
		final boolean canDestroy)
	{
		return descriptor.o_SubtractFromFloatCanDestroy (
			this,
			floatObject,
			canDestroy);
	}

	/**
	 * @param doubleObject
	 * @param canDestroy
	 * @return
	 */
	public AvailObject multiplyByDoubleCanDestroy (
		final AvailObject doubleObject,
		final boolean canDestroy)
	{
		return descriptor .o_MultiplyByDoubleCanDestroy (
			this,
			doubleObject,
			canDestroy);
	}

	/**
	 * @param floatObject
	 * @param canDestroy
	 * @return
	 */
	public AvailObject multiplyByFloatCanDestroy (
		final AvailObject floatObject,
		final boolean canDestroy)
	{
		return descriptor.o_MultiplyByFloatCanDestroy (
			this,
			floatObject,
			canDestroy);
	}

	/**
	 * @param doubleObject
	 * @param canDestroy
	 * @return
	 */
	public AvailObject divideIntoDoubleCanDestroy (
		final AvailObject doubleObject,
		final boolean canDestroy)
	{
		return descriptor.o_DivideIntoDoubleCanDestroy (
			this,
			doubleObject,
			canDestroy);
	}

	/**
	 * @param floatObject
	 * @param canDestroy
	 * @return
	 */
	public AvailObject divideIntoFloatCanDestroy (
		final AvailObject floatObject,
		final boolean canDestroy)
	{
		return descriptor.o_DivideIntoFloatCanDestroy (
			this,
			floatObject,
			canDestroy);
	}

	/**
	 * @return
	 */
	public AvailObject lazyPrefilterMap ()
	{
		return descriptor.o_LazyPrefilterMap(this);
	}

	/**
	 * @return
	 */
	public SerializerOperation serializerOperation ()
	{
		return descriptor.o_SerializerOperation(this);
	}


	/**
	 * @param key
	 * @param keyHash
	 * @param value
	 * @param myLevel
	 * @param canDestroy
	 * @return
	 */
	public AvailObject mapBinAtHashPutLevelCanDestroy (
		final AvailObject key,
		final int keyHash,
		final AvailObject value,
		final byte myLevel,
		final boolean canDestroy)
	{
		return descriptor.o_MapBinAtHashPutLevelCanDestroy(
			this,
			key,
			keyHash,
			value,
			myLevel,
			canDestroy);
	}

	/**
	 * @param key
	 * @param keyHash
	 * @param canDestroy
	 * @return
	 */
	AvailObject mapBinRemoveKeyHashCanDestroy (
		final AvailObject key,
		final int keyHash,
		final boolean canDestroy)
	{
		return descriptor.o_MapBinRemoveKeyHashCanDestroy(
			this,
			key,
			keyHash,
			canDestroy);
	}

	/**
	 * @return
	 */
	AvailObject mapBinKeyUnionKind ()
	{
		return descriptor.o_MapBinKeyUnionKind(this);
	}

	/**
	 * @return
	 */
	AvailObject mapBinValueUnionKind ()
	{
		return descriptor.o_MapBinValueUnionKind(this);
	}

	/**
	 * @return
	 */
	boolean isHashedMapBin ()
	{
		return descriptor.o_IsHashedMapBin(this);
	}

	/**
	 * Look up the key in this {@linkplain MapBinDescriptor map bin}.  If not
	 * found, answer the {@linkplain NullDescriptor#nullObject()}.  Use the
	 * provided hash of the key.
	 *
	 * @param key The key to look up in this map.
	 * @param keyHash The conveniently already computed hash of the key.
	 * @return The value under that key in the map, or the null object if not
	 *         found.
	 */
	AvailObject mapBinAtHash (
		final AvailObject key,
		final int keyHash)
	{
		return descriptor.o_MapBinAtHash(this, key, keyHash);
	}

	/**
	 * @return
	 */
	int mapBinKeysHash ()
	{
		return descriptor.o_MapBinKeysHash(this);
	}

	/**
	 * @return
	 */
	int mapBinValuesHash ()
	{
		return descriptor.o_MapBinValuesHash(this);
	}

	/**
	 * @return
	 */
	public AvailObject issuingModule ()
	{
		return descriptor.o_IssuingModule(this);
	}


	/**
	 * @return
	 */
	public boolean isPojoFusedType ()
	{
		return descriptor.o_IsPojoFusedType(this);
	}

	/**
	 * @param aPojoType
	 * @return
	 */
	public boolean isSupertypeOfPojoBottomType (
		final AvailObject aPojoType)
	{
		return descriptor.o_IsSupertypeOfPojoBottomType(this, aPojoType);
	}

	/**
	 * @return
	 */
	public boolean equalsPojoBottomType ()
	{
		return descriptor.o_EqualsPojoBottomType(this);
	}

	/**
	 * @return
	 */
	public AvailObject javaAncestors ()
	{
		return descriptor.o_JavaAncestors(this);
	}

	/**
	 * @param aFusedPojoType
	 * @return
	 */
	public AvailObject typeIntersectionOfPojoFusedType (
		final AvailObject aFusedPojoType)
	{
		return descriptor.o_TypeIntersectionOfPojoFusedType(
			this, aFusedPojoType);
	}

	/**
	 * @param anUnfusedPojoType
	 * @return
	 */
	public AvailObject typeIntersectionOfPojoUnfusedType (
		final AvailObject anUnfusedPojoType)
	{
		return descriptor.o_TypeIntersectionOfPojoUnfusedType(
			this, anUnfusedPojoType);
	}

	/**
	 * @param aFusedPojoType
	 * @return
	 */
	public AvailObject typeUnionOfPojoFusedType (
		final AvailObject aFusedPojoType)
	{
		return descriptor.o_TypeUnionOfPojoFusedType(
			this, aFusedPojoType);
	}

	/**
	 * @param anUnfusedPojoType
	 * @return
	 */
	public AvailObject typeUnionOfPojoUnfusedType (
		final AvailObject anUnfusedPojoType)
	{
		return descriptor.o_TypeUnionOfPojoUnfusedType(
			this, anUnfusedPojoType);
	}

	/**
	 * @return
	 */
	public boolean isPojoArrayType ()
	{
		return descriptor.o_IsPojoArrayType(this);
	}

	/**
	 * @param classHint
	 * @return
	 */
	public Object marshalToJava (final @Nullable Class<?> classHint)
	{
		return descriptor.o_MarshalToJava(this, classHint);
	}

	/**
	 * @return
	 */
	public AvailObject typeVariables ()
	{
		return descriptor.o_TypeVariables(this);
	}

	/**
	 * @param field
	 * @param receiver
	 * @return
	 */
	public boolean equalsPojoField (
		final AvailObject field,
		final AvailObject receiver)
	{
		return descriptor.o_EqualsPojoField(this, field, receiver);
	}

	/**
	 * @return
	 */
	boolean isSignedByte ()
	{
		return descriptor.o_IsSignedByte(this);
	}

	/**
	 * @return
	 */
	boolean isSignedShort ()
	{
		return descriptor.o_IsSignedShort(this);
	}

	/**
	 * @return
	 */
	byte extractSignedByte ()
	{
		return descriptor.o_ExtractSignedByte(this);
	}

	/**
	 * @return
	 */
	short extractSignedShort ()
	{
		return descriptor.o_ExtractSignedShort(this);
	}

	/**
	 * @param aRawPojo
	 * @return
	 */
	public boolean equalsEqualityRawPojo (final AvailObject aRawPojo)
	{
		return descriptor.o_EqualsEqualityRawPojo(this, aRawPojo);
	}

	/**
	 * @return
	 */
	public Object javaObject ()
	{
		return descriptor.o_JavaObject(this);
	}

	/**
	 * @return
	 */
	public BigInteger asBigInteger ()
	{
		return descriptor.o_AsBigInteger(this);
	}

	/**
	 * @param newElement
	 * @param canDestroy
	 * @return
	 */
	public AvailObject appendCanDestroy (
		final AvailObject newElement,
		final boolean canDestroy)
	{
		return descriptor.o_AppendCanDestroy(this, newElement, canDestroy);
	}

	/**
	 * @return
	 */
	public AvailObject lazyIncompleteCaseInsensitive ()
	{
		return descriptor.o_LazyIncompleteCaseInsensitive(this);
	}

	/**
	 * @return
	 */
	public AvailObject lowerCaseString ()
	{
		return descriptor.o_LowerCaseString(this);
	}

	/**
	 * @return
	 */
	public AvailObject instanceCount ()
	{
		return descriptor.o_InstanceCount(this);
	}

	/**
	 * @return
	 */
	public long totalInvocations ()
	{
		return descriptor.o_TotalInvocations(this);
	}

	/**
	 *
	 */
	public void tallyInvocation ()
	{
		descriptor.o_TallyInvocation(this);
	}

	/**
	 * @return
	 */
	public AvailObject fieldTypeTuple ()
	{
		return descriptor.o_FieldTypeTuple(this);
	}

	/**
	 * @return
	 */
	public AvailObject fieldTuple ()
	{
		return descriptor.o_FieldTuple(this);
	}

	/**
	 * @return
	 */
	public boolean isSystemModule ()
	{
		return descriptor.o_IsSystemModule(this);
	}

	/**
	 * @return
	 */
	public AvailObject literalType ()
	{
		return descriptor.o_LiteralType(this);
	}

	/**
	 * @param aLiteralTokenType
	 * @return
	 */
	public AvailObject typeIntersectionOfLiteralTokenType (
		final AvailObject aLiteralTokenType)
	{
		return descriptor.o_TypeIntersectionOfLiteralTokenType(
			this,
			aLiteralTokenType);
	}

	/**
	 * @param aLiteralTokenType
	 * @return
	 */
	public AvailObject typeUnionOfLiteralTokenType (
		final AvailObject aLiteralTokenType)
	{
		return descriptor.o_TypeUnionOfLiteralTokenType(
			this,
			aLiteralTokenType);
	}

	/**
	 * @return
	 */
	public boolean isLiteralTokenType ()
	{
		return descriptor.o_IsLiteralTokenType(this);
	}

	/**
	 * @return
	 */
	public boolean isLiteralToken ()
	{
		return descriptor.o_IsLiteralToken(this);
	}

	/**
	 * @param aLiteralTokenType
	 * @return
	 */
	public boolean equalsLiteralTokenType (
		final AvailObject aLiteralTokenType)
	{
		return descriptor.o_EqualsLiteralTokenType(this, aLiteralTokenType);
	}

	/**
	 * @param anObjectType
	 * @return
	 */
	public boolean equalsObjectType (
		final AvailObject anObjectType)
	{
		return descriptor.o_EqualsObjectType(this, anObjectType);
	}

	/**
	 * @param aToken
	 * @return
	 */
	public boolean equalsToken (
		final AvailObject aToken)
	{
		return descriptor.o_EqualsToken(this, aToken);
	}

	/**
	 * @param anInteger
	 * @param canDestroy
	 * @return
	 */
	public AvailObject bitwiseAnd (
		final AvailObject anInteger,
		final boolean canDestroy)
	{
		return descriptor.o_BitwiseAnd(this, anInteger, canDestroy);
	}

	/**
	 * @param anInteger
	 * @param canDestroy
	 * @return
	 */
	public AvailObject bitwiseOr (
		final AvailObject anInteger,
		final boolean canDestroy)
	{
		return descriptor.o_BitwiseOr(this, anInteger, canDestroy);
	}

	/**
	 * @param anInteger
	 * @param canDestroy
	 * @return
	 */
	public AvailObject bitwiseXor (
		final AvailObject anInteger,
		final boolean canDestroy)
	{
		return descriptor.o_BitwiseXor(this, anInteger, canDestroy);
	}

	/**
	 * @param methodName
	 * @param sealSignature
	 */
	public void addSeal (
		final AvailObject methodName,
		final AvailObject sealSignature)
	{
		descriptor.o_AddSeal(this, methodName, sealSignature);
	}

	/**
	 * @return
	 */
	public boolean isInstanceMeta ()
	{
		return descriptor.o_IsInstanceMeta(this);
	}

	/**
	 * @return
	 */
	public AvailObject instance ()
	{
		return descriptor.o_Instance(this);
	}

	/**
	 * @return
	 */
	public int allocateFromCounter ()
	{
		return descriptor.o_AllocateFromCounter(this);
	}

	/**
	 * @param methodName
	 */
	public void setMethodName (
		final AvailObject methodName)
	{
		descriptor.o_SetMethodName(this, methodName);
	}

	/**
	 * @return
	 */
	public int startingLineNumber ()
	{
		return descriptor.o_StartingLineNumber(this);
	}

	/**
	 * @return
	 */
	public AvailObject module ()
	{
		return descriptor.o_Module(this);
	}

	/**
	 * @return
	 */
	public AvailObject methodName ()
	{
		return descriptor.o_MethodName(this);
	}

	/**
	 * @param kind
	 * @return
	 */
	public boolean binElementsAreAllInstancesOfKind (
		final AvailObject kind)
	{
		return descriptor.o_BinElementsAreAllInstancesOfKind(this, kind);
	}

	/**
	 * @param kind
	 * @return
	 */
	public boolean setElementsAreAllInstancesOfKind (
		final AvailObject kind)
	{
		return descriptor.o_SetElementsAreAllInstancesOfKind(this, kind);
	}

	/**
	 * @return
	 */
	public MapDescriptor.MapIterable mapBinIterable ()
	{
		return descriptor.o_MapBinIterable(this);
	}

	/**
	 * @param anInt
	 * @return
	 */
	public boolean rangeIncludesInt (final int anInt)
	{
		return descriptor.o_RangeIncludesInt(this, anInt);
	}

	/**
	 * @param isSystemModule
	 */
	public void isSystemModule (
		final boolean isSystemModule)
	{
		descriptor.o_IsSystemModule(this, isSystemModule);
	}

	/**
	 * @return
	 */
	public boolean isMarkerNode ()
	{
		return descriptor.o_IsMarkerNode(this);
	}

	/**
	 * @param shiftFactor
	 * @param truncationBits
	 * @param canDestroy
	 * @return
	 */
	public AvailObject bitShiftLeftTruncatingToBits (
		final AvailObject shiftFactor,
		final AvailObject truncationBits,
		final boolean canDestroy)
	{
		return descriptor.o_BitShiftLeftTruncatingToBits(
			this,
			shiftFactor,
			truncationBits,
			canDestroy);
	}

	/**
	 * @return
	 */
	public SetIterator setBinIterator ()
	{
		return descriptor.o_SetBinIterator(this);
	}

	/**
	 * @param shiftFactor
	 * @param canDestroy
	 * @return
	 */
	public AvailObject bitShift (
		final AvailObject shiftFactor,
		final boolean canDestroy)
	{
		return descriptor.o_BitShift(this, shiftFactor, canDestroy);
	}

	/**
	 * @param object
	 * @return
	 */
	public boolean equalsParseNode (final AvailObject object)
	{
		return false;
	}

	/**
	 * @return
	 */
	public AvailObject stripMacro ()
	{
		return descriptor.o_StripMacro(this);
	}

	/**
	 * Answer the {@link MethodDescriptor method} that this {@link
	 * DefinitionDescriptor definition} is for.
	 *
	 * @return The definition's method.
	 */
	public AvailObject definitionMethod ()
	{
		return descriptor.o_DefinitionMethod(this);
	}

	/**
<<<<<<< HEAD
	 * @return
	 */
	public AvailObject prefixFunctions ()
	{
		return descriptor.o_PrefixFunctions(this);
=======
	 * @param aByteArrayTuple
	 * @return
	 */
	public boolean equalsByteArrayTuple (
		final AvailObject aByteArrayTuple)
	{
		return descriptor.o_EqualsByteArrayTuple(this, aByteArrayTuple);
	}

	/**
	 * @param i
	 * @param tupleSize
	 * @param aByteArrayTuple
	 * @param j
	 * @return
	 */
	public boolean compareFromToWithByteArrayTupleStartingAt (
		final int i,
		final int tupleSize,
		final AvailObject aByteArrayTuple,
		final int j)
	{
		return descriptor.o_CompareFromToWithByteArrayTupleStartingAt(
			this, i, tupleSize, aByteArrayTuple, j);
	}

	/**
	 * @return
	 */
	public byte[] byteArray ()
	{
		return descriptor.o_ByteArray(this);
	}

	/**
	 * @return
	 */
	public boolean isByteArrayTuple ()
	{
		return descriptor.o_IsByteArrayTuple(this);
>>>>>>> 37ede484
	}
}<|MERGE_RESOLUTION|>--- conflicted
+++ resolved
@@ -6359,13 +6359,14 @@
 	}
 
 	/**
-<<<<<<< HEAD
 	 * @return
 	 */
 	public AvailObject prefixFunctions ()
 	{
 		return descriptor.o_PrefixFunctions(this);
-=======
+	}
+
+	/**
 	 * @param aByteArrayTuple
 	 * @return
 	 */
@@ -6406,6 +6407,5 @@
 	public boolean isByteArrayTuple ()
 	{
 		return descriptor.o_IsByteArrayTuple(this);
->>>>>>> 37ede484
 	}
 }