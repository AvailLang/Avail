--- conflicted
+++ resolved
@@ -4430,14 +4430,14 @@
 	}
 
 	@Override
-<<<<<<< HEAD
+	boolean o_SkipReturnFlag (final AvailObject object)
+	{
+		return o_Traversed(object).skipReturnFlag();
+	}
+	
+	@Override
 	boolean o_IsIntegerIntervalTuple (final AvailObject object)
 	{
 		return o_Traversed(object).isIntegerIntervalTuple();
-=======
-	boolean o_SkipReturnFlag (final AvailObject object)
-	{
-		return o_Traversed(object).skipReturnFlag();
->>>>>>> 18851686
 	}
 }