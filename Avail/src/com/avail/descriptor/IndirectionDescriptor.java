--- conflicted
+++ resolved
@@ -3274,6 +3274,12 @@
 	}
 
 	@Override
+	AvailObject o_AllBundles (final AvailObject object)
+	{
+		return o_Traversed(object).allBundles();
+	}
+
+	@Override
 	boolean o_IsSetBin (final AvailObject object)
 	{
 		return o_Traversed(object).isSetBin();
@@ -4372,7 +4378,6 @@
 	}
 
 	@Override
-<<<<<<< HEAD
 	AvailObject o_IncludeBundleNamed (
 		final AvailObject object,
 		final AvailObject message)
@@ -4387,10 +4392,11 @@
 		final AvailObject message)
 	{
 		o_Traversed(object).flushForNewOrChangedBundleNamed(message);
-=======
+	}
+
+	@Override
 	void o_Lock (final AvailObject object, final Continuation0 critical)
 	{
 		o_Traversed(object).lock(critical);
->>>>>>> a7088eff
 	}
 }