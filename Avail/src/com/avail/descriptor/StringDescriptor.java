--- conflicted
+++ resolved
@@ -32,7 +32,6 @@
 
 package com.avail.descriptor;
 
-import static com.avail.descriptor.AvailObject.error;
 import com.avail.AvailRuntime;
 import com.avail.annotations.*;
 import com.avail.serialization.SerializerOperation;
@@ -50,13 +49,6 @@
 extends TupleDescriptor
 {
 	@Override @AvailMethod @ThreadSafe
-	protected final int o_TupleIntAt (final AvailObject object, final int index)
-	{
-		error("Strings store characters, not integers", object);
-		return 0;
-	}
-
-	@Override @AvailMethod @ThreadSafe
 	SerializerOperation o_SerializerOperation (
 		final AvailObject object)
 	{
@@ -159,9 +151,6 @@
 	 * @param generator A generator to provide code points to store.
 	 * @return The new Avail {@linkplain ByteStringDescriptor string}.
 	 */
-<<<<<<< HEAD
-	private static AvailObject underscore;
-=======
 	public static AvailObject mutableByteStringFromGenerator(
 		final int size,
 		final Generator<Integer> generator)
@@ -192,8 +181,7 @@
 	}
 
 	/** A tuple containing just the underscore character. */
-	static AvailObject underscore;
->>>>>>> a7088eff
+	private static AvailObject underscore;
 
 	/**
 	 * Return an Avail {@linkplain StringDescriptor string} of size one,
@@ -206,15 +194,8 @@
 		return underscore;
 	}
 
-<<<<<<< HEAD
-	/**
-	 * A tuple containing just the open-guillemet character.
-	 */
+	/** A tuple containing just the open-guillemet character. */
 	private static AvailObject openGuillemet;
-=======
-	/** A tuple containing just the open-guillemet character. */
-	static AvailObject openGuillemet;
->>>>>>> a7088eff
 
 	/**
 	 * Return an Avail {@linkplain StringDescriptor string} of size one,
@@ -227,15 +208,8 @@
 		return openGuillemet;
 	}
 
-<<<<<<< HEAD
-	/**
-	 * A tuple containing just the close-guillemet character.
-	 */
+	/** A tuple containing just the close-guillemet character. */
 	private static AvailObject closeGuillemet;
-=======
-	/** A tuple containing just the close-guillemet character. */
-	static AvailObject closeGuillemet;
->>>>>>> a7088eff
 
 	/**
 	 * Return an Avail {@linkplain StringDescriptor string} of size one,
@@ -248,15 +222,8 @@
 		return closeGuillemet;
 	}
 
-<<<<<<< HEAD
-	/**
-	 * A tuple containing just the double-dagger character.
-	 */
+	/** A tuple containing just the double-dagger character. */
 	private static AvailObject doubleDagger;
-=======
-	/** A tuple containing just the double-dagger character. */
-	static AvailObject doubleDagger;
->>>>>>> a7088eff
 
 	/**
 	 * Return an Avail {@linkplain StringDescriptor string} of size one,
@@ -269,15 +236,8 @@
 		return doubleDagger;
 	}
 
-<<<<<<< HEAD
-	/**
-	 * A tuple containing just the back-quote character.
-	 */
+	/** A tuple containing just the back-quote character. */
 	private static AvailObject backQuote;
-=======
-	/** A tuple containing just the back-quote character. */
-	static AvailObject backQuote;
->>>>>>> a7088eff
 
 	/**
 	 * Return an Avail {@linkplain StringDescriptor string} of size one,
@@ -290,15 +250,8 @@
 		return backQuote;
 	}
 
-<<<<<<< HEAD
-	/**
-	 * A tuple containing just the ellipsis character.
-	 */
+	/** A tuple containing just the ellipsis character. */
 	private static AvailObject ellipsis;
-=======
-	/** A tuple containing just the ellipsis character. */
-	static AvailObject ellipsis;
->>>>>>> a7088eff
 
 	/**
 	 * Return an Avail {@linkplain StringDescriptor string} of size one,
@@ -311,15 +264,8 @@
 		return ellipsis;
 	}
 
-<<<<<<< HEAD
-	/**
-	 * A tuple containing just the octothorp character.
-	 */
+	/** A tuple containing just the octothorp character. */
 	private static AvailObject octothorp;
-=======
-	/** A tuple containing just the octothorp character. */
-	static AvailObject octothorp;
->>>>>>> a7088eff
 
 	/**
 	 * Return an Avail {@linkplain StringDescriptor string} of size one,
@@ -332,15 +278,8 @@
 		return octothorp;
 	}
 
-<<<<<<< HEAD
-	/**
-	 * A tuple containing just the question mark character.
-	 */
+	/** A tuple containing just the question mark character. */
 	private static AvailObject questionMark;
-=======
-	/** A tuple containing just the question mark character. */
-	static AvailObject questionMark;
->>>>>>> a7088eff
 
 	/**
 	 * Return an Avail {@linkplain StringDescriptor string} of size one,
@@ -353,15 +292,8 @@
 		return questionMark;
 	}
 
-<<<<<<< HEAD
-	/**
-	 * A tuple containing just the double question mark character.
-	 */
+	/** A tuple containing just the double question mark character. */
 	private static AvailObject doubleQuestionMark;
-=======
-	/** A tuple containing just the double question mark character. */
-	static AvailObject doubleQuestionMark;
->>>>>>> a7088eff
 
 	/**
 	 * Return an Avail {@linkplain StringDescriptor string} of size one,
@@ -374,15 +306,8 @@
 		return doubleQuestionMark;
 	}
 
-<<<<<<< HEAD
-	/**
-	 * A tuple containing just the exclamation mark character.
-	 */
+	/** A tuple containing just the exclamation mark character. */
 	private static AvailObject exclamationMark;
-=======
-	/** A tuple containing just the exclamation mark character. */
-	static AvailObject exclamationMark;
->>>>>>> a7088eff
 
 	/**
 	 * Return an Avail {@linkplain StringDescriptor string} of size one,
@@ -395,15 +320,8 @@
 		return exclamationMark;
 	}
 
-<<<<<<< HEAD
-	/**
-	 * A tuple containing just the tilde character.
-	 */
+	/** A tuple containing just the tilde character. */
 	private static AvailObject tilde;
-=======
-	/** A tuple containing just the tilde character. */
-	static AvailObject tilde;
->>>>>>> a7088eff
 
 	/**
 	 * Return an Avail {@linkplain StringDescriptor string} of size one,
@@ -416,15 +334,8 @@
 		return tilde;
 	}
 
-<<<<<<< HEAD
-	/**
-	 * A tuple containing just the vertical bar character.
-	 */
+	/** A tuple containing just the vertical bar character. */
 	private static AvailObject verticalBar;
-=======
-	/** A tuple containing just the vertical bar character. */
-	static AvailObject verticalBar;
->>>>>>> a7088eff
 
 	/**
 	 * Return an Avail {@linkplain StringDescriptor string} of size one,
@@ -437,15 +348,8 @@
 		return verticalBar;
 	}
 
-<<<<<<< HEAD
-	/**
-	 * A tuple containing just the single-dagger (†) character.
-	 */
+	/** A tuple containing just the single-dagger (†) character. */
 	private static AvailObject singleDagger;
-=======
-	/** A tuple containing just the single-dagger (†) character. */
-	static AvailObject singleDagger;
->>>>>>> a7088eff
 
 	/**
 	 * Return an Avail {@linkplain StringDescriptor string} of size one,
@@ -458,15 +362,8 @@
 		return singleDagger;
 	}
 
-<<<<<<< HEAD
-	/**
-	 * A tuple containing just the section sign character.
-	 */
+	/** A tuple containing just the section sign character. */
 	private static AvailObject sectionSign;
-=======
-	/** A tuple containing just the section sign character. */
-	static AvailObject sectionSign;
->>>>>>> a7088eff
 
 	/**
 	 * Return an Avail {@linkplain StringDescriptor string} of size one,
@@ -479,45 +376,12 @@
 		return sectionSign;
 	}
 
-<<<<<<< HEAD
-=======
-	/** A tuple containing just the pilcrow character (¶). */
-	static AvailObject pilcrow;
-
-	/**
-	 * Return an Avail {@linkplain StringDescriptor string} of size one,
-	 * consisting of just the pilcrow character ("¶").
-	 *
-	 * @return A tuple containing just the pilcrow character.
-	 */
-	public static AvailObject pilcrow ()
-	{
-		return pilcrow;
-	}
-
->>>>>>> a7088eff
 	/**
 	 * Create any instances statically well-known to the {@linkplain
 	 * AvailRuntime Avail runtime system}.
 	 */
 	static void createWellKnownObjects ()
 	{
-<<<<<<< HEAD
-		underscore = from("_").makeImmutable();
-		openGuillemet = from("«").makeImmutable();
-		closeGuillemet = from("»").makeImmutable();
-		doubleDagger = from("‡").makeImmutable();
-		backQuote = from("`").makeImmutable();
-		ellipsis = from("…").makeImmutable();
-		octothorp = from("#").makeImmutable();
-		questionMark = from("?").makeImmutable();
-		doubleQuestionMark = from("⁇").makeImmutable();
-		exclamationMark = from("!").makeImmutable();
-		tilde = from("~").makeImmutable();
-		verticalBar = from("|").makeImmutable();
-		singleDagger = from("†").makeImmutable();
-		sectionSign = from("§").makeImmutable();
-=======
 		underscore = from("_").makeShared();
 		openGuillemet = from("«").makeShared();
 		closeGuillemet = from("»").makeShared();
@@ -532,8 +396,6 @@
 		verticalBar = from("|").makeShared();
 		singleDagger = from("†").makeShared();
 		sectionSign = from("§").makeShared();
-		pilcrow = from("¶").makeShared();
->>>>>>> a7088eff
 	}
 
 	/**
