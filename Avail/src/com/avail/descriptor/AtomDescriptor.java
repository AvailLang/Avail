--- conflicted
+++ resolved
@@ -216,7 +216,6 @@
 	private static AvailObject moduleBodySectionAtom;
 
 	/**
-<<<<<<< HEAD
 	 * The atom used as a key in a {@link ParserState}'s {@linkplain
 	 * ParserState#clientDataMap} to store the current map of declarations that
 	 * are in scope.
@@ -229,7 +228,8 @@
 	 * ParserState#clientDataMap}.
 	 */
 	private static AvailObject clientDataGlobalKey;
-=======
+
+	/**
 	 * The atom used as a property key under which to store a {@link
 	 * RandomAccessFile}.
 	 */
@@ -244,7 +244,6 @@
 	 * The property key that indicates that a file is writable.
 	 */
 	private static AvailObject fileModeWriteKey;
->>>>>>> 37ede484
 
 	/**
 	 * Answer the atom representing the Avail concept "true".
@@ -303,7 +302,6 @@
 	}
 
 	/**
-<<<<<<< HEAD
 	 * Answer the atom used to identify the entry in a {@linkplain
 	 * ParserState}'s {@linkplain ParserState#clientDataMap client data map}
 	 * which holds the current map of declarations that are currently in scope.
@@ -329,7 +327,9 @@
 	public static AvailObject clientDataGlobalKey ()
 	{
 		return clientDataGlobalKey;
-=======
+	}
+	
+	/**
 	 * Answer the atom used as a property key under which to store a {@link
 	 * RandomAccessFile}.
 	 *
@@ -358,7 +358,6 @@
 	public static AvailObject fileModeWriteKey ()
 	{
 		return fileModeWriteKey;
->>>>>>> 37ede484
 	}
 
 	/**
@@ -381,13 +380,12 @@
 		moduleBodySectionAtom = create(
 			StringDescriptor.from("Module body section"),
 			NullDescriptor.nullObject());
-<<<<<<< HEAD
 		compilerScopeMapKey = create(
 			StringDescriptor.from("Compilation scope"),
 			NullDescriptor.nullObject());
 		clientDataGlobalKey = create(
 			StringDescriptor.from("Compiler client data"),
-=======
+			NullDescriptor.nullObject());
 		fileKey = create(
 			StringDescriptor.from("file key"),
 			NullDescriptor.nullObject());
@@ -396,7 +394,6 @@
 			NullDescriptor.nullObject());
 		fileModeWriteKey = create(
 			StringDescriptor.from("file mode write"),
->>>>>>> 37ede484
 			NullDescriptor.nullObject());
 	}
 
@@ -410,14 +407,11 @@
 		objectTypeNamePropertyKey = null;
 		moduleHeaderSectionAtom = null;
 		moduleBodySectionAtom = null;
-<<<<<<< HEAD
 		compilerScopeMapKey = null;
 		clientDataGlobalKey = null;
-=======
 		fileKey = null;
 		fileModeReadKey = null;
 		fileModeWriteKey = null;
->>>>>>> 37ede484
 	}
 
 	/**
