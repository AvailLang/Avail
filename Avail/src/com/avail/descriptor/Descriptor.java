--- conflicted
+++ resolved
@@ -40,23 +40,15 @@
 import com.avail.descriptor.AbstractNumberDescriptor.*;
 import com.avail.descriptor.DeclarationNodeDescriptor.DeclarationKind;
 import com.avail.descriptor.MapDescriptor.*;
-<<<<<<< HEAD
+import com.avail.descriptor.FiberDescriptor.GeneralFlag;
 import com.avail.descriptor.FiberDescriptor.InterruptRequestFlag;
 import com.avail.descriptor.FiberDescriptor.SynchronizationFlag;
-=======
-import com.avail.descriptor.FiberDescriptor.*;
->>>>>>> 66402a29
 import com.avail.descriptor.ParseNodeTypeDescriptor.ParseNodeKind;
 import com.avail.descriptor.FiberDescriptor.ExecutionState;
 import com.avail.descriptor.SetDescriptor.SetIterator;
 import com.avail.descriptor.TypeDescriptor.Types;
 import com.avail.exceptions.*;
-<<<<<<< HEAD
 import com.avail.interpreter.AvailLoader;
-import com.avail.interpreter.Interpreter;
-=======
-import com.avail.interpreter.*;
->>>>>>> 66402a29
 import com.avail.serialization.SerializerOperation;
 import com.avail.utility.*;
 import com.avail.visitor.*;
@@ -628,11 +620,7 @@
 	@Override
 	void o_SetInterruptRequestFlag (
 		final AvailObject object,
-<<<<<<< HEAD
-		final InterruptRequestFlag value)
-=======
 		final InterruptRequestFlag flag)
->>>>>>> 66402a29
 	{
 		throw unsupportedOperationException();
 	}
@@ -952,13 +940,9 @@
 	}
 
 	@Override
-<<<<<<< HEAD
 	void o_Priority (
 		final AvailObject object,
 		final int value)
-=======
-	void o_Priority (final AvailObject object, final int value)
->>>>>>> 66402a29
 	{
 		throw unsupportedOperationException();
 	}
@@ -1107,13 +1091,9 @@
 	}
 
 	@Override
-<<<<<<< HEAD
 	void o_RemoveFrom (
 		final AvailObject object,
 		final AvailLoader aLoader)
-=======
-	void o_RemoveFrom (final AvailObject object, final AvailLoader loader)
->>>>>>> 66402a29
 	{
 		throw unsupportedOperationException();
 	}
@@ -1625,19 +1605,6 @@
 	}
 
 	@Override
-<<<<<<< HEAD
-	A_Type o_ValidateArgumentTypesInterpreterIfFail (
-		final AvailObject object,
-		final List<A_Type> argTypes,
-		final Interpreter anAvailInterpreter,
-		final Continuation1<Generator<String>> failBlock)
-	{
-		throw unsupportedOperationException();
-	}
-
-	@Override
-=======
->>>>>>> 66402a29
 	void o_Value (
 		final AvailObject object,
 		final A_BasicObject value)
@@ -2242,12 +2209,8 @@
 	}
 
 	@Override
-<<<<<<< HEAD
 	int o_Priority (
 		final AvailObject object)
-=======
-	int o_Priority (final AvailObject object)
->>>>>>> 66402a29
 	{
 		throw unsupportedOperationException();
 	}
@@ -3333,9 +3296,9 @@
 
 
 	@Override
-	AvailObject o_Generate (
-		final AvailObject object,
-		final AvailCodeGenerator codeGenerator)
+	A_BasicObject o_GenerateInModule (
+		final AvailObject object,
+		final A_BasicObject module)
 	{
 		throw unsupportedOperationException();
 	}
@@ -4625,69 +4588,25 @@
 	}
 
 	@Override
-<<<<<<< HEAD
 	A_String o_ModuleName (final AvailObject object)
-=======
-	@Nullable AvailLoader o_AvailLoader (final AvailObject object)
-	{
-		throw unsupportedOperationException();
-	}
-
-	@Override
-	void o_AvailLoader (
-		final AvailObject object,
-		final @Nullable AvailLoader loader)
-	{
-		throw unsupportedOperationException();
-	}
-
-	@Override
-	Continuation1<AvailObject> o_ResultContinuation (
-		final AvailObject object)
->>>>>>> 66402a29
-	{
-		throw unsupportedOperationException();
-	}
-
-	@Override
-<<<<<<< HEAD
+	{
+		throw unsupportedOperationException();
+	}
+
+	@Override
 	A_Set o_NamesSet (final AvailObject object)
-=======
-	void o_ResultContinuation (
-		final AvailObject object,
-		final Continuation1<AvailObject> continuation)
->>>>>>> 66402a29
-	{
-		throw unsupportedOperationException();
-	}
-
-	@Override
-<<<<<<< HEAD
+	{
+		throw unsupportedOperationException();
+	}
+
+	@Override
 	A_Atom o_OriginalName (final AvailObject object)
-=======
-	Continuation1<Throwable> o_FailureContinuation (
-		final AvailObject object)
->>>>>>> 66402a29
-	{
-		throw unsupportedOperationException();
-	}
-
-	@Override
-<<<<<<< HEAD
+	{
+		throw unsupportedOperationException();
+	}
+
+	@Override
 	AvailObject o_BundleMethod (final AvailObject object)
-=======
-	void o_FailureContinuation (
-		final AvailObject object,
-		final Continuation1<Throwable> continuation)
-	{
-		throw unsupportedOperationException();
-	}
-
-	@Override
-	boolean o_InterruptRequestFlag (
-		final AvailObject object,
-		final InterruptRequestFlag flag)
->>>>>>> 66402a29
 	{
 		throw unsupportedOperationException();
 	}
@@ -4700,11 +4619,7 @@
 		throw unsupportedOperationException();
 	}
 
-<<<<<<< HEAD
 	@Override @AvailMethod
-=======
-	@Override
->>>>>>> 66402a29
 	boolean o_CompareAndSwapValues (
 		final AvailObject object,
 		final AvailObject reference,
@@ -4713,213 +4628,121 @@
 		throw unsupportedOperationException();
 	}
 
-<<<<<<< HEAD
 	@Override @AvailMethod
-=======
-	@Override
->>>>>>> 66402a29
-	AvailObject o_FetchAndAddValue (
-		final AvailObject object,
-		final AvailObject addend)
-	{
-		throw unsupportedOperationException();
-	}
-
-<<<<<<< HEAD
+	A_Number o_FetchAndAddValue (
+		final AvailObject object,
+		final A_Number addend)
+	{
+		throw unsupportedOperationException();
+	}
+
 	@Override @AvailMethod
 	Continuation1<Throwable> o_FailureContinuation (final AvailObject object)
-=======
-	@Override
-	boolean o_GetAndClearInterruptRequestFlag (
-		final AvailObject object,
-		final InterruptRequestFlag flag)
->>>>>>> 66402a29
-	{
-		throw unsupportedOperationException();
-	}
-
-<<<<<<< HEAD
+	{
+		throw unsupportedOperationException();
+	}
+
 	@Override @AvailMethod
 	Continuation1<AvailObject> o_ResultContinuation (final AvailObject object)
-=======
-	@Override
+	{
+		throw unsupportedOperationException();
+	}
+
+	@Override @AvailMethod
+	void o_ResultContinuation (
+		final AvailObject object,
+		final Continuation1<AvailObject> continuation)
+	{
+		throw unsupportedOperationException();
+	}
+
+	@Override @AvailMethod
+	void o_FailureContinuation (
+		final AvailObject object,
+		final Continuation1<Throwable> continuation)
+	{
+		throw unsupportedOperationException();
+	}
+
+	@Override @AvailMethod
+	@Nullable AvailLoader o_AvailLoader (final AvailObject object)
+	{
+		throw unsupportedOperationException();
+	}
+
+	@Override @AvailMethod
+	void o_AvailLoader (final AvailObject object, @Nullable final AvailLoader loader)
+	{
+		throw unsupportedOperationException();
+	}
+
+	@Override @AvailMethod
+	boolean o_InterruptRequestFlag (
+		final AvailObject object,
+		final InterruptRequestFlag flag)
+	{
+		throw unsupportedOperationException();
+	}
+
+	@Override @AvailMethod
+	boolean o_GetAndClearInterruptRequestFlag (
+		final AvailObject object,
+		final InterruptRequestFlag flag)
+	{
+		throw unsupportedOperationException();
+	}
+
+	@Override @AvailMethod
 	boolean o_GetAndSetSynchronizationFlag (
 		final AvailObject object,
 		final SynchronizationFlag flag,
 		final boolean newValue)
->>>>>>> 66402a29
-	{
-		throw unsupportedOperationException();
-	}
-
-<<<<<<< HEAD
-	@Override @AvailMethod
-	void o_ResultContinuation (
-		final AvailObject object,
-		final Continuation1<AvailObject> continuation)
-=======
-	@Override
-	AvailObject o_FiberResult (final AvailObject object)
->>>>>>> 66402a29
-	{
-		throw unsupportedOperationException();
-	}
-
-<<<<<<< HEAD
-	@Override @AvailMethod
-	void o_FailureContinuation (
-		final AvailObject object,
-		final Continuation1<Throwable> continuation)
-=======
-	@Override
-	void o_FiberResult (final AvailObject object, final AvailObject result)
->>>>>>> 66402a29
-	{
-		throw unsupportedOperationException();
-	}
-
-<<<<<<< HEAD
-	@Override @AvailMethod
-	@Nullable AvailLoader o_AvailLoader (final AvailObject object)
-=======
-	@Override
-	AvailObject o_JoiningFibers (final AvailObject object)
->>>>>>> 66402a29
-	{
-		throw unsupportedOperationException();
-	}
-
-<<<<<<< HEAD
-	@Override @AvailMethod
-	void o_AvailLoader (final AvailObject object, @Nullable final AvailLoader loader)
-=======
-	@Override
-	void o_JoiningFibers (final AvailObject object, final AvailObject joiners)
->>>>>>> 66402a29
-	{
-		throw unsupportedOperationException();
-	}
-
-<<<<<<< HEAD
-	@Override @AvailMethod
-	boolean o_InterruptRequestFlag (
-		final AvailObject object,
-		final InterruptRequestFlag flag)
-=======
-	@Override
-	AvailObject o_Joinee (final AvailObject object)
->>>>>>> 66402a29
-	{
-		throw unsupportedOperationException();
-	}
-
-<<<<<<< HEAD
-	@Override @AvailMethod
-	boolean o_GetAndClearInterruptRequestFlag (
-		final AvailObject object,
-		final InterruptRequestFlag flag)
-=======
-	@Override
-	void o_Joinee (final AvailObject object, final AvailObject joinee)
->>>>>>> 66402a29
-	{
-		throw unsupportedOperationException();
-	}
-
-<<<<<<< HEAD
-	@Override @AvailMethod
-	boolean o_GetAndSetSynchronizationFlag (
-		final AvailObject object,
-		final SynchronizationFlag flag,
-		final boolean newValue)
-=======
-	@Override
-	@Nullable TimerTask o_WakeupTask (final AvailObject object)
->>>>>>> 66402a29
-	{
-		throw unsupportedOperationException();
-	}
-
-<<<<<<< HEAD
+	{
+		throw unsupportedOperationException();
+	}
+
 	@Override @AvailMethod
 	AvailObject o_FiberResult (final AvailObject object)
-=======
-	@Override
-	void o_WakeupTask (final AvailObject object, final @Nullable TimerTask task)
->>>>>>> 66402a29
-	{
-		throw unsupportedOperationException();
-	}
-
-<<<<<<< HEAD
+	{
+		throw unsupportedOperationException();
+	}
+
 	@Override @AvailMethod
 	void o_FiberResult (final AvailObject object, final A_BasicObject result)
-=======
-	@Override
-	AvailObject o_HeritableFiberGlobals (final AvailObject object)
->>>>>>> 66402a29
-	{
-		throw unsupportedOperationException();
-	}
-
-<<<<<<< HEAD
+	{
+		throw unsupportedOperationException();
+	}
+
 	@Override @AvailMethod
 	A_Set o_JoiningFibers (final AvailObject object)
-=======
-	@Override
-	void o_HeritableFiberGlobals (
-		final AvailObject object,
-		final AvailObject globals)
->>>>>>> 66402a29
-	{
-		throw unsupportedOperationException();
-	}
-
-<<<<<<< HEAD
+	{
+		throw unsupportedOperationException();
+	}
+
 	@Override @AvailMethod
 	AvailObject o_Joinee (final AvailObject object)
-=======
-	@Override
-	boolean o_GeneralFlag (final AvailObject object, final GeneralFlag flag)
->>>>>>> 66402a29
-	{
-		throw unsupportedOperationException();
-	}
-
-<<<<<<< HEAD
+	{
+		throw unsupportedOperationException();
+	}
+
 	@Override @AvailMethod
-	void o_Joinee (final AvailObject object, final AvailObject joinee)
-=======
-	@Override
-	void o_SetGeneralFlag (final AvailObject object, final GeneralFlag flag)
->>>>>>> 66402a29
-	{
-		throw unsupportedOperationException();
-	}
-
-<<<<<<< HEAD
+	void o_Joinee (final AvailObject object, final A_BasicObject joinee)
+	{
+		throw unsupportedOperationException();
+	}
+
 	@Override @AvailMethod
 	@Nullable TimerTask o_WakeupTask (final AvailObject object)
-=======
-	@Override
-	void o_ClearGeneralFlag (final AvailObject object, final GeneralFlag flag)
->>>>>>> 66402a29
-	{
-		throw unsupportedOperationException();
-	}
-
-<<<<<<< HEAD
+	{
+		throw unsupportedOperationException();
+	}
+
 	@Override @AvailMethod
 	void o_WakeupTask (final AvailObject object, @Nullable final TimerTask task)
-=======
-	@Override
-	ByteBuffer o_ByteBuffer (final AvailObject object)
->>>>>>> 66402a29
-	{
-		throw unsupportedOperationException();
-	}
-
-<<<<<<< HEAD
+	{
+		throw unsupportedOperationException();
+	}
+
 	@Override @AvailMethod
 	void o_Name (final AvailObject object, final A_String value)
 	{
@@ -4931,11 +4754,49 @@
 	{
 		throw unsupportedOperationException();
 	}
-=======
+
+	@Override
+	A_Map o_HeritableFiberGlobals (final AvailObject object)
+	{
+		throw unsupportedOperationException();
+	}
+
+	@Override
+	void o_HeritableFiberGlobals (
+		final AvailObject object,
+		final A_Map globals)
+	{
+		throw unsupportedOperationException();
+	}
+
+	@Override
+	boolean o_GeneralFlag (final AvailObject object, final GeneralFlag flag)
+	{
+		throw unsupportedOperationException();
+	}
+
+	@Override
+	void o_SetGeneralFlag (final AvailObject object, final GeneralFlag flag)
+	{
+		throw unsupportedOperationException();
+	}
+
+	@Override
+	void o_ClearGeneralFlag (final AvailObject object, final GeneralFlag flag)
+	{
+		throw unsupportedOperationException();
+	}
+
+	@Override
+	ByteBuffer o_ByteBuffer (final AvailObject object)
+	{
+		throw unsupportedOperationException();
+	}
+
 	@Override
 	boolean o_EqualsByteBufferTuple (
 		final AvailObject object,
-		final AvailObject aByteBufferTuple)
+		final A_Tuple aByteBufferTuple)
 	{
 		return false;
 	}
@@ -4945,7 +4806,7 @@
 		final AvailObject object,
 		final int startIndex1,
 		final int endIndex1,
-		final AvailObject aByteBufferTuple,
+		final A_Tuple aByteBufferTuple,
 		final int startIndex2)
 	{
 		throw unsupportedOperationException();
@@ -4956,5 +4817,4 @@
 	{
 		return false;
 	}
->>>>>>> 66402a29
 }