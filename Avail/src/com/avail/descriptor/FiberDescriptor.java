/**
 * FiberDescriptor.java
 * Copyright © 1993-2013, Mark van Gulik and Todd L Smith.
 * All rights reserved.
 *
 * Redistribution and use in source and binary forms, with or without
 * modification, are permitted provided that the following conditions are met:
 *
 * * Redistributions of source code must retain the above copyright notice, this
 *   list of conditions and the following disclaimer.
 *
 * * Redistributions in binary form must reproduce the above copyright notice,
 *   this list of conditions and the following disclaimer in the documentation
 *   and/or other materials provided with the distribution.
 *
 * * Neither the name of the copyright holder nor the names of the contributors
 *   may be used to endorse or promote products derived from this software
 *   without specific prior written permission.
 *
 * THIS SOFTWARE IS PROVIDED BY THE COPYRIGHT HOLDERS AND CONTRIBUTORS "AS IS"
 * AND ANY EXPRESS OR IMPLIED WARRANTIES, INCLUDING, BUT NOT LIMITED TO, THE
 * IMPLIED WARRANTIES OF MERCHANTABILITY AND FITNESS FOR A PARTICULAR PURPOSE
 * ARE DISCLAIMED. IN NO EVENT SHALL THE COPYRIGHT HOLDER OR CONTRIBUTORS BE
 * LIABLE FOR ANY DIRECT, INDIRECT, INCIDENTAL, SPECIAL, EXEMPLARY, OR
 * CONSEQUENTIAL DAMAGES (INCLUDING, BUT NOT LIMITED TO, PROCUREMENT OF
 * SUBSTITUTE GOODS OR SERVICES; LOSS OF USE, DATA, OR PROFITS; OR BUSINESS
 * INTERRUPTION) HOWEVER CAUSED AND ON ANY THEORY OF LIABILITY, WHETHER IN
 * CONTRACT, STRICT LIABILITY, OR TORT (INCLUDING NEGLIGENCE OR OTHERWISE)
 * ARISING IN ANY WAY OUT OF THE USE OF THIS SOFTWARE, EVEN IF ADVISED OF THE
 * POSSIBILITY OF SUCH DAMAGE.
 */

package com.avail.descriptor;

import static com.avail.descriptor.AvailObject.error;
import static com.avail.descriptor.FiberDescriptor.IntegerSlots.*;
import static com.avail.descriptor.FiberDescriptor.ObjectSlots.*;
import static com.avail.descriptor.FiberDescriptor.ExecutionState.*;
import java.util.*;
import java.util.concurrent.ThreadPoolExecutor;
import com.avail.*;
import com.avail.annotations.*;
import com.avail.interpreter.*;
import com.avail.utility.*;

/**
 * An Avail {@linkplain FiberDescriptor fiber} represents an independently
 * schedulable flow of control. Its primary feature is a continuation which is
 * repeatedly replaced with continuations representing successively more
 * advanced states, thereby effecting execution.
 *
 * <p>At the moment (2011.02.03), only one fiber can be executing at a time,
 * but the ultimate goal is to support very many Avail processes running on top
 * of a (smaller) {@link ThreadPoolExecutor}, each thread of which will be
 * executing an Avail fiber.</p>
 *
 * @author Todd L Smith &lt;todd@availlang.org&gt;
 */
public class FiberDescriptor
extends Descriptor
{
	/** The priority of compilation tasks. */
	public static final int compilerPriority = 50;

	/** The priority of loading tasks. */
	public static final int loaderPriority = 50;

	/**
	 * The advisory interrupt request flags. Bits [0..3] of a {@linkplain
	 * FiberDescriptor fiber}'s flags slot are reserved for interrupt request
	 * flags.
	 */
	public static enum InterruptRequestFlag
	{
		/**
		 * Termination of the target fiber has been requested.
		 */
		TERMINATION_REQUESTED (0);

		/** The {@linkplain BitField bit field}. */
		final BitField bitField;

		/**
		 * Construct a new {@link InterruptRequestFlag}.
		 *
		 * @param index
		 *        The bit index into the sub-slot containing the interrupt
		 *        request flags.
		 */
		private InterruptRequestFlag (final int index)
		{
			this.bitField = bitField(FLAGS, index, 1);
		}
	}

	/**
	 * The synchronization flags. Bits [4..7] of a {@linkplain FiberDescriptor
	 * fiber}'s flags slot are reserved for synchronization flags.
	 */
	public static enum SynchronizationFlag
	{
		/**
		 * The fiber is bound to an {@linkplain Interpreter interpreter}.
		 */
		BOUND (0),

		/**
		 * The fiber has been scheduled for resumption.
		 */
		SCHEDULED (1),

		/**
		 * The parking permit is unavailable.
		 */
		PERMIT_UNAVAILABLE (2);

		/** The {@linkplain BitField bit field}. */
		final BitField bitField;

		/**
		 * Construct a new {@link SynchronizationFlag}.
		 *
		 * @param index
		 *        The bit index into the sub-slot containing the synchronization
		 *        flags.
		 */
		private SynchronizationFlag (final int index)
		{
			this.bitField = bitField(FLAGS, index + 4, 1);
		}
	}

	/**
	 * The general flags. Bits [8..31] of a {@linkplain FiberDescriptor fiber}'s
	 * flags slot are reserved for general flags.
	 */
	public static enum GeneralFlag
	{
		/**
		 * Was the fiber started to apply a semantic restriction?
		 */
		APPLYING_SEMANTIC_RESTRICTION (0);

		/** The {@linkplain BitField bit field}. */
		final BitField bitField;

		/**
		 * Construct a new {@link GeneralFlag}.
		 *
		 * @param index
		 *        The bit index into the sub-slot containing the synchronization
		 *        flags.
		 */
		private GeneralFlag (final int index)
		{
			this.bitField = bitField(FLAGS, index + 8, 1);
		}
	}

	/**
	 * The layout of integer slots for my instances.
	 */
	public enum IntegerSlots
	implements IntegerSlotsEnum
	{
		/**
		 * The hash of this fiber, which is chosen randomly on the first demand.
		 */
		HASH_OR_ZERO,

		/**
		 * The {@linkplain ExecutionState execution state} of the fiber,
		 * indicating whether the fiber is {@linkplain ExecutionState#RUNNING
		 * running}, {@linkplain ExecutionState#SUSPENDED suspended} or
		 * {@linkplain ExecutionState#TERMINATED terminated}.
		 */
		@EnumField(describedBy=ExecutionState.class)
		EXECUTION_STATE,

		/**
		 * The priority of this fiber, where processes with larger values get
		 * at least as much opportunity to run as processes with lower values.
		 */
		PRIORITY,

		/**
		 * Flags for use by Avail code. Includes the advisory termination
		 * requested interrupt flag and the parking permit.
		 */
		FLAGS
	}

	/**
	 * The layout of object slots for my instances.
	 */
	public enum ObjectSlots
	implements ObjectSlotsEnum
	{
		/**
		 * The result type of this {@linkplain FiberDescriptor fiber}'s
		 * {@linkplain FiberTypeDescriptor type}.
		 */
		RESULT_TYPE,

		/**
		 * The current {@linkplain ContinuationDescriptor state of execution} of
		 * the fiber.
		 */
		CONTINUATION,

		/**
		 * The client specified name of the {@linkplain FiberDescriptor
		 * fiber}.
		 */
		NAME,

		/**
		 * A map from {@linkplain AtomDescriptor atoms} to values. Each fiber
		 * has its own unique such map, which allows processes to record
		 * fiber-specific values. The atom identities ensure modularity and
		 * non-interference of these keys.
		 */
		FIBER_GLOBALS,

		/**
		 * A map from {@linkplain AtomDescriptor atoms} to heritable values.
		 * When a fiber forks a new fiber, the new fiber inherits this map. The
		 * atom identities ensure modularity and non-interference of these keys.
		 */
		HERITABLE_FIBER_GLOBALS,

		/**
		 * The result of running this {@linkplain FiberDescriptor fiber} to
		 * completion.
		 */
		RESULT,

		/**
		 * Not yet implemented. This will be a block that should be invoked
		 * after the fiber executes each nybblecode. Using {@linkplain
		 * NilDescriptor nil} here means run without this special
		 * single-stepping mode enabled.
		 */
		BREAKPOINT_BLOCK,

		/**
		 * A {@linkplain RawPojoDescriptor raw pojo} wrapping an {@linkplain
		 * AvailLoader Avail loader}. This pertains only to load-time fibers,
		 * and indicates which loader originated the fiber.
		 */
		LOADER,

		/**
		 * A {@linkplain RawPojoDescriptor raw pojo} wrapping the {@linkplain
		 * Continuation1 continuation} that should be called with the
		 * {@linkplain AvailObject result} of executing the fiber to its
		 * natural conclusion.
		 */
		RESULT_CONTINUATION,

		/**
		 * A {@linkplain RawPojoDescriptor raw pojo} wrapping the {@linkplain
		 * Continuation1 continuation} that should be called with the
		 * {@linkplain Throwable throwable} responsible for the untimely death
		 * of the fiber.
		 */
		FAILURE_CONTINUATION,

		/**
		 * A {@linkplain SetDescriptor set} of {@linkplain FiberDescriptor
		 * fibers} waiting to join the current fiber. Access to this field is
		 * synchronized by the {@linkplain Interpreter#joinLock global join
		 * lock}.
		 */
		JOINING_FIBERS,

		/**
		 * The {@linkplain FiberDescriptor fiber} that this fiber is attempting
		 * to join, or {@linkplain NilDescriptor nil} if this fiber is not in
		 * the {@linkplain ExecutionState#JOINING state}. Access to this field
		 * is synchronized by the {@linkplain Interpreter#joinLock global join
		 * lock}.
		 */
		JOINEE,

		/**
		 * A {@linkplain RawPojoDescriptor raw pojo} wrapping the {@linkplain
		 * TimerTask timer task} responsible for waking up the {@linkplain
		 * ExecutionState#ASLEEP sleeping} {@linkplain FiberDescriptor fiber}.
		 */
		WAKEUP_TASK
	}

	/**
	 * These are the possible execution states of a {@linkplain FiberDescriptor
	 * fiber}.
	 */
	public enum ExecutionState
	implements IntegerEnumSlotDescriptionEnum
	{
		/**
		 * The fiber has not been started.
		 */
		UNSTARTED
		{
			@Override
			public boolean indicatesSuspension ()
			{
				return true;
			}

			@Override
			protected Set<ExecutionState> privateSuccessors ()
			{
				return EnumSet.of(RUNNING);
			}
		},

		/**
		 * The fiber is running or waiting for another fiber to yield.
		 */
		RUNNING
		{
			@Override
			protected Set<ExecutionState> privateSuccessors ()
			{
				return EnumSet.of(
					SUSPENDED,
					INTERRUPTED,
					PARKED,
					JOINING,
					TERMINATED,
					ABORTED);
			}
		},

		/**
		 * The fiber has been suspended.
		 */
		SUSPENDED
		{
			@Override
			public boolean indicatesSuspension ()
			{
				return true;
			}

			@Override
			protected Set<ExecutionState> privateSuccessors ()
			{
				return EnumSet.of(
					RUNNING,
					ABORTED,
					ASLEEP);
			}
		},

		/**
		 * The fiber has been interrupted.
		 */
		INTERRUPTED
		{
			@Override
			public boolean indicatesSuspension ()
			{
				return true;
			}

			@Override
			protected Set<ExecutionState> privateSuccessors ()
			{
				return EnumSet.of(RUNNING);
			}
		},

		/**
		 * The fiber has been parked.
		 */
		PARKED
		{
			@Override
			public boolean indicatesSuspension ()
			{
				return true;
			}

			@Override
			public boolean indicatesVoluntarySuspension ()
			{
				return true;
			}

			@Override
			protected Set<ExecutionState> privateSuccessors ()
			{
				return EnumSet.of(SUSPENDED);
			}
		},

		/**
		 * The fiber waiting to join another fiber.
		 */
		JOINING
		{
			@Override
			public boolean indicatesSuspension ()
			{
				return true;
			}

			@Override
			public boolean indicatesVoluntarySuspension ()
			{
				return true;
			}

			@Override
			protected Set<ExecutionState> privateSuccessors ()
			{
				return EnumSet.of(SUSPENDED);
			}
		},

		/**
		 * The fiber is asleep.
		 */
		ASLEEP
		{
			@Override
			public boolean indicatesSuspension ()
			{
				return true;
			}

			@Override
			public boolean indicatesVoluntarySuspension ()
			{
				return true;
			}

			@Override
			protected Set<ExecutionState> privateSuccessors ()
			{
				return EnumSet.of(SUSPENDED);
			}
		},

		/**
		 * The fiber has terminated successfully. This state is permanent.
		 */
		TERMINATED
		{
			@Override
			public boolean indicatesTermination ()
			{
				return true;
			}

			@Override
			protected Set<ExecutionState> privateSuccessors ()
			{
				return EnumSet.of(ABORTED);
			}
		},

		/**
		 * The fiber has aborted (due to an exception). This state is permanent.
		 */
		ABORTED
		{
			@Override
			public boolean indicatesTermination ()
			{
				return true;
			}
		};

		/** The valid successor {@linkplain ExecutionState states}. */
		protected @Nullable Set<ExecutionState> successors = null;

		/**
		 * Determine if this is a valid successor state.
		 *
		 * @param newState The proposed successor state.
		 * @return Whether the transition is permitted.
		 */
		boolean mayTransitionTo (final ExecutionState newState)
		{
			Set<ExecutionState> allowed = successors;
			if (allowed == null)
			{
				allowed = privateSuccessors();
				successors = allowed;
			}
			return allowed.contains(newState);
		}

		/**
		 * Answer my legal successor {@linkplain ExecutionState states}.  None
		 * by default.
		 *
		 * @return A {@link Set} of {@link ExecutionState}s.
		 */
		protected Set<ExecutionState> privateSuccessors ()
		{
			return Collections.emptySet();
		}

		/**
		 * Does this {@linkplain ExecutionState execution state} indicate that
		 * a {@linkplain FiberDescriptor fiber} is suspended for some reason?
		 *
		 * @return {@code true} if the execution state represents suspension,
		 *         {@code false} otherwise.
		 */
		public boolean indicatesSuspension ()
		{
			return false;
		}

		/**
		 * Does this {@linkplain ExecutionState execution state} indicate that
		 * a {@linkplain FiberDescriptor fiber} suspended itself voluntarily
		 * for some reason?
		 *
		 * @return {@code true} if the execution state represents voluntary
		 *         suspension, {@code false} otherwise.
		 */
		public boolean indicatesVoluntarySuspension ()
		{
			return false;
		}

		/**
		 * Does this {@linkplain ExecutionState execution state} indicate that
		 * a {@linkplain FiberDescriptor fiber} has terminated for some reason?
		 *
		 * @return {@code true} if the execution state represents termination,
		 *         {@code false} otherwise.
		 */
		public boolean indicatesTermination ()
		{
			return false;
		}
	}

	@Override boolean allowsImmutableToMutableReferenceInField (
		final AbstractSlotsEnum e)
	{
		// Allow mutable access to all fiber slots.
		return true;
	}

	@Override @AvailMethod
	ExecutionState o_ExecutionState (final AvailObject object)
	{
		return ExecutionState.values()[object.mutableSlot(EXECUTION_STATE)];
	}

	@Override @AvailMethod
	void o_ExecutionState (final AvailObject object, final ExecutionState value)
	{
		if (isShared())
		{
			synchronized (object)
			{
				final ExecutionState current = ExecutionState.values()
					[object.mutableSlot(EXECUTION_STATE)];
				assert current.mayTransitionTo(value);
				object.setSlot(EXECUTION_STATE, value.ordinal());
			}
		}
		else
		{
			final ExecutionState current = ExecutionState.values()
				[object.mutableSlot(EXECUTION_STATE)];
			assert current.mayTransitionTo(value);
			object.setSlot(EXECUTION_STATE, value.ordinal());
		}
	}

	@Override @AvailMethod
	int o_Priority (final AvailObject object)
	{
		return object.mutableSlot(PRIORITY);
	}

	@Override @AvailMethod
	void o_Priority (final AvailObject object, final int value)
	{
		object.setMutableSlot(PRIORITY, value);
	}

	@Override @AvailMethod
	void o_ClearInterruptRequestFlags (final AvailObject object)
	{
		object.setMutableSlot(FLAGS, 0);
	}

	@Override @AvailMethod
	boolean o_InterruptRequestFlag (
		final AvailObject object,
		final InterruptRequestFlag flag)
	{
		final int value;
		if (isShared())
		{
			synchronized (object)
			{
				value = object.slot(flag.bitField);
			}
		}
		else
		{
			value = object.slot(flag.bitField);
		}
		return value == 1;
	}

	@Override @AvailMethod
	void o_SetInterruptRequestFlag (
		final AvailObject object,
		final InterruptRequestFlag flag)
	{
		if (isShared())
		{
			synchronized (object)
			{
				object.setSlot(flag.bitField, 1);
			}
		}
		else
		{
			object.setSlot(flag.bitField, 1);
		}
	}

	@Override @AvailMethod
	boolean o_GetAndClearInterruptRequestFlag (
		final AvailObject object,
		final InterruptRequestFlag flag)
	{
		final int value;
		if (isShared())
		{
			synchronized (object)
			{
				value = object.slot(flag.bitField);
				object.setSlot(flag.bitField, 0);
			}
		}
		else
		{
			value = object.slot(flag.bitField);
			object.setSlot(flag.bitField, 0);
		}
		return value == 1;
	}

	@Override @AvailMethod
	boolean o_GetAndSetSynchronizationFlag (
		final AvailObject object,
		final SynchronizationFlag flag,
		final boolean newValue)
	{
		final int value;
		final int newBit = newValue ? 1 : 0;
		if (isShared())
		{
			synchronized (object)
			{
				value = object.slot(flag.bitField);
				object.setSlot(flag.bitField, newBit);
			}
		}
		else
		{
			value = object.slot(flag.bitField);
			object.setSlot(flag.bitField, newBit);
		}
		return value == 1;
	}

	@Override @AvailMethod
	boolean o_GeneralFlag (final AvailObject object, final GeneralFlag flag)
	{
		final int value;
		if (isShared())
		{
			synchronized (object)
			{
				value = object.slot(flag.bitField);
			}
		}
		else
		{
			value = object.slot(flag.bitField);
		}
		return value == 1;
	}

	@Override @AvailMethod
	void o_SetGeneralFlag (
		final AvailObject object,
		final GeneralFlag flag)
	{
		if (isShared())
		{
			synchronized (object)
			{
				object.setSlot(flag.bitField, 1);
			}
		}
		else
		{
			object.setSlot(flag.bitField, 1);
		}
	}

	@Override @AvailMethod
	void o_ClearGeneralFlag (
		final AvailObject object,
		final GeneralFlag flag)
	{
		if (isShared())
		{
			synchronized (object)
			{
				object.setSlot(flag.bitField, 0);
			}
		}
		else
		{
			object.setSlot(flag.bitField, 0);
		}
	}

	@Override @AvailMethod
	A_Continuation o_Continuation (final AvailObject object)
	{
		return object.mutableSlot(CONTINUATION);
	}

	@Override @AvailMethod
	void o_Continuation (final AvailObject object, final A_Continuation value)
	{
		object.setMutableSlot(CONTINUATION, value);
	}

	@Override @AvailMethod
	AvailObject o_FiberName (final AvailObject object)
	{
		return object.mutableSlot(NAME);
	}

	@Override @AvailMethod
	void o_FiberName (final AvailObject object, final A_String value)
	{
		object.setMutableSlot(NAME, value);
	}

	@Override @AvailMethod
	AvailObject o_FiberGlobals (final AvailObject object)
	{
		return object.mutableSlot(FIBER_GLOBALS);
	}

	@Override @AvailMethod
	void o_FiberGlobals (final AvailObject object, final A_Map globals)
	{
		object.setMutableSlot(FIBER_GLOBALS, globals);
	}

	@Override @AvailMethod
	AvailObject o_FiberResult (final AvailObject object)
	{
		return object.mutableSlot(RESULT);
	}

	@Override @AvailMethod
	void o_FiberResult (final AvailObject object, final A_BasicObject result)
	{
		object.setMutableSlot(RESULT, result);
	}

	@Override @AvailMethod
	A_Map o_HeritableFiberGlobals (final AvailObject object)
	{
		return object.mutableSlot(HERITABLE_FIBER_GLOBALS);
	}

	@Override @AvailMethod
	void o_HeritableFiberGlobals (
		final AvailObject object,
		final A_Map globals)
	{
		object.setMutableSlot(HERITABLE_FIBER_GLOBALS, globals);
	}

	@Override @AvailMethod
	AvailObject o_BreakpointBlock (final AvailObject object)
	{
		return object.mutableSlot(BREAKPOINT_BLOCK);
	}

	@Override @AvailMethod
	void o_BreakpointBlock (final AvailObject object, final AvailObject value)
	{
		object.setMutableSlot(BREAKPOINT_BLOCK, value);
	}

	@Override @AvailMethod
	@Nullable AvailLoader o_AvailLoader (final AvailObject object)
	{
		final AvailObject pojo = object.mutableSlot(LOADER);
		if (!pojo.equalsNil())
		{
			return (AvailLoader) pojo.javaObject();
		}
		return null;
	}

	@Override @AvailMethod
	void o_AvailLoader (
		final AvailObject object,
		final @Nullable AvailLoader loader)
	{
		object.setMutableSlot(
			LOADER,
			loader == null
			? NilDescriptor.nil()
			: RawPojoDescriptor.identityWrap(loader));
	}

	/**
	 * The default result continuation, answered when a {@linkplain
	 * FiberDescriptor fiber}'s result continuation is {@linkplain
	 * NilDescriptor nil}.
	 */
	private static final Continuation1<AvailObject> defaultResultContinuation =
		new Continuation1<AvailObject>()
		{
			@Override
			public void value (final @Nullable AvailObject ignored)
			{
				// Do nothing.
			}
		};

	@SuppressWarnings("unchecked")
	@Override @AvailMethod
	Continuation1<AvailObject> o_ResultContinuation (
		final AvailObject object)
	{
		final AvailObject pojo = object.mutableSlot(RESULT_CONTINUATION);
		if (!pojo.equalsNil())
		{
			return (Continuation1<AvailObject>) pojo.javaObject();
		}
		return defaultResultContinuation;
	}

	@Override @AvailMethod
	void o_ResultContinuation (
		final AvailObject object,
		final Continuation1<AvailObject> continuation)
	{
		object.setMutableSlot(
			RESULT_CONTINUATION, RawPojoDescriptor.identityWrap(continuation));
	}

	/**
	 * The default result continuation, answered when a {@linkplain
	 * FiberDescriptor fiber}'s result continuation is {@linkplain
	 * NilDescriptor nil}.
	 */
	private static final Continuation1<Throwable> defaultFailureContinuation =
		new Continuation1<Throwable>()
		{
			@Override
			public void value (final @Nullable Throwable ignored)
			{
				// Do nothing; errors in fibers should be handled by Avail
				// code.
			}
		};

	@SuppressWarnings("unchecked")
	@Override @AvailMethod
	Continuation1<Throwable> o_FailureContinuation (
		final AvailObject object)
	{
		final AvailObject pojo = object.mutableSlot(FAILURE_CONTINUATION);
		if (!pojo.equalsNil())
		{
			return (Continuation1<Throwable>) pojo.javaObject();
		}
		return defaultFailureContinuation;
	}

	@Override @AvailMethod
	void o_FailureContinuation (
		final AvailObject object,
		final Continuation1<Throwable> continuation)
	{
		object.setMutableSlot(
			FAILURE_CONTINUATION, RawPojoDescriptor.identityWrap(continuation));
	}

	@Override @AvailMethod
	A_Set o_JoiningFibers (final AvailObject object)
	{
		return object.mutableSlot(JOINING_FIBERS);
	}

	@Override @AvailMethod
	void o_JoiningFibers (final AvailObject object, final A_Set joiners)
	{
		object.setMutableSlot(JOINING_FIBERS, joiners);
	}

	@Override @AvailMethod
	AvailObject o_Joinee (final AvailObject object)
	{
		return object.mutableSlot(JOINEE);
	}

	@Override @AvailMethod
	void o_Joinee (final AvailObject object, final A_BasicObject joinee)
	{
		object.setMutableSlot(JOINEE, joinee);
	}

	@Override @AvailMethod
	@Nullable TimerTask o_WakeupTask (final AvailObject object)
	{
		final AvailObject pojo = object.mutableSlot(WAKEUP_TASK);
		if (!pojo.equalsNil())
		{
			return (TimerTask) pojo.javaObject();
		}
		return null;
	}

	@Override @AvailMethod
	void o_WakeupTask (final AvailObject object, final @Nullable TimerTask task)
	{
		object.setMutableSlot(
			WAKEUP_TASK,
			task == null
			? NilDescriptor.nil()
			: RawPojoDescriptor.identityWrap(task));
	}

	@Override @AvailMethod
	boolean o_Equals (final AvailObject object, final A_BasicObject another)
	{
		// Compare fibers by address (identity).
		return another.traversed().sameAddressAs(object);
	}

	/**
	 * Lazily compute and install the hash of the specified {@linkplain
	 * FiberDescriptor object}.
	 *
	 * @param object An object.
	 * @return The hash.
	 */
	private int hash (final AvailObject object)
	{
		int hash = object.slot(HASH_OR_ZERO);
		if (hash == 0)
		{
			do
			{
				// This guarantees the uniqueness of fiber hashes (modulo 2^32),
				// but makes it play more nicely with sets (to prevent
				// clumping).
<<<<<<< HEAD
				hash = (AvailRuntime.current().nextFiberId()
					* A_BasicObject.multiplier)
=======
				hash = (AvailRuntime.nextFiberId()
					* AvailObject.multiplier)
>>>>>>> db3aab4b
					^ 0x4058A781;
			}
			while (hash == 0);
			object.setSlot(HASH_OR_ZERO, hash);
		}
		return hash;
	}

	@Override @AvailMethod
	int o_Hash (final AvailObject object)
	{
		if (isShared())
		{
			synchronized (object)
			{
				return hash(object);
			}
		}
		return hash(object);
	}

	@Override @AvailMethod
	AvailObject o_Kind (final AvailObject object)
	{
		return FiberTypeDescriptor.forResultType(object.slot(RESULT_TYPE));
	}

	@Override @AvailMethod
	void o_Step (final AvailObject object)
	{
		error("Process stepping is not implemented");
	}

	@Override
	void o_Lock (final AvailObject object, final Continuation0 critical)
	{
		// A fiber always needs to acquire a lock, even if it's not mutable, as
		// this prevents races between two threads where one is exiting a fiber
		// and the other is resuming the same fiber.
		synchronized (object)
		{
			critical.value();
		}
	}

	/**
	 * Construct a new {@link FiberDescriptor}.
	 *
	 * @param mutability
	 *        The {@linkplain Mutability mutability} of the new descriptor.
	 */
	private FiberDescriptor (final Mutability mutability)
	{
		super(mutability);
	}

	/** The mutable {@link FiberDescriptor}. */
	static final FiberDescriptor mutable =
		new FiberDescriptor(Mutability.MUTABLE);

	@Override
	FiberDescriptor mutable ()
	{
		return mutable;
	}

	/** The immutable {@link FiberDescriptor}. */
	private static final FiberDescriptor immutable =
		new FiberDescriptor(Mutability.IMMUTABLE);

	@Override
	FiberDescriptor immutable ()
	{
		return immutable;
	}

	/** The shared {@link FiberDescriptor}. */
	private static final FiberDescriptor shared =
		new FiberDescriptor(Mutability.SHARED);

	@Override
	FiberDescriptor shared ()
	{
		return shared;
	}

	/**
	 * Construct an {@linkplain ExecutionState#UNSTARTED unstarted} {@linkplain
	 * FiberDescriptor fiber} with the specified {@linkplain A_Type result type}
	 * and initial priority.
	 *
	 * @param resultType
	 *        The expected result type.
	 * @param priority
	 *        The initial priority.
	 * @return The new fiber.
	 */
	public static A_Fiber newFiber (
		final A_Type resultType,
		final int priority)
	{
		final A_Fiber fiber = FiberDescriptor.mutable.create();
		fiber.setSlot(RESULT_TYPE, resultType.makeImmutable());
		fiber.setSlot(
			NAME,
			StringDescriptor.from(String.format(
				"unnamed, creation time = %d, hash = %d",
				System.currentTimeMillis(),
				fiber.hash())));
		fiber.setSlot(PRIORITY, priority);
		fiber.setSlot(CONTINUATION, NilDescriptor.nil());
		fiber.setSlot(EXECUTION_STATE, UNSTARTED.ordinal());
		fiber.setSlot(FLAGS, 0);
		fiber.setSlot(BREAKPOINT_BLOCK, NilDescriptor.nil());
		fiber.setSlot(FIBER_GLOBALS, MapDescriptor.empty());
		fiber.setSlot(HERITABLE_FIBER_GLOBALS, MapDescriptor.empty());
		fiber.setSlot(RESULT, NilDescriptor.nil());
		fiber.setSlot(LOADER, NilDescriptor.nil());
		fiber.setSlot(RESULT_CONTINUATION, NilDescriptor.nil());
		fiber.setSlot(FAILURE_CONTINUATION, NilDescriptor.nil());
		fiber.setSlot(JOINING_FIBERS, SetDescriptor.empty());
		fiber.setSlot(JOINEE, NilDescriptor.nil());
		fiber.setSlot(WAKEUP_TASK, NilDescriptor.nil());
		return fiber;
	}

	/**
	 * Construct an {@linkplain ExecutionState#UNSTARTED unstarted} {@linkplain
	 * FiberDescriptor fiber} with the specified {@linkplain A_Type result type}
	 * and {@linkplain AvailLoader Avail loader}. The priority is initially set
	 * to {@linkplain #loaderPriority}.
	 *
	 * @param resultType
	 *        The expected result type.
	 * @param loader
	 *        An Avail loader.
	 * @return The new fiber.
	 */
	public static A_Fiber newLoaderFiber (
		final A_Type resultType,
		final AvailLoader loader)
	{
		final A_Fiber fiber = FiberDescriptor.mutable.create();
		final A_Module module = loader.module();
		assert module != null;
		fiber.setSlot(RESULT_TYPE, resultType.makeImmutable());
		fiber.setSlot(
			NAME,
			StringDescriptor.from(String.format(
				"loader fiber #%d for %s",
				AvailRuntime.nextHash(),
				module.moduleName())));
		fiber.setSlot(PRIORITY, FiberDescriptor.loaderPriority);
		fiber.setSlot(CONTINUATION, NilDescriptor.nil());
		fiber.setSlot(EXECUTION_STATE, UNSTARTED.ordinal());
		fiber.setSlot(FLAGS, 0);
		fiber.setSlot(BREAKPOINT_BLOCK, NilDescriptor.nil());
		fiber.setSlot(FIBER_GLOBALS, MapDescriptor.empty());
		fiber.setSlot(HERITABLE_FIBER_GLOBALS, MapDescriptor.empty());
		fiber.setSlot(RESULT, NilDescriptor.nil());
		fiber.setSlot(LOADER, RawPojoDescriptor.identityWrap(loader));
		fiber.setSlot(RESULT_CONTINUATION, NilDescriptor.nil());
		fiber.setSlot(FAILURE_CONTINUATION, NilDescriptor.nil());
		fiber.setSlot(JOINING_FIBERS, SetDescriptor.empty());
		fiber.setSlot(JOINEE, NilDescriptor.nil());
		fiber.setSlot(WAKEUP_TASK, NilDescriptor.nil());
		return fiber;
	}

	/**
	 * Answer the {@linkplain FiberDescriptor fiber} currently bound to this
	 * {@link AvailThread}.
	 *
	 * @return A fiber.
	 */
	public static A_Fiber current ()
	{
		return ((AvailThread) Thread.currentThread()).interpreter.fiber();
	}
}<|MERGE_RESOLUTION|>--- conflicted
+++ resolved
@@ -976,13 +976,8 @@
 				// This guarantees the uniqueness of fiber hashes (modulo 2^32),
 				// but makes it play more nicely with sets (to prevent
 				// clumping).
-<<<<<<< HEAD
-				hash = (AvailRuntime.current().nextFiberId()
+				hash = (AvailRuntime.nextFiberId()
 					* A_BasicObject.multiplier)
-=======
-				hash = (AvailRuntime.nextFiberId()
-					* AvailObject.multiplier)
->>>>>>> db3aab4b
 					^ 0x4058A781;
 			}
 			while (hash == 0);
