#
# SpecialObjectNames_en.properties
# Copyright © 1993-2013, Mark van Gulik and Todd L Smith.
# All rights reserved.
#
# Redistribution and use in source and binary forms, with or without
# modification, are permitted provided that the following conditions are met:
#
# * Redistributions of source code must retain the above copyright notice, this
#   list of conditions and the following disclaimer.
#
# * Redistributions in binary form must reproduce the above copyright notice,
#   this list of conditions and the following disclaimer in the documentation
#   and/or other materials provided with the distribution.
#
# * Neither the name of the copyright holder nor the names of the contributors
#   may be used to endorse or promote products derived from this software
#   without specific prior written permission.
#
# THIS SOFTWARE IS PROVIDED BY THE COPYRIGHT HOLDERS AND CONTRIBUTORS "AS IS"
# AND ANY EXPRESS OR IMPLIED WARRANTIES, INCLUDING, BUT NOT LIMITED TO, THE
# IMPLIED WARRANTIES OF MERCHANTABILITY AND FITNESS FOR A PARTICULAR PURPOSE
# ARE DISCLAIMED. IN NO EVENT SHALL THE COPYRIGHT HOLDER OR CONTRIBUTORS BE
# LIABLE FOR ANY DIRECT, INDIRECT, INCIDENTAL, SPECIAL, EXEMPLARY, OR
# CONSEQUENTIAL DAMAGES (INCLUDING, BUT NOT LIMITED TO, PROCUREMENT OF
# SUBSTITUTE GOODS OR SERVICES; LOSS OF USE, DATA, OR PROFITS; OR BUSINESS
# INTERRUPTION) HOWEVER CAUSED AND ON ANY THEORY OF LIABILITY, WHETHER IN
# CONTRACT, STRICT LIABILITY, OR TORT (INCLUDING NEGLIGENCE OR OTHERWISE)
# ARISING IN ANY WAY OUT OF THE USE OF THIS SOFTWARE, EVEN IF ADVISED OF THE
# POSSIBILITY OF SUCH DAMAGE.
#

#
# GENERATED FILE
# * Generator: com.avail.tools.bootstrap.SpecialObjectNamesGenerator
# * Last Versioned As: $$Revision$$
#
# Property assignments, BUT NOT THE COPYRIGHT OR THIS NOTICE, may safely be
# modified manually.
#

# any
specialObject1=any
specialObject1_comment=\
/**\n\
\ * The practical abstract root of the Avail type lattice. `any` is the second\n\
\ * most senior type, inferior only to `⊤`. It includes every value available\n\
\ * to an Avail program, i.e., every Avail value except for the unexposed special\n\
\ * value nil.\n\
\ *\n\
\ * `any` is made extremely useful by the interaction of polymorphism and\n\
\ * semantic restrictions. Many algorithms can be codified once in terms of `any`\n\
\ * and then strengthened via a semantic restriction that extrapolates a\n\
\ * stronger result subtype from the static input types.\n\
\ *\n\
\ * `any` is the most general type that may appear in the following contexts:\n\
\ *\n\
\ *    - As a parameter type of a function type.\n\
\ *    - As the read type of a variable type.\n\
\ *    - As a leading type or the default type of a tuple type.\n\
\ *    - As the element type of a set type.\n\
\ *    - As the key type or value type of a map type.\n\
\ *    - As the field type of an object type.\n\
\ *    - As the type parameter of a pojo type.\n\
\ */\n
# boolean
specialObject2=boolean
specialObject2_comment=\
/**\n\
\ * The enumeration of the special atoms `true` and `false`. All primitive\n\
\ * interrogatives use classical (Boolean) bivalence and obey the three classical\n\
\ * (Aristotelian) laws of thought.\n\
\ *\n\
\ * Bivalent logic assigns either `true` or `false` as the unique truth value of\n\
\ * every proposition. Every primitive interrogative, i.e. `boolean`-valued\n\
\ * primitive, stably answers either `true` or `false` for a given set of\n\
\ * arguments.\n\
\ *\n\
\ * The three classical laws of thought are:\n\
\ *\n\
\ *    - The law of identity: P → P.\n\
\ *      For every primitive interrogative "prim_,_,_", then\n\
\ *      "prim A, B, C = prim A, B, C". (All primitive interrogatives are\n\
\ *      stable.)\n\
\ *    - The law of noncontradiction: ¬(P ∧ ¬P).\n\
\ *      For every primitive interrogative "prim_,_,_", then\n\
\ *      "(prim A, B, C ∧ ¬prim A, B, C) = false".\n\
\ *    - The law of excluded middle: P ∨ ¬P.\n\
\ *      For every primitive interrogative "prim_,_,_", then\n\
\ *      "((prim A, B, C = true) ∨ (prim A, B, C = false)) = true".\n\
\ *\n\
\ * Therefore the primitive interrogatives satisfy classical logic.\n\
\ *\n\
\ * Note that values may be instances of many enumerations. This means that Avail\n\
\ * directly supports other logical systems, such as Kleene's three-valued logic\n\
\ * of indeterminacy, whose truth values are `true`, `false`, and "unknown".\n\
\ * Implementation of this system would proceed directly from creation of an atom\n\
\ * to represent "unknown" and the formation of a new enumeration that contained\n\
\ * the standard `true` and `false` atoms and also the "unknown" atom. New\n\
\ * logical operations could then be written in terms of this new enumeration.\n\
\ */\n
# character
specialObject3=character
specialObject3_comment=
# […]→⊤
specialObject4=function
specialObject4_comment=
# ([…]→⊤)'s type
specialObject5=function meta
specialObject5_comment=
# ¢[…]→⊤
specialObject6=function implementation
specialObject6_comment=
# ↑<--(⊤)/(⊥)-->
specialObject7=variable
specialObject7_comment=
# (↑<--(⊤)/(⊥)-->)'s type
specialObject8=variable meta
specialObject8_comment=
# $[…]→⊥
specialObject9=continuation
specialObject9_comment=
# ($[…]→⊥)'s type
specialObject10=continuation meta
specialObject10_comment=
# atom
specialObject11=atom
specialObject11_comment=
# double
specialObject12=double
specialObject12_comment=
# [-∞..∞]
specialObject13=extended integer
specialObject13_comment=
# (<(any)'s type…|>)'s type
specialObject14=type of tuple of type of any
specialObject14_comment=
# float
specialObject15=float
specialObject15_comment=
# number
specialObject16=number
specialObject16_comment=
# (-∞..∞)
specialObject17=integer
specialObject17_comment=
# ([-∞..∞])'s type
specialObject18=extended integer meta
specialObject18_comment=
# (map)'s type
specialObject19=map meta
specialObject19_comment=
# module
specialObject20=module
specialObject20_comment=
# <
#	1,
#	2,
#	3,
#	4,
#	5,
#	6,
#	7,
#	8,
#	9,
#	10,
#	11,
#	12,
#	13,
#	14,
#	15,
#	17,
#	18,
#	19,
#	20,
#	21,
#	22,
#	23,
#	24,
#	25,
#	26,
#	27,
#	28,
#	29,
#	30,
#	31,
#	32,
#	33,
#	34,
#	35,
#	36,
#	37,
#	38,
#	39,
#	40,
#	41,
#	42,
#	43,
#	44,
#	45,
#	46,
#	47,
#	48,
#	49,
#	50,
#	51,
#	52,
#	53,
#	54,
#	55,
#	56,
#	57,
#	58,
#	59,
#	60,
#	61,
#	62,
#	63,
#	64,
#	65,
#	66,
#	70,
#	71,
#	72,
#	73,
#	80,
#	81,
#	82,
#	83,
#	90,
#	91,
#	100,
#	101,
#	102,
#	103,
#	105,
#	500,
#	501,
#	502,
#	504,
#	505,
#	506,
#	507,
#	508>
specialObject21=VM error codes
specialObject21_comment=
# Unnamed object type
specialObject22=object
specialObject22_comment=
# (Unnamed object type)'s type
specialObject23=object meta
specialObject23_comment=
# exception
specialObject24=exception
specialObject24_comment=
# fiber
specialObject25=fiber
specialObject25_comment=
# set
specialObject26=set
specialObject26_comment=
# (set)'s type
specialObject27=set meta
specialObject27_comment=
# string
specialObject28=string
specialObject28_comment=
# ⊥
specialObject29=⊥
specialObject29_alphabetic=bottom
specialObject29_comment=
# (⊥)'s type
specialObject30=⊥meta
specialObject30_alphabetic=bottom meta
specialObject30_comment=
# nontype
specialObject31=nontype
specialObject31_comment=
# tuple
specialObject32=tuple
specialObject32_comment=
# (tuple)'s type
specialObject33=tuple meta
specialObject33_comment=
# (⊤)'s type
specialObject34=type
specialObject34_comment=
# ⊤
specialObject35=⊤
specialObject35_alphabetic=top
specialObject35_comment=\
/**\n\
\ * The true abstract root of the Avail type lattice. It is pronounced "top" and\n\
\ * written as the down tack (⊤) character. Every Avail value is an instance\n\
\ * of `⊤`, and every Avail type is a subtype of `⊤`.\n\
\ *\n\
\ * `⊤` is distinct from `any` in that it includes exactly one additional value:\n\
\ * the special value nil. This value does not satisfy any public protocol and\n\
\ * is not available to an Avail programmer. It is, however, implicitly returned\n\
\ * from every procedure, i.e., function whose return type is `⊤`. Thus nil is\n\
\ * the value produced iff no value is produced. The virtual machine uses nil to\n\
\ * simplify several core algorithms, but exposure of nil to an Avail programmer\n\
\ * would not yield a net good.\n\
\ *\n\
\ * `⊤` typically appears in Avail code in only a few select contexts:\n\
\ *\n\
\ *    - As the return type of a function type. In this context, it signifies\n\
\ *      that the function does not produce a value, i.e., it produces the\n\
\ *      unexposed value nil.\n\
\ *    - As the return type of a continuation type. In this context, it\n\
\ *      signifies that the continuation will not produce a value, i.e., it\n\
\ *      produces the unexposed value nil.\n\
\ *    - As the read type of a variable type. In this context, it signifies\n\
\ *      that no value may be read from the variable, i.e., the variable is\n\
\ *      write-only.\n\
\ *    - As the idempotent initial value of an accumulator variable whose\n\
\ *      intermediate and final results represent a chain of type intersections.\n\
\ *      (Note that the type intersection of `⊤` with some type X is always X.)\n\
\ *    - As the result of a semantic restriction on a procedure that serves only\n\
\ *      to reject parses based on the static types of the arguments (but does\n\
\ *      not strengthen the return type).\n\
\ *    - As the result type of a phrase. In this context, it signifies that the\n\
\ *      phrase serves as a statement (and not merely as an expression).\n\
\ *\n\
\ * A function whose declared return type is `⊤` is still permitted to answer an\n\
\ * actual (non-nil) value. This is consistent with the type lattice, since every\n\
\ * value is an instance of `⊤`. It is useful, moreover, because a semantic\n\
\ * restriction may strengthen the return type of a `⊤`-valued function at a\n\
\ * particular call site to a subtype of `⊤`.\n\
\ *\n\
\ * `⊤` is expressly forbidden from occurring in most contexts, including the\n\
\ * following:\n\
\ *\n\
\ *    - As a parameter type of a function type.\n\
\ *    - As the write type of a variable type. This also implies that it cannot\n\
\ *      be the type of an actual variable.\n\
\ *    - As a leading type or the default type of a tuple type.\n\
\ *    - As the element type of a set type.\n\
\ *    - As the key type or value type of a map type.\n\
\ *    - As the field type of an object type.\n\
\ *    - As the type parameter of a pojo type.\n\
\ *\n\
\ * Note that these prohibitions, when considered in aggregate, negate any\n\
\ * possible value that could be gleaned from exposing the special value nil to\n\
\ * an Avail program. They conspire together to ensure that nil could never be\n\
\ * retained by an Avail value. It may therefore only exist as a temporary within\n\
\ * a continuation, i.e., an item on the local stack of a function call. A\n\
\ * reflective query of a continuation''s temporaries that would answer nil will\n\
\ * instead produce a variable whose read type is `⊥`.\n\
\ */\n
# [0..∞)
specialObject36=whole number
specialObject36_comment=
# [1..∞)
specialObject37=natural number
specialObject37_comment=
# [0..1114111]
specialObject38=code point
specialObject38_comment=
# map
specialObject39=map
specialObject39_comment=
# message bundle
specialObject40=message bundle
specialObject40_comment=
# message bundle tree
specialObject41=message bundle tree
specialObject41_comment=
# method
specialObject42=method
specialObject42_comment=
# definition
specialObject43=definition
specialObject43_comment=
# abstract definition
specialObject44=abstract definition
specialObject44_comment=
# forward definition
specialObject45=forward definition
specialObject45_comment=
# method definition
specialObject46=method definition
specialObject46_comment=
# macro definition
specialObject47=macro definition
specialObject47_comment=
# <[…]→⊤…|>
specialObject48=tuple of functions
specialObject48_comment=
# phrase→⊤
specialObject50=phrase
specialObject50_comment=
# sequence phrase→⊤
specialObject51=sequence phrase
specialObject51_comment=
# expression phrase→⊤
specialObject52=expression phrase
specialObject52_comment=
# assignment phrase→⊤
specialObject53=assignment phrase
specialObject53_comment=
# block phrase→[…]→⊤
specialObject54=block phrase
specialObject54_comment=
# literal phrase→any
specialObject55=literal phrase
specialObject55_comment=
# reference phrase→↑<--(⊤)/(⊥)-->
specialObject56=variable reference phrase
specialObject56_comment=
# send phrase→⊤
specialObject57=send phrase
specialObject57_comment=
# (literal token⇒any)'s type
specialObject58=literal token meta
specialObject58_comment=\
/**\n\
\ * The type (meta) of the most general literal token type.\n\
\ */\n
# list phrase→tuple
specialObject59=list phrase
specialObject59_comment=
# variable use phrase→any
specialObject60=variable use phrase
specialObject60_comment=
# declaration phrase→⊤
specialObject61=declaration phrase
specialObject61_comment=
# argument phrase→⊤
specialObject62=argument phrase
specialObject62_comment=
# label phrase→⊤
specialObject63=label phrase
specialObject63_comment=
# local variable phrase→⊤
specialObject64=local variable phrase
specialObject64_comment=
# local constant phrase→⊤
specialObject65=local constant phrase
specialObject65_comment=
# module variable phrase→⊤
specialObject66=module variable phrase
specialObject66_comment=
# module constant phrase→⊤
specialObject67=module constant phrase
specialObject67_comment=
# primitive failure reason phrase→⊤
specialObject68=primitive failure reason phrase
specialObject68_comment=
# (any)'s type
specialObject69=any meta
specialObject69_comment=
# true
specialObject70=true
specialObject70_comment=\
/**\n\
\ * The special atom that represents truth. `true` is an instance of `boolean`.\n\
\ */\n
# false
specialObject71=false
specialObject71_comment=\
/**\n\
\ * The special atom that represents falsehood. `false` is an instance of\n\
\ * `boolean`.\n\
\ */\n
# <string…|>
specialObject72=tuple of string
specialObject72_comment=
# <(⊤)'s type…|>
specialObject73=tuple of type
specialObject73_comment=
# <{string|}…|>
specialObject74=tuple of set of string
specialObject74_comment=
# {string|}
specialObject75=set of string
specialObject75_comment=
# [[1..∞)]→⊥
specialObject76=primitive failure function
specialObject76_comment=
# ∅
specialObject77=∅
specialObject77_alphabetic=empty set
specialObject77_comment=
# -∞
specialObject78=-∞
specialObject78_alphabetic=negative infinity
specialObject78_comment=
# ∞
specialObject79=∞
specialObject79_alphabetic=positive infinity
specialObject79_comment=
# java.lang.Object
specialObject80=pojo
specialObject80_comment=
# pojo ⊥
specialObject81=null
specialObject81_comment=
# null ∈ pojo ⊥
specialObject82=pojo⊥
specialObject82_alphabetic=pojo bottom
specialObject82_comment=
# (pojo self)'s type
specialObject83=pojo self type
specialObject83_comment=
# (java.lang.Object)'s type
specialObject84=pojo meta
specialObject84_comment=
# (any[])'s type
specialObject85=pojo array meta
specialObject85_comment=
# […]→java.lang.Object
specialObject86=pojo constructor
specialObject86_comment=
# any[]
specialObject87=pojo array
specialObject87_comment=
# pojo self
specialObject88=pojo self
specialObject88_comment=
# java.lang.Throwable
specialObject89=pojo exception
specialObject89_comment=
# []→⊤
specialObject90=nullary procedure
specialObject90_comment=
# []→boolean
specialObject91=predicate function
specialObject91_comment=
# ↑$[…]→⊥
specialObject92=continuation variable
specialObject92_comment=
# {atom→any|}
specialObject93=field map
specialObject93_comment=
# {atom→(any)'s type|}
specialObject94=field type map
specialObject94_comment=
# <<any…|2>…|>
specialObject95=key-value tuple
specialObject95_alphabetic=key value tuple
specialObject95_comment=
# {}
specialObject96=empty map
specialObject96_comment=
# {any→any|1..∞}
specialObject97=non-empty map
specialObject97_alphabetic=non empty map
specialObject97_comment=
# ([0..∞))'s type
specialObject98=whole number meta
specialObject98_comment=
# {any|1..∞}
specialObject99=non-empty set
specialObject99_alphabetic=non empty set
specialObject99_comment=
# <tuple…|>
specialObject100=tuple of tuple
specialObject100_comment=
# [0..15]
specialObject101=nybble
specialObject101_comment=
# <[0..15]…|>
specialObject102=tuple of nybble
specialObject102_comment=
# [0..65535]
specialObject103=unsigned short
specialObject103_comment=
# <>
specialObject104=empty tuple
specialObject104_comment=
# [⊥]→⊤
specialObject105=unary procedure
specialObject105_comment=
# (0)'s type
specialObject106=type of zero
specialObject106_comment=
# […]→(⊤)'s type
specialObject107=semantic restriction function
specialObject107_comment=
# <[…]→(⊤)'s type…|>
specialObject108=tuple of semantic restriction function
specialObject108_comment=
# […]→phrase→⊤
specialObject109=macro function
specialObject109_comment=
# (2)'s type
specialObject110=type of two
specialObject110_comment=
# 2.718281828459045d
specialObject111=Euler's number
specialObject111_alphabetic=Euler number
specialObject111_comment=
# (2.718281828459045d)'s type
specialObject112=type of Euler number
specialObject112_comment=
# (phrase→⊤)'s type
specialObject113=phrase meta
specialObject113_comment=
# {atom|}
specialObject114=set of atom
specialObject114_comment=
# token
specialObject115=token
specialObject115_comment=
# literal token⇒any
specialObject116=literal token
specialObject116_comment=\
/**\n\
\ * The most general literal token type.\n\
\ */\n
# <(any)'s type…|>
specialObject117=tuple of any meta
specialObject117_comment=
# [0..∞]
specialObject118=nonnegative extended integer
specialObject118_comment=
# <<atom, (any)'s type…|2>…|>
specialObject119=field type tuple
specialObject119_comment=
# <<atom, any…|2>…|>
specialObject120=field tuple
specialObject120_comment=
# <phrase→⊤…|>
specialObject121=phrase tuple
specialObject121_comment=
# <argument phrase→⊤…|>
specialObject122=argument tuple
specialObject122_comment=
# <declaration phrase→⊤…|>
specialObject123=declaration tuple
specialObject123_comment=
# ↑<--(⊤)/(expression phrase→⊥)-->
specialObject124=write-only expression variable
specialObject124_alphabetic=write only expression variable
specialObject124_comment=
# <expression phrase→any…|>
specialObject125=tuple of expressions yielding any
specialObject125_comment=
# expression phrase→any
specialObject126=expression yielding any
specialObject126_comment=
# [java.lang.Throwable]→⊥
specialObject127=pojo failure function
specialObject127_comment=
# <{atom|}…|>
specialObject128=tuple of set of atom
specialObject128_comment=
<<<<<<< HEAD
specialObject131=readable extended integer variable
specialObject130=tuple of tuple of any meta
specialObject129=byte
specialObject129_comment=
specialObject130_comment=
=======
# [0..255]
specialObject129=byte
specialObject129_comment=
# <<(any)'s type…|>…|>
specialObject130=tuple of tuple of any meta
specialObject130_comment=
# ↑<--([-∞..∞])/(⊥)-->
specialObject131=readable extended integer variable
>>>>>>> 66402a29
specialObject131_comment=<|MERGE_RESOLUTION|>--- conflicted
+++ resolved
@@ -219,6 +219,8 @@
 #	64,
 #	65,
 #	66,
+#	67,
+#	68,
 #	70,
 #	71,
 #	72,
@@ -646,13 +648,6 @@
 # <{atom|}…|>
 specialObject128=tuple of set of atom
 specialObject128_comment=
-<<<<<<< HEAD
-specialObject131=readable extended integer variable
-specialObject130=tuple of tuple of any meta
-specialObject129=byte
-specialObject129_comment=
-specialObject130_comment=
-=======
 # [0..255]
 specialObject129=byte
 specialObject129_comment=
@@ -661,5 +656,4 @@
 specialObject130_comment=
 # ↑<--([-∞..∞])/(⊥)-->
 specialObject131=readable extended integer variable
->>>>>>> 66402a29
 specialObject131_comment=