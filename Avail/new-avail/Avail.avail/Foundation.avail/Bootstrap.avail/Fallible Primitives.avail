--- conflicted
+++ resolved
@@ -104,12 +104,7 @@
 		"message_contains groups",
 		"method definition of_for_",
 		"method for_",
-<<<<<<< HEAD
-		"method_._(«_‡,»)(fail with_)",
-=======
 		"method_._<«_‡,»>,⁇on failure do_",
-		"new⁇heritable«fiber-local»⁇atom named_",
->>>>>>> db3aab4b
 		"next character",
 		"send_with_:_",
 		"seq`«_`»",
