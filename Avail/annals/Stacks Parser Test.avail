/*
 * Stacks Stream Parser.avail
 * Copyright © 1993-2013, Mark van Gulik and Todd L Smith.
 * All rights reserved.
 *
 * Redistribution and use in source and binary forms, with or without
 * modification, are permitted provided that the following conditions are met:
 *
 * * Redistributions of source code must retain the above copyright notice, this
 *   list of conditions and the following disclaimer.
 *
 * * Redistributions in binary form must reproduce the above copyright notice,
 *   this list of conditions and the following disclaimer in the documentation
 *   and/or other materials provided with the distribution.
 *
 * * Neither the name of the copyright holder nor the names of the contributors
 *   may be used to endorse or promote products derived from this software
 *   without specific prior written permission.
 *
 * THIS SOFTWARE IS PROVIDED BY THE COPYRIGHT HOLDERS AND CONTRIBUTORS "AS IS"
 * AND ANY EXPRESS OR IMPLIED WARRANTIES, INCLUDING, BUT NOT LIMITED TO, THE
 * IMPLIED WARRANTIES OF MERCHANTABILITY AND FITNESS FOR A PARTICULAR PURPOSE
 * ARE DISCLAIMED. IN NO EVENT SHALL THE COPYRIGHT HOLDER OR CONTRIBUTORS BE
 * LIABLE FOR ANY DIRECT, INDIRECT, INCIDENTAL, SPECIAL, EXEMPLARY, OR
 * CONSEQUENTIAL DAMAGES (INCLUDING, BUT NOT LIMITED TO, PROCUREMENT OF
 * SUBSTITUTE GOODS OR SERVICES; LOSS OF USE, DATA, OR PROFITS; OR BUSINESS
 * INTERRUPTION) HOWEVER CAUSED AND ON ANY THEORY OF LIABILITY, WHETHER IN
 * CONTRACT, STRICT LIABILITY, OR TORT (INCLUDING NEGLIGENCE OR OTHERWISE)
 * ARISING IN ANY WAY OUT OF THE USE OF THIS SOFTWARE, EVEN IF ADVISED OF THE
 * POSSIBILITY OF SUCH DAMAGE.
 */

System Module "Stacks Parser Test"
Versions
"Dev"
Extends

Uses
	"Avail",
	"Avail Scanner",
	"Stacks Scanner",
	"Stacks Lexer"
Names

Body
test : string := "purple
\"/**Frog*/\"
Stuff
/*Hooray*/ no
/*
<<<<<<< HEAD
* Construct and answer a {@type \"dimensioned quantity\"} type with the specified
* {@type \"number\" extent} I'ma \\\" quote
=======
* Core.avail
* Copyright © 1993-2013, Mark van Gulik and Todd L Smith.
* All rights reserved.
*
* Redistribution and use in source and binary forms, with or without
* modification, are permitted provided that the following conditions are met:
*
* * Redistributions of source code must retain the above copyright notice, this
*   list of conditions and the following disclaimer.
*
* * Redistributions in binary form must reproduce the above copyright notice,
*   this list of conditions and the following disclaimer in the documentation
*   and/or other materials provided with the distribution.
*
* * Neither the name of the copyright holder nor the names of the contributors
*   may be used to endorse or promote products derived from this software
*   without specific prior written permission.
>>>>>>> 0676d7a4
*
* @method \"dimensioned_\"
*/
Public explicit class \"base unit\" extends unit
with fields
	unit map : {atom→1's type|1};

/**
* A f {@method burger} break {@type 
* \"number\" 
* extent   } base \"unit is metrically\" irreducible; though * it may be reduced to smaller*
* quanta, it may /*/*not*/ be reduced*/ to simpler *terms. Examples of base units are * 
* meters (m), seconds (s), or grams (g). type \"first function to accept a dimensioned quantity and a unit \\
*		\\|(but it accepts ① and ②)\\
*		\\|over three lines baby!\"
* An email address {@link \"turkey@turkeytown.com\"} does it work?
* yup yup yup \"Second function to accept a dimensioned quantity and a unit
*		(but it accepts ① and ②)\"
* hut hut hut \"third function to accept a dimensioned quantity and a unit \\
*		(but it accepts ① and ②)\"
* now now now \"mixed style to accept a dimensioned quantity and a unit \\
*		\\|(but it accepts ① and ②)
*		mixed over three lines baby!\"
* @type \"base unit\" tea \\\" a
* @supertype \"unit\" garble \\
* @method so @ \\@ feels \\@scruffy me @wood perky\\@google.com jeffy\\ tickle-fuck
* stuff and {nickels} for { sammy } \\
*/
Public explicit class \"base unit\" extends unit
	with fields
		unit map : {atom→1's type|1};


/**
* Construct and answer a {@type \"dimensioned quantity\"} type with the specified
* {@type \"number\" extent} I'ma \\\" quote
*
* @method \"dimensioned_\"
* @param \"magnitudeType\" \"number's type\"
*        The magnitude type.
* @returns \"dimensioned quantity\"
*          The requested {@type \"dimensioned quantity\"} type.
*/
Public method \"dimensioned_\" is
[
	magnitudeType : number's type
|
	extend dimensioned quantity with extent : magnitudeType
] : dimensioned quantity's type;

Semantic restriction \"dimensioned_\" is
[
	magnitudeType : number's type's type
|
	(extend dimensioned quantity with extent : magnitudeType's instance)'s type
];";

it : iterator of character := an iterator over test;
scanner : stacks scanner := a stacks scanner with it;
Obtain Stacks comments from scanner;
Print: format "scanner's comments[1]=“①”\n\n" with scanner's comments[1];
For each scanner's comments[1] do
[
	s : stacks token
 |
 Print: format "‘①’-“②”, " with s's lexeme,s's line;
];
Print: "\n\n";
q : string := concatenate scanner's comments[1] separated by "_";
Print: q; Print: "\n\n";
For each scanner's comments[2] do
[
	s : stacks token
 |
 Print: format "“①” " with s's line;
];
Print: "\n\n";
v : string := concatenate scanner's comments[2] separated by ",";
Print: v; Print: "\n";


/*
y : nonempty string : = "bagobannananbana";
d : nonempty string := "bana";
Print: format "The start index of the first occurrence of “①” in “②” is “③”\n\n" with d, y, first index of d in y;

y : nonempty string : = "bagobaananbana";
d : nonempty string := "bana";
Print: format "The start index of the first occurrence of “①” in “②” is “③”\n\n" with d, y, first index of d in y;

y : nonempty string : = "bagobaananbana";
d : nonempty string := "punk";
Print: format "The start index of the first occurrence of “①” in “②” is “③”\n\n" with d, y, first index of d in y;

y : nonempty string : = "bagobaananbana";
d : nonempty string := "b";
Print: format "The start index of the first occurrence of “①” in “②” is “③”\n\n" with d, y, first index of d in y;


y : nonempty string : = "b";
d : nonempty string := "pi";
Print: format "The start index of the first occurrence of “①” in “②” is “③”\n\n" with d, y, first index of d in y;

y : string : = "";
d : nonempty string := "pi";
Print: format "The start index of the first occurrence of “①” in “②” is “③”\n\n" with d, y, first index of d in y;

y : nonempty string : = "brr";
d : string := "";
Print: format "The start index of the first occurrence of “①” in “②” is “③”\n\n" with d, y, first index of d in y;

y : string : = "";
d : string := "";
Print: format "The start index of the first occurrence of “①” in “②” is “③”\n\n" with d, y, first index of d in y;

y : <any…|1..> : = <1,"frog",2,3,"pickle",4,"eric",<"peaches","cream">,8,7,"harriet">;
d : <any…|1..> := <"eric",<"peaches","cream">,8>;

Print: format "The start index of the first occurrence of “①”\n in “②” is “③”\n\n" with d, y, first index of d in y;





y : string : = "bagobanananbana";
d : string := "bana";
Print: format "The start index of all occurrences of “①” in “②” is “③”\n\n" with d, y, all indices of d in y;

y : nonempty string : = "bagobaananbana";
d : nonempty string := "bana";
Print: format "The start index of all occurrences of “①” in “②” is “③”\n\n" with d, y, all indices of d in y;

y : nonempty string : = "bagobbbbbaananbana";
d : nonempty string := "b";
Print: format "The start index of all occurrences of “①” in “②” is “③”\n\n" with d, y, all indices of d in y;

y : nonempty string : = "bagobababababaananbana";
d : nonempty string := "ba";
Print: format "The start index of all occurrences of “①” in “②” is “③”\n\n" with d, y, all indices of d in y;

y : nonempty string : = "bagobaananbana";
d : nonempty string := "punk";
Print: format "The start index of all occurrences of “①” in “②” is “③”\n\n" with d, y, all indices of d in y;

y : nonempty string : = "b";
d : nonempty string := "pi";
Print: format "The start index of all occurrences of “①” in “②” is “③”\n\n" with d, y, all indices of d in y;

y : string : = "";
d : string := "pi";
Print: format "The start index of all occurrences of “①” in “②” is “③”\n\n" with d, y, all indices of d in y;

y : string : = "bee";
d : string := "";
Print: format "The start index of all occurrences of “①” in “②” is “③”\n\n" with d, y, all indices of d in y;

y : string : = "";
d : string := "";
Print: format "The start index of all occurrences of “①” in “②” is “③”\n\n" with d, y, all indices of d in y;

y : string : = "The ferret went for a walk down the street.  He met the man with the iron hand.  He asked the iron-handed man for the time.  Unbeknownst to the ferret, this is the gravest of insultes in the culture of the iron-handed man.  Thus began the war that would rage through the ages.  There will never be a victor for they are as one and the half cannot destroy the whole.";
d : string := "the";
Print: format "The start index of all occurrences of “①” in \n“②”\n is “③”\n\n" with d, y, all indices of d in y;
*/<|MERGE_RESOLUTION|>--- conflicted
+++ resolved
@@ -48,28 +48,8 @@
 Stuff
 /*Hooray*/ no
 /*
-<<<<<<< HEAD
 * Construct and answer a {@type \"dimensioned quantity\"} type with the specified
 * {@type \"number\" extent} I'ma \\\" quote
-=======
-* Core.avail
-* Copyright © 1993-2013, Mark van Gulik and Todd L Smith.
-* All rights reserved.
-*
-* Redistribution and use in source and binary forms, with or without
-* modification, are permitted provided that the following conditions are met:
-*
-* * Redistributions of source code must retain the above copyright notice, this
-*   list of conditions and the following disclaimer.
-*
-* * Redistributions in binary form must reproduce the above copyright notice,
-*   this list of conditions and the following disclaimer in the documentation
-*   and/or other materials provided with the distribution.
-*
-* * Neither the name of the copyright holder nor the names of the contributors
-*   may be used to endorse or promote products derived from this software
-*   without specific prior written permission.
->>>>>>> 0676d7a4
 *
 * @method \"dimensioned_\"
 */
@@ -138,7 +118,7 @@
  Print: format "‘①’-“②”, " with s's lexeme,s's line;
 ];
 Print: "\n\n";
-q : string := concatenate scanner's comments[1] separated by "_";
+q : string := concatenate scanner's comments[1] separated by ",";
 Print: q; Print: "\n\n";
 For each scanner's comments[2] do
 [
