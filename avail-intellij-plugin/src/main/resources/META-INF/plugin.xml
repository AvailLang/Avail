--- conflicted
+++ resolved
@@ -50,11 +50,6 @@
 			language="Avail"
 			implementationClass="org.availlang.ide.anvil.language.AnvilStructureViewFactory"
 		/>
-
-<<<<<<< HEAD
-        <lang.psiStructureViewFactory
-            language="Avail"
-            implementationClass="org.availlang.ide.anvil.language.AnvilStructureViewFactory"/>
 <!--        <fileEditorProvider-->
 <!--            implementation="org.availlang.ide.anvil.editor.AvailModuleFileEditorProvider"/>-->
 <!--        <lang.fileViewProviderFactory-->
@@ -64,8 +59,6 @@
             builderClass="org.availlang.ide.anvil.module.AnvilModuleTypeBuilder"/>
         <moduleType id="ANVIL_MODULE"
             implementationClass="org.availlang.ide.anvil.module.AnvilModuleType"/>
-=======
->>>>>>> 1a07f915
 		<annotator
 			language="Avail"
 			implementationClass="org.availlang.ide.anvil.language.AvailAnnotator"/>
