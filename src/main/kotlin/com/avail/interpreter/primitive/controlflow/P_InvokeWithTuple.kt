/*
 * P_InvokeWithTuple.kt
 * Copyright © 1993-2020, The Avail Foundation, LLC.
 * All rights reserved.
 *
 * Redistribution and use in source and binary forms, with or without
 * modification, are permitted provided that the following conditions are met:
 *
 * * Redistributions of source code must retain the above copyright notice, this
 *   list of conditions and the following disclaimer.
 *
 * * Redistributions in binary form must reproduce the above copyright notice,
 *   this list of conditions and the following disclaimer in the documentation
 *   and/or other materials provided with the distribution.
 *
 * * Neither the name of the copyright holder nor the names of the contributors
 *   may be used to endorse or promote products derived from this software
 *   without specific prior written permission.
 *
 * THIS SOFTWARE IS PROVIDED BY THE COPYRIGHT HOLDERS AND CONTRIBUTORS "AS IS"
 * AND ANY EXPRESS OR IMPLIED WARRANTIES, INCLUDING, BUT NOT LIMITED TO, THE
 * IMPLIED WARRANTIES OF MERCHANTABILITY AND FITNESS FOR A PARTICULAR PURPOSE
 * ARE DISCLAIMED. IN NO EVENT SHALL THE COPYRIGHT HOLDER OR CONTRIBUTORS BE
 * LIABLE FOR ANY DIRECT, INDIRECT, INCIDENTAL, SPECIAL, EXEMPLARY, OR
 * CONSEQUENTIAL DAMAGES (INCLUDING, BUT NOT LIMITED TO, PROCUREMENT OF
 * SUBSTITUTE GOODS OR SERVICES; LOSS OF USE, DATA, OR PROFITS; OR BUSINESS
 * INTERRUPTION) HOWEVER CAUSED AND ON ANY THEORY OF LIABILITY, WHETHER IN
 * CONTRACT, STRICT LIABILITY, OR TORT (INCLUDING NEGLIGENCE OR OTHERWISE)
 * ARISING IN ANY WAY OUT OF THE USE OF THIS SOFTWARE, EVEN IF ADVISED OF THE
 * POSSIBILITY OF SUCH DAMAGE.
 */
package com.avail.interpreter.primitive.controlflow

import com.avail.descriptor.functions.A_Function
import com.avail.descriptor.functions.A_RawFunction
import com.avail.descriptor.tuples.A_Tuple
import com.avail.descriptor.tuples.A_Tuple.Companion.tupleAt
import com.avail.descriptor.tuples.A_Tuple.Companion.tupleSize
import com.avail.descriptor.tuples.ObjectTupleDescriptor.Companion.tuple
import com.avail.descriptor.types.A_Type
import com.avail.descriptor.types.FunctionTypeDescriptor.Companion.functionType
import com.avail.descriptor.types.FunctionTypeDescriptor.Companion.mostGeneralFunctionType
import com.avail.descriptor.types.TupleTypeDescriptor.Companion.mostGeneralTupleType
import com.avail.descriptor.types.TypeDescriptor.Types
import com.avail.descriptor.types.TypeDescriptor.Types.TOP
import com.avail.exceptions.AvailErrorCode.E_INCORRECT_ARGUMENT_TYPE
import com.avail.exceptions.AvailErrorCode.E_INCORRECT_NUMBER_OF_ARGUMENTS
import com.avail.interpreter.Primitive
import com.avail.interpreter.Primitive.Fallibility.CallSiteCanFail
import com.avail.interpreter.Primitive.Fallibility.CallSiteCannotFail
import com.avail.interpreter.Primitive.Fallibility.CallSiteMustFail
import com.avail.interpreter.Primitive.Flag.CanInline
import com.avail.interpreter.Primitive.Flag.Invokes
import com.avail.interpreter.Primitive.Result.READY_TO_INVOKE
import com.avail.interpreter.execution.Interpreter
import com.avail.interpreter.levelTwo.operand.L2ConstantOperand
import com.avail.interpreter.levelTwo.operand.L2ReadBoxedOperand
import com.avail.interpreter.levelTwo.operation.L2_JUMP_IF_KIND_OF_CONSTANT
import com.avail.interpreter.levelTwo.operation.L2_JUMP_IF_KIND_OF_OBJECT
import com.avail.optimizer.L1Translator
import com.avail.optimizer.L1Translator.CallSiteHelper
import com.avail.optimizer.L2Generator.Companion.edgeTo
import java.util.Collections.nCopies

/**
 * **Primitive:** [Function][A_Function] evaluation, given a
 * [tuple][A_Tuple] of arguments. Check the [types][A_Type]
 * dynamically to prevent corruption of the type system. Fail if the arguments
 * are not of the required types.
 */
@Suppress("unused")
object P_InvokeWithTuple : Primitive(2, Invokes, CanInline)
{
	override fun attempt(interpreter: Interpreter): Result
	{
		interpreter.checkArgumentCount(2)
		val function = interpreter.argument(0)
		val argTuple = interpreter.argument(1)
		val functionType = function.kind()

		val numArgs = argTuple.tupleSize()
		val code = function.code()
		if (code.numArgs() != numArgs)
		{
			return interpreter.primitiveFailure(E_INCORRECT_NUMBER_OF_ARGUMENTS)
		}
		val tupleType = functionType.argsTupleType()
		for (i in 1 .. numArgs)
		{
			val arg = argTuple.tupleAt(i)
			if (!arg.isInstanceOf(tupleType.typeAtIndex(i)))
			{
				return interpreter.primitiveFailure(E_INCORRECT_ARGUMENT_TYPE)
			}
		}

		// The arguments and parameter types agree.  Can't fail after here, so
		// feel free to clobber the argsBuffer.
		interpreter.argsBuffer.clear()
		for (arg in argTuple)
		{
			interpreter.argsBuffer.add(arg)
		}
		interpreter.function = function
		return READY_TO_INVOKE
	}

	override fun privateBlockTypeRestriction(): A_Type =
		functionType(
			tuple(
				mostGeneralFunctionType(),
				mostGeneralTupleType()),
			TOP.o
		)

	override fun fallibilityForArgumentTypes(argumentTypes: List<A_Type>)
		: Fallibility
	{
		val functionType = argumentTypes[0]
		val argTupleType = argumentTypes[1]
		val paramsType = functionType.argsTupleType()
		val fixedSize = argTupleType.sizeRange().upperBound().equals(
			argTupleType.sizeRange().lowerBound())
		if (fixedSize
			&& paramsType.sizeRange().equals(argTupleType.sizeRange())
			&& argTupleType.isSubtypeOf(paramsType))
		{
			return CallSiteCannotFail
		}
		return CallSiteCanFail
	}

	override fun returnTypeGuaranteedByVM(
		rawFunction: A_RawFunction,
		argumentTypes: List<A_Type>): A_Type
	{
		val functionType = argumentTypes[0]
		val argTupleType = argumentTypes[1]
		val paramsType = functionType.argsTupleType()
		val argCountRange = argTupleType.sizeRange()
		val argCount = argCountRange.upperBound()
		if (argCount.equals(argCountRange.lowerBound())
		    && paramsType.sizeRange().equals(argCountRange)
		    && argTupleType.isSubtypeOf(paramsType))
		{
			// The argument types are hereby guaranteed to be compatible.
			// Therefore the invoke itself will succeed, so we can rely on the
			// invoked function's return type at least.  See if we can do even
			// better if we know the exact function being invoked.
			if (functionType.instanceCount().equalsInt(1))
			{
				// The actual function being invoked is known.
				val function = functionType.instance()
				val code = function.code()
				val primitive = code.primitive()
				if (primitive !== null)
				{
					// The function being invoked is itself a primitive. Dig
					// deeper to find out whether that primitive would itself
					// always succeed, and if so, what type it guarantees.
					val primArgCount = primitive.argCount
					if (argCountRange.lowerBound().equalsInt(primArgCount)
					    && argCountRange.upperBound().equalsInt(primArgCount))
					{
<<<<<<< HEAD
						val innerArgTypes = (1 .. primArgCount).map {
=======
						val innerArgTypes = (1..primArgCount).map {
>>>>>>> bd8b59be
							argTupleType.typeAtIndex(it)
						}
						val fallibility = primitive.fallibilityForArgumentTypes(
							innerArgTypes)
						return when (fallibility)
						{
							CallSiteCannotFail ->
							{
								// The inner invocation of the primitive
								// function will always succeed. Ask the
								// primitive what type it guarantees to return.
								primitive.returnTypeGuaranteedByVM(
									code, innerArgTypes)
							}
							CallSiteMustFail ->
							{
								code.returnTypeIfPrimitiveFails()
							}
							else ->
							{
								code.returnTypeIfPrimitiveFails().typeUnion(
									primitive.returnTypeGuaranteedByVM(
										code, innerArgTypes))
							}
						}
						// The inner primitive might fail, and its failure code
						// can return something as general as the primitive
						// function's return type.
					}
					// The invocation of the inner function might not have the
					// right number of arguments. Fall through.
				}
				// The invoked inner function is not a primitive. Fall through.
			}
			// The exact function being invoked is not known. Fall through.
		}
		// The arguments that will be supplied to the inner function might not
		// have the right count.
		return functionType.returnType().typeUnion(
			rawFunction.returnTypeIfPrimitiveFails())
	}

	/**
	 * The arguments list initially has two entries: the register holding the
	 * function to invoke, and the register holding the tuple of arguments to
	 * pass it.  If the call will always succeed (i.e., the supplied arguments
	 * satisfy the function's parameter types) then generate a direct invocation
	 * of the function with those arguments.
	 *
	 * If the call cannot be checked until runtime, assume that the most likely
	 * scenario by far is that the argument types will conform to the required
	 * parameter types.  Create a path of dynamic type tests that leads to code
	 * where the call will always succeed and the function is being directly
	 * invoked.  On the rare failure paths, we still have to invoke the
	 * invoker function (the one defined as this primitive), as its failure code
	 * must be executed.  Since this is exceedingly rare, let the primitive do
	 * the usual dynamic type tests (redundantly), just to fail the primitive in
	 * a way that hides the optimization.
	 *
	 * If the call will always fail, just invoke this primitive normally, and
	 * let it fail.
	 */
	override fun tryToGenerateSpecialPrimitiveInvocation(
		functionToCallReg: L2ReadBoxedOperand,
		rawFunction: A_RawFunction,
		arguments: List<L2ReadBoxedOperand>,
		argumentTypes: List<A_Type>,
		translator: L1Translator,
		callSiteHelper: CallSiteHelper): Boolean
	{
		val (functionReg, tupleReg) = arguments
		val generator = translator.generator

		// Examine the function type.
		val functionType = functionReg.type()
		val functionArgsType = functionType.argsTupleType()
		val functionTypeSizes = functionArgsType.sizeRange()
		val upperBound = functionTypeSizes.upperBound()
		if (!upperBound.isInt ||
			!functionTypeSizes.lowerBound().equals(upperBound))
		{
			// The exact function arity is not known.  Give up.
			return false
		}
		val argsSize = upperBound.extractInt()

		// Note: Uses any as each type, since we're going to do strengthening
		// checks ourselves, below.
		val explodedArgumentRegisters =
			generator.explodeTupleIfPossible(
				tupleReg,
				nCopies(argsSize, Types.ANY.o))

		// Fall back if we couldn't even pin down the argument count.
		explodedArgumentRegisters ?: return false
		val functionArgTypes = functionArgsType.tupleOfTypesFromTo(1, argsSize)

		// Fall back if the count will always be wrong.
		if (functionArgTypes.tupleSize() != argsSize) return false
		val failurePath = generator.createBasicBlock(
			"Failed dynamic type check for P_InvokeWithTuple")
		for (i in 1..argsSize)
		{
			val argReg = explodedArgumentRegisters[i - 1]
			val argType = argReg.type()
			val exactTypeReg = generator.extractParameterTypeFromFunction(
				functionReg, i)
			val constantExactArgType = exactTypeReg.restriction().constantOrNull
			if (constantExactArgType === null
				|| !argType.isSubtypeOf(constantExactArgType))
			{
				// This argument has to be checked at runtime.
				val passedAnother = generator.createBasicBlock(
					"Passed check for argument #$i")
				if (constantExactArgType !== null)
				{
					// We have a known exact type to compare against.
					generator.addInstruction(
						L2_JUMP_IF_KIND_OF_CONSTANT,
						argReg,
						L2ConstantOperand(constantExactArgType),
						edgeTo(passedAnother),
						edgeTo(failurePath))
				}
				else
				{
					// The arg type was extracted at runtime from the function.
					generator.addInstruction(
						L2_JUMP_IF_KIND_OF_OBJECT,
						argReg,
						exactTypeReg,
						edgeTo(passedAnother),
						edgeTo(failurePath))
				}
				generator.startBlock(passedAnother)
			}
		}

		// Fold out the call of this primitive, replacing it with an invoke of
		// the supplied function, instead.  The client will generate any needed
		// type strengthening, so don't do it here.
		translator.generateGeneralFunctionInvocation(
			functionReg,
			explodedArgumentRegisters,
			true,
			callSiteHelper)

		generator.startBlock(failurePath)
		// At least one argument disagreed with the required type, so call the
		// actual invoker function (i.e., the one with this primitive) with the
		// function to invoke and the tuple of arguments.
		if (generator.currentlyReachable())
		{
			translator.generateGeneralFunctionInvocation(
				functionToCallReg,
				arguments,
				false,
				callSiteHelper)
		}
		return true
	}
}<|MERGE_RESOLUTION|>--- conflicted
+++ resolved
@@ -162,11 +162,7 @@
 					if (argCountRange.lowerBound().equalsInt(primArgCount)
 					    && argCountRange.upperBound().equalsInt(primArgCount))
 					{
-<<<<<<< HEAD
 						val innerArgTypes = (1 .. primArgCount).map {
-=======
-						val innerArgTypes = (1..primArgCount).map {
->>>>>>> bd8b59be
 							argTupleType.typeAtIndex(it)
 						}
 						val fallibility = primitive.fallibilityForArgumentTypes(
