--- conflicted
+++ resolved
@@ -125,27 +125,16 @@
 			method.genericReturnType,
 			if (pojoType.isPojoType) pojoType.typeVariables() else emptyMap)
 		val functionType = functionType(paramTypes, returnType)
-<<<<<<< HEAD
-		val rawFunction = rawFunctionCache.computeIfAbsent(functionType) {
-			rawPojoInvokerFunctionFromFunctionType(
-				P_InvokeStaticPojoMethod,
-				it,
-				// Outer#1 = Static method to invoke.
-				RAW_POJO.o,
-				// Outer#2 = Marshaled type parameters.
-				zeroOrMoreOf(RAW_POJO.o))
-=======
 		val rawFunction = synchronized(rawFunctionCache) {
 			rawFunctionCache.computeIfAbsent(functionType) {
 				rawPojoInvokerFunctionFromFunctionType(
 					P_InvokeStaticPojoMethod,
 					it,
 					// Outer#1 = Static method to invoke.
-					RAW_POJO.o(),
+					RAW_POJO.o,
 					// Outer#2 = Marshaled type parameters.
-					zeroOrMoreOf(RAW_POJO.o()))
+					zeroOrMoreOf(RAW_POJO.o))
 			}
->>>>>>> bd8b59be
 		}
 		val function = createWithOuters2(
 			rawFunction,
