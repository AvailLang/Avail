--- conflicted
+++ resolved
@@ -77,11 +77,8 @@
 import com.avail.utility.evaluation.Combinator.recurse
 import java.nio.ByteBuffer
 import java.nio.channels.AsynchronousFileChannel
-<<<<<<< HEAD
-=======
 import java.util.ArrayList
 import java.util.Collections.emptyList
->>>>>>> bd8b59be
 import java.util.NoSuchElementException
 import kotlin.math.min
 
@@ -264,16 +261,11 @@
 						// Invalidate *all* pages for this file to ensure
 						// subsequent I/O has a proper opportunity to
 						// re-encounter problems like read faults and whatnot.
-<<<<<<< HEAD
-						handle.bufferKeys.keys.toList().forEach {
-							ioSystem.discardBuffer(it)
-=======
 						synchronized(handle.bufferKeys) {
 							for (key in ArrayList(handle.bufferKeys.keys))
 							{
 								ioSystem.discardBuffer(key)
 							}
->>>>>>> bd8b59be
 						}
 						runOutermostFunction(
 							runtime,
