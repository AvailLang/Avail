--- conflicted
+++ resolved
@@ -1561,13 +1561,8 @@
 		isReifying = true
 		return StackReifier(
 			false,
-<<<<<<< HEAD
-			StatisticCategory.ABANDON_BEFORE_RESTART_IN_L2.statistic)
-		{
-=======
 			StatisticCategory.ABANDON_BEFORE_RESTART_IN_L2.statistic
 		) {
->>>>>>> c0dbdc52
 			val whichFunction = continuation.function()
 			val numArgs = whichFunction.code().numArgs()
 			argsBuffer.clear()
@@ -1612,13 +1607,8 @@
 			isReifying = true
 			StackReifier(
 				actuallyReify,
-<<<<<<< HEAD
-				StatisticCategory.lookup(categoryIndex).statistic)
-			{
-=======
 				StatisticCategory.lookup(categoryIndex).statistic
 			) {
->>>>>>> c0dbdc52
 				returnNow = false
 				isReifying = false
 				processInterrupt(getReifiedContinuation()!!)
@@ -1635,13 +1625,8 @@
 			isReifying = true
 			StackReifier(
 				actuallyReify,
-<<<<<<< HEAD
-				StatisticCategory.lookup(categoryIndex).statistic)
-			{
-=======
 				StatisticCategory.lookup(categoryIndex).statistic
 			) {
->>>>>>> c0dbdc52
 				val continuation = getReifiedContinuation()!!
 				function = savedFunction
 				chunk = continuation.levelTwoChunk()
