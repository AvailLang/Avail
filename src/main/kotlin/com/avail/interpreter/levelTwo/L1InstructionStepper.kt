/*
 * L1InstructionStepper.kt
 * Copyright © 1993-2020, The Avail Foundation, LLC.
 * All rights reserved.
 *
 * Redistribution and use in source and binary forms, with or without
 * modification, are permitted provided that the following conditions are met:
 *
 *  * Redistributions of source code must retain the above copyright notice,
 *    this list of conditions and the following disclaimer.
 *
 *  * Redistributions in binary form must reproduce the above copyright notice,
 *    this list of conditions and the following disclaimer in the documentation
 *    and/or other materials provided with the distribution.
 *
 *  * Neither the name of the copyright holder nor the names of the contributors
 *    may be used to endorse or promote products derived from this software
 *    without specific prior written permission.
 *
 * THIS SOFTWARE IS PROVIDED BY THE COPYRIGHT HOLDERS AND CONTRIBUTORS "AS IS"
 * AND ANY EXPRESS OR IMPLIED WARRANTIES, INCLUDING, BUT NOT LIMITED TO, THE
 * IMPLIED WARRANTIES OF MERCHANTABILITY AND FITNESS FOR A PARTICULAR PURPOSE
 * ARE DISCLAIMED. IN NO EVENT SHALL THE COPYRIGHT HOLDER OR CONTRIBUTORS BE
 * LIABLE FOR ANY DIRECT, INDIRECT, INCIDENTAL, SPECIAL, EXEMPLARY, OR
 * CONSEQUENTIAL DAMAGES (INCLUDING, BUT NOT LIMITED TO, PROCUREMENT OF
 * SUBSTITUTE GOODS OR SERVICES; LOSS OF USE, DATA, OR PROFITS; OR BUSINESS
 * INTERRUPTION) HOWEVER CAUSED AND ON ANY THEORY OF LIABILITY, WHETHER IN
 * CONTRACT, STRICT LIABILITY, OR TORT (INCLUDING NEGLIGENCE OR OTHERWISE)
 * ARISING IN ANY WAY OUT OF THE USE OF THIS SOFTWARE, EVEN IF ADVISED OF THE
 * POSSIBILITY OF SUCH DAMAGE.
 */
package com.avail.interpreter.levelTwo

import com.avail.AvailRuntime
import com.avail.AvailRuntime.HookType
import com.avail.AvailRuntimeSupport
import com.avail.descriptor.atoms.A_Atom.Companion.atomName
import com.avail.descriptor.bundles.A_Bundle
import com.avail.descriptor.bundles.A_Bundle.Companion.bundleMethod
import com.avail.descriptor.bundles.A_Bundle.Companion.message
import com.avail.descriptor.functions.A_Continuation
import com.avail.descriptor.functions.A_Function
import com.avail.descriptor.functions.CompiledCodeDescriptor.L1InstructionDecoder
import com.avail.descriptor.functions.ContinuationDescriptor.Companion.createContinuationWithFrame
import com.avail.descriptor.functions.ContinuationDescriptor.Companion.createLabelContinuation
import com.avail.descriptor.functions.FunctionDescriptor.Companion.createExceptOuters
import com.avail.descriptor.methods.A_Definition
import com.avail.descriptor.methods.A_Method
import com.avail.descriptor.representation.A_BasicObject
import com.avail.descriptor.representation.AvailObject
import com.avail.descriptor.representation.NilDescriptor.Companion.nil
import com.avail.descriptor.tuples.A_Tuple
import com.avail.descriptor.tuples.A_Tuple.Companion.tupleIntAt
import com.avail.descriptor.tuples.A_Tuple.Companion.tupleSize
import com.avail.descriptor.tuples.ObjectTupleDescriptor.Companion.generateObjectTupleFrom
import com.avail.descriptor.tuples.ObjectTupleDescriptor.Companion.generateReversedFrom
import com.avail.descriptor.tuples.ObjectTupleDescriptor.Companion.tuple
import com.avail.descriptor.tuples.ObjectTupleDescriptor.Companion.tupleFromList
import com.avail.descriptor.tuples.TupleDescriptor.Companion.emptyTuple
import com.avail.descriptor.types.A_Type
import com.avail.descriptor.types.AbstractEnumerationTypeDescriptor.Companion.instanceTypeOrMetaOn
import com.avail.descriptor.types.TypeDescriptor.Types
import com.avail.descriptor.variables.A_Variable
import com.avail.descriptor.variables.VariableDescriptor.Companion.newVariableWithContentType
import com.avail.exceptions.AvailErrorCode
import com.avail.exceptions.MethodDefinitionException
import com.avail.exceptions.VariableGetException
import com.avail.exceptions.VariableSetException
import com.avail.interpreter.execution.Interpreter
import com.avail.interpreter.execution.Interpreter.Companion.assignmentFunction
import com.avail.interpreter.execution.Interpreter.Companion.log
import com.avail.interpreter.levelOne.L1Operation
import com.avail.interpreter.levelOne.L1Operation.L1Ext_doDuplicate
import com.avail.interpreter.levelOne.L1Operation.L1Ext_doGetLiteral
import com.avail.interpreter.levelOne.L1Operation.L1Ext_doPermute
import com.avail.interpreter.levelOne.L1Operation.L1Ext_doPushLabel
import com.avail.interpreter.levelOne.L1Operation.L1Ext_doSetLiteral
import com.avail.interpreter.levelOne.L1Operation.L1Ext_doSetLocalSlot
import com.avail.interpreter.levelOne.L1Operation.L1Ext_doSuperCall
import com.avail.interpreter.levelOne.L1Operation.L1_doCall
import com.avail.interpreter.levelOne.L1Operation.L1_doClose
import com.avail.interpreter.levelOne.L1Operation.L1_doExtension
import com.avail.interpreter.levelOne.L1Operation.L1_doGetLocal
import com.avail.interpreter.levelOne.L1Operation.L1_doGetLocalClearing
import com.avail.interpreter.levelOne.L1Operation.L1_doGetOuter
import com.avail.interpreter.levelOne.L1Operation.L1_doGetOuterClearing
import com.avail.interpreter.levelOne.L1Operation.L1_doMakeTuple
import com.avail.interpreter.levelOne.L1Operation.L1_doPop
import com.avail.interpreter.levelOne.L1Operation.L1_doPushLastLocal
import com.avail.interpreter.levelOne.L1Operation.L1_doPushLastOuter
import com.avail.interpreter.levelOne.L1Operation.L1_doPushLiteral
import com.avail.interpreter.levelOne.L1Operation.L1_doPushLocal
import com.avail.interpreter.levelOne.L1Operation.L1_doPushOuter
import com.avail.interpreter.levelOne.L1Operation.L1_doSetLocal
import com.avail.interpreter.levelOne.L1Operation.L1_doSetOuter
import com.avail.interpreter.levelTwo.L2Chunk.ChunkEntryPoint
import com.avail.interpreter.levelTwo.operation.L2_INTERPRET_LEVEL_ONE
import com.avail.optimizer.StackReifier
import com.avail.optimizer.jvm.CheckedMethod
import com.avail.optimizer.jvm.CheckedMethod.Companion.instanceMethod
import com.avail.optimizer.jvm.ReferencedInGeneratedCode
import com.avail.performance.Statistic
import com.avail.performance.StatisticReport
import com.avail.utility.cast
import java.util.logging.Level
import java.util.regex.Pattern

/**
 * This class is used to simulate the effect of level one nybblecodes during
 * execution of the [L2_INTERPRET_LEVEL_ONE] instruction, on behalf
 * of an [Interpreter].
 *
 * @author Mark van Gulik &lt;mark@availlang.org&gt;
 *
 * @property interpreter
 *   The [Interpreter] on whose behalf to step level one nybblecodes.
 * @constructor
 * Construct a new `L1InstructionStepper`.
 *
 * @param interpreter
 * The [Interpreter] on whose behalf to step through level one nybblecode
 * instructions.
 */
class L1InstructionStepper constructor(val interpreter: Interpreter)
{
	/** The current position in the nybblecodes.  */
	@JvmField
	val instructionDecoder = L1InstructionDecoder()

	/** The current stack position as would be seen in a continuation.  */
	@JvmField
	var stackp = 0

	/**
	 * The registers that hold [Avail&#32;objects][AvailObject].
	 */
	@JvmField
	var pointers : Array<AvailObject> = emptyPointersArray

	/**
	 * Read from the specified object register.
	 *
	 * @param index
	 *   Which object register to read.
	 * @return
	 *   The value from that register.
	 */
	fun pointerAt(index: Int): AvailObject = pointers[index]

	/**
	 * Write to the specified object register.
	 *
	 * @param index
	 *   Which object register to write.
	 * @param value
	 *   The value to write to that register.
	 */
	fun pointerAtPut(index: Int, value: A_BasicObject)
	{
		pointers[index] = value as AvailObject
	}

	/**
	 * Wipe out the existing register set for safety.
	 */
	fun wipeRegisters()
	{
		pointers = emptyPointersArray
	}

	/**
	 * Push a value onto the current virtualized continuation's stack (which
	 * is just some consecutively-numbered pointer registers and an integer
	 * register that maintains the position).
	 *
	 * @param value
	 * The value to push on the virtualized stack.
	 */
	private fun push(value: A_BasicObject)
	{
		pointerAtPut(--stackp, value)
	}

	/**
	 * Pop a value off the current virtualized continuation's stack (which
	 * is just some consecutively-numbered pointer registers and an integer
	 * register that maintains the position).
	 *
	 * @return
	 * The value popped off the virtualized stack.
	 */
	private fun pop(): AvailObject
	{
		val popped = pointerAt(stackp)
		pointerAtPut(stackp++, nil)
		return popped
	}

	/**
	 * Run the current code until it reaches the end.  Individual instructions,
	 * such as calls, may be subject to [reification][StackReifier], which
	 * should cause a suitable [A_Continuation] to be reified.  In
	 * addition, inter-nybblecode interrupts may also trigger reification, but
	 * they'll handle their own reification prior to returning here with a
	 * suitable [StackReifier] (to update and return again from here).
	 *
	 * @return
	 * `null` if the current function returns normally, otherwise
	 * a [StackReifier] with which to reify the stack.
	 */
	@ReferencedInGeneratedCode
	fun run(): StackReifier?
	{
		val function = interpreter.function!!
		val code = function.code()
		if (Interpreter.debugL1)
		{
			log(
				Interpreter.loggerDebugL1,
				Level.FINER,
				"{0}Started L1 run: {1}",
				interpreter.debugModeString,
				whitespaces.matcher(function.toString()).replaceAll(" "))
		}
		code.setUpInstructionDecoder(instructionDecoder)
		while (!instructionDecoder.atEnd())
		{
			val operationOrdinal = instructionDecoder.getOperationOrdinal()
			if (Interpreter.debugL1)
			{
				val savePc = instructionDecoder.pc()
				val operation = L1Operation.lookup(operationOrdinal)
				val operands = operation.operandTypes.map {
					instructionDecoder.getOperand()
				}
				log(
					Interpreter.loggerDebugL1,
					Level.FINER,
					"{0}L1 step: {1}",
					interpreter.debugModeString,
					if (operands.isEmpty()) operation
					else "$operation $operands")
				instructionDecoder.pc(savePc)
			}
			when (operationOrdinal)
			{
				L1_doCall.ordinal ->
				{
					val bundle: A_Bundle =
						code.literalAt(instructionDecoder.getOperand())
					val expectedReturnType: A_Type =
						code.literalAt(instructionDecoder.getOperand())
					val numArgs: Int = bundle.bundleMethod().numArgs()
					if (Interpreter.debugL1)
					{
						log(
							Interpreter.loggerDebugL1,
							Level.FINER,
							"{0}         L1 call ({1})",
							interpreter.debugModeString,
							bundle.message().atomName())
					}
					interpreter.argsBuffer.clear()
					for (i in stackp + numArgs - 1 downTo stackp)
					{
						interpreter.argsBuffer.add(pointerAt(i))
						pointerAtPut(i, nil)
					}
					stackp += numArgs
					// Push the expected type, which should be replaced on the
					// stack with the actual value when the call completes
					// (after ensuring it complies).
					push(expectedReturnType)
					val method: A_Method = bundle.bundleMethod()
					val matching: A_Definition
					val beforeLookup = AvailRuntimeSupport.captureNanos()
					matching = try
					{
						method.lookupByValuesFromList(interpreter.argsBuffer)
					}
					catch (e: MethodDefinitionException)
					{
						return reifyAndReportFailedLookup(method, e.errorCode)
					}
					finally
					{
						val afterLookup = AvailRuntimeSupport.captureNanos()
						interpreter.recordDynamicLookup(
							bundle, afterLookup - beforeLookup.toDouble())
					}
					val reifier = callMethodAfterLookup(matching)
					if (reifier !== null)
					{
						return reifier
					}

					// The call returned normally, without reifications, with
					// the resulting value in the interpreter's latestResult.
					val result = interpreter.getLatestResult()
					if (Interpreter.debugL1)
					{
						log(
							Interpreter.loggerDebugL1,
							Level.FINER,
							"{0}Call returned: {1}",
							interpreter.debugModeString,
							result.typeTag().name)
					}
					val returnCheckReifier =
						checkReturnType(result, expectedReturnType, function)
					if (returnCheckReifier !== null)
					{
						// Reification is happening within the handling of
						// the failed return type check.
						return returnCheckReifier
					}
					assert(stackp <= code.numSlots())
					// Replace the stack slot.
					pointerAtPut(stackp, result)
				}
				L1_doPushLiteral.ordinal ->
				{
					push(code.literalAt(instructionDecoder.getOperand()))
				}
				L1_doPushLastLocal.ordinal ->
				{
					val localIndex = instructionDecoder.getOperand()
					val local = pointerAt(localIndex)
					assert(!local.equalsNil())
					pointerAtPut(localIndex, nil)
					push(local)
				}
				L1_doPushLocal.ordinal ->
				{
					val local = pointerAt(instructionDecoder.getOperand())
					assert(!local.equalsNil())
					push(local.makeImmutable())
				}
				L1_doPushLastOuter.ordinal ->
				{
					val outerIndex = instructionDecoder.getOperand()
					val outer: A_BasicObject = function.outerVarAt(outerIndex)
					assert(!outer.equalsNil())
					if (function.optionallyNilOuterVar(outerIndex))
					{
						push(outer)
					}
					else
					{
						push(outer.makeImmutable())
					}
				}
				L1_doClose.ordinal ->
				{
					val numCopiedVars = instructionDecoder.getOperand()
					val codeToClose =
						code.literalAt(instructionDecoder.getOperand())
					val newFunction: A_Function =
						createExceptOuters(codeToClose, numCopiedVars)
					var i = numCopiedVars
					while (i >= 1)
					{

						// We don't assert assertObjectUnreachableIfMutable: on
						// the popped outer variables because each outer
						// variable's new reference from the function balances
						// the lost reference from the continuation's stack.
						// Likewise, we make them be immutable. The function
						// itself should remain mutable at this point, otherwise
						// the outer variables would have to makeImmutable() to
						// be referenced by an immutable function.
						val value = pop()
						assert(!value.equalsNil())
						newFunction.outerVarAtPut(i, value)
						i--
					}
					push(newFunction)
				}
				L1_doSetLocal.ordinal ->
				{
					val reifier = setVariable(
						pointerAt(instructionDecoder.getOperand()), pop())
					if (reifier !== null)
					{
						return reifier
					}
				}
				L1_doGetLocalClearing.ordinal ->
				{
					val localVariable: A_Variable =
						pointerAt(instructionDecoder.getOperand())
					val valueOrReifier = getVariable(localVariable)
					if (valueOrReifier is StackReifier)
					{
						return valueOrReifier
					}
					val value = valueOrReifier as AvailObject
					if (localVariable.traversed().descriptor().isMutable)
					{
						localVariable.clearValue()
						push(value)
					}
					else
					{
						push(value.makeImmutable())
					}
				}
				L1_doPushOuter.ordinal ->
				{
					val outer =
						function.outerVarAt(instructionDecoder.getOperand())
					assert(!outer.equalsNil())
					push(outer.makeImmutable())
				}
				L1_doPop.ordinal ->
				{
					pop()
				}
				L1_doGetOuterClearing.ordinal ->
				{
					val outerVariable: A_Variable =
						function.outerVarAt(instructionDecoder.getOperand())
					val valueOrReifier = getVariable(outerVariable)
					if (valueOrReifier is StackReifier)
					{
						return valueOrReifier
					}
					val value = valueOrReifier as AvailObject
					if (outerVariable.traversed().descriptor().isMutable)
					{
						outerVariable.clearValue()
						push(value)
					}
					else
					{
						push(value.makeImmutable())
					}
				}
				L1_doSetOuter.ordinal ->
				{
					val reifier = setVariable(
						function.outerVarAt(instructionDecoder.getOperand()),
						pop())
					if (reifier !== null)
					{
						return reifier
					}
				}
				L1_doGetLocal.ordinal ->
				{
					val valueOrReifier =
						getVariable(pointerAt(instructionDecoder.getOperand()))
					if (valueOrReifier is StackReifier)
					{
						return valueOrReifier
					}
					val value = valueOrReifier as AvailObject
					push(value.makeImmutable())
				}
				L1_doMakeTuple.ordinal ->
				{
					when (val size = instructionDecoder.getOperand())
					{
<<<<<<< HEAD
						0 ->
						{
							push(TupleDescriptor.emptyTuple)
						}
						1 ->
						{
							push(ObjectTupleDescriptor.tuple(pop()))
						}
						else ->
						{

							// Less common case.
							push(ObjectTupleDescriptor
								 .generateReversedFrom(size) { pop() })
						}
=======
						0 -> push(emptyTuple())
						1 -> push(tuple(pop()))
						else -> push(generateReversedFrom(size) { pop() })
>>>>>>> bd8b59be
					}
				}
				L1_doGetOuter.ordinal ->
				{
					val valueOrReifier = getVariable(
						function.outerVarAt(instructionDecoder.getOperand()))
					if (valueOrReifier is StackReifier)
					{
						return valueOrReifier
					}
					val value = valueOrReifier as AvailObject
					push(value.makeImmutable())
				}
				L1_doExtension.ordinal ->
				{
					assert(false) { "Illegal dispatch nybblecode" }
				}
				L1Ext_doPushLabel.ordinal ->
				{
					val numArgs = code.numArgs()
					assert(code.primitive() === null)
<<<<<<< HEAD
					val args = mutableListOf<AvailObject>()
					var i = 1
					while (i <= numArgs)
					{
						val arg = pointerAt(i)
=======
					val args = (1..numArgs).map {
						val arg = pointerAt(it)
>>>>>>> bd8b59be
						assert(!arg.equalsNil())
						arg
					}
					assert(interpreter.chunk == L2Chunk.unoptimizedChunk)
					val savedFunction = interpreter.function!!
					val savedPointers = pointers
					val savedPc = instructionDecoder.pc()
					val savedStackp = stackp

					// Note that the locals are not present in the new
					// continuation, just arguments.  The locals will be
					// created by offsetToRestartUnoptimizedChunk()
					// when the continuation is restarted.
					// Freeze all fields of the new object, including
					// its caller, function, and args.
					// ...always a fresh copy, always mutable (uniquely
					// owned).
					// ...and continue running the chunk.
					interpreter.isReifying = true
					return StackReifier(
						true,
						reificationBeforeLabelCreationStat
					) {
						// The Java stack has been reified into Avail
						// continuations.  Run this before continuing the L2
						// interpreter.
						interpreter.function = savedFunction
						interpreter.chunk = L2Chunk.unoptimizedChunk
						interpreter.setOffset(
							ChunkEntryPoint.AFTER_REIFICATION
								.offsetInDefaultChunk)
						pointers = savedPointers
						savedFunction.code().setUpInstructionDecoder(
							instructionDecoder)
						instructionDecoder.pc(savedPc)
						stackp = savedStackp

						// Note that the locals are not present in the new
						// continuation, just arguments.  The locals will be
						// created by offsetToRestartUnoptimizedChunk()
						// when the continuation is restarted.
						val newContinuation =
							createLabelContinuation(
								savedFunction,
								interpreter.getReifiedContinuation()!!,
								L2Chunk.unoptimizedChunk,
								ChunkEntryPoint.TO_RESTART.offsetInDefaultChunk,
								args)

						// Freeze all fields of the new object, including
						// its caller, function, and args.
						newContinuation.makeSubobjectsImmutable()
						assert(newContinuation.caller().equalsNil()
							   || !newContinuation.caller().descriptor()
							.isMutable) {
							("Caller should freeze because two "
							 + "continuations can see it")
						}
						push(newContinuation)
						interpreter.returnNow = false
						// ...and continue running the chunk.
						interpreter.isReifying = false
					}
				}
				L1Ext_doGetLiteral.ordinal ->
				{
					val valueOrReifier = getVariable(
						code.literalAt(instructionDecoder.getOperand()))
					if (valueOrReifier is StackReifier)
					{
						return valueOrReifier
					}
					val value = valueOrReifier as AvailObject
					push(value.makeImmutable())
				}
				L1Ext_doSetLiteral.ordinal ->
				{
					setVariable(
						code.literalAt(instructionDecoder.getOperand()), pop())
				}
				L1Ext_doDuplicate.ordinal ->
				{
					push(pointerAt(stackp).makeImmutable())
				}
				L1Ext_doPermute.ordinal ->
				{
					val permutation: A_Tuple =
						code.literalAt(instructionDecoder.getOperand())
					val size = permutation.tupleSize()
					val values = arrayOfNulls<AvailObject>(size)
					run {
						var i = 1
						while (i <= size)
						{
							values[permutation.tupleIntAt(i) - 1] =
								pointerAt(stackp + size - i)
							i++
						}
					}
					var i = 1
					while (i <= size)
					{
						pointerAtPut(stackp + size - i, values[i - 1]!!)
						i++
					}
				}
				L1Ext_doSuperCall.ordinal ->
				{
					val bundle: A_Bundle =
						code.literalAt(instructionDecoder.getOperand())
					val expectedReturnType: A_Type =
						code.literalAt(instructionDecoder.getOperand())
					val superUnionType: A_Type =
						code.literalAt(instructionDecoder.getOperand())
					val numArgs: Int = bundle.bundleMethod().numArgs()
					if (Interpreter.debugL1)
					{
						log(
							Interpreter.loggerDebugL1,
							Level.FINER,
							"{0}L1 supercall: {1}",
							interpreter.debugModeString,
							bundle.message().atomName())
					}
					interpreter.argsBuffer.clear()
					var reversedStackp = stackp + numArgs
					val typesTuple: A_Tuple =
						generateObjectTupleFrom(numArgs)
						{ index: Int ->
							val arg = pointerAt(--reversedStackp)
							interpreter.argsBuffer.add(arg)
							instanceTypeOrMetaOn(arg).typeUnion(
								superUnionType.typeAtIndex(index))
						}
					stackp += numArgs
					// Push the expected type, which should be replaced on the
					// stack with the actual value when the call completes
					// (after ensuring it complies).
					push(expectedReturnType)
					val method: A_Method = bundle.bundleMethod()
					val matching: A_Definition
					val beforeLookup = AvailRuntimeSupport.captureNanos()
					matching = try
					{
						method.lookupByTypesFromTuple(typesTuple)
					}
					catch (e: MethodDefinitionException)
					{
						return reifyAndReportFailedLookup(
							method, e.errorCode)
					}
					finally
					{
						val afterLookup = AvailRuntimeSupport.captureNanos()
						interpreter.recordDynamicLookup(
							bundle, afterLookup - beforeLookup.toDouble())
					}
					val reifier = callMethodAfterLookup(matching)
					if (reifier !== null)
					{
						return reifier
					}

					// The call returned normally, without reifications, with
					// the resulting value in the interpreter's latestResult.
					val result = interpreter.getLatestResult()
					if (Interpreter.debugL1)
					{
						log(
							Interpreter.loggerDebugL1,
							Level.FINER,
							"{0}Call returned: {1}",
							interpreter.debugModeString,
							result.typeTag().name)
					}
					val returnCheckReifier =
						checkReturnType(result, expectedReturnType, function)
					if (returnCheckReifier !== null)
					{
						// Reification is happening within the handling of
						// the failed return type check.
						return returnCheckReifier
					}
					assert(stackp <= code.numSlots())
					// Replace the stack slot.
					pointerAtPut(stackp, result)
				}
				L1Ext_doSetLocalSlot.ordinal ->
				{
					pointerAtPut(instructionDecoder.getOperand(), pop())
				}
			}
		}
		// It ran off the end of the nybblecodes, which is how a function
		// returns in Level One.  Capture the result and return to the Java
		// caller.
		interpreter.setLatestResult(pop())
		assert(stackp == pointers.size)
		interpreter.returnNow = true
		interpreter.returningFunction = function
		if (Interpreter.debugL1)
		{
			log(
				Interpreter.loggerDebugL1,
				Level.FINER,
				"{0}L1 return",
				interpreter.debugModeString)
		}
		return null
	}

	/**
	 * Reify the current frame into the specified [StackReifier].
	 *
	 * @param reifier
	 *   A `StackReifier`.
	 * @param entryPoint
	 *   The [ChunkEntryPoint] at which to resume L1 interpretation.
	 * @param logMessage
	 *   The log message. Expects two template parameters, one for the
	 *   [debug&#32;string][Interpreter.debugModeString], one for the method
	 *   name, respectively.
	 */
	private fun reifyCurrentFrame(
		reifier: StackReifier,
		entryPoint: ChunkEntryPoint,
		logMessage: String)
	{
		val function = interpreter.function!!
		val continuation: A_Continuation = createContinuationWithFrame(
			function,
			nil,
			nil,
			instructionDecoder.pc(),  // Right after the set-variable.
			stackp,
			L2Chunk.unoptimizedChunk,
			entryPoint.offsetInDefaultChunk,
			listOf(*pointers),
			1)
		if (Interpreter.debugL2)
		{
			log(
				Interpreter.loggerDebugL2,
				Level.FINER,
				logMessage,
				interpreter.debugModeString,
				continuation.function().code().methodName())
		}
		reifier.pushAction { theInterpreter: Interpreter ->
			theInterpreter.setReifiedContinuation(
				continuation.replacingCaller(
					theInterpreter.getReifiedContinuation()!!))
		}
	}

	/**
	 * Get the value from the given variable, reifying and invoking the
	 * [HookType.READ_UNASSIGNED_VARIABLE] hook if the variable has no value.
	 *
	 * @param variable
	 *   The variable to read.
	 * @return
	 *   A [StackReifier] if the variable was unassigned, otherwise the
	 *   [AvailObject] that's the current value of the variable.
	 */
	private fun getVariable(variable: A_Variable): Any
	{
		return try
		{
			variable.getValue()
		}
		catch (e: VariableGetException)
		{
			assert(e.numericCode.equals(
				AvailErrorCode.E_CANNOT_READ_UNASSIGNED_VARIABLE.numericCode()))
			val savedFunction = interpreter.function!!
			val savedPointers = pointers
			val savedOffset = interpreter.offset
			val savedPc = instructionDecoder.pc()
			val savedStackp = stackp
			val implicitObserveFunction =
				HookType.IMPLICIT_OBSERVE[interpreter.runtime]
			interpreter.argsBuffer.clear()
			val reifier =
				interpreter.invokeFunction(implicitObserveFunction)!!
			pointers = savedPointers
			interpreter.chunk = L2Chunk.unoptimizedChunk
			interpreter.setOffset(savedOffset)
			interpreter.function = savedFunction
			savedFunction.code().setUpInstructionDecoder(instructionDecoder)
			instructionDecoder.pc(savedPc)
			stackp = savedStackp
			if (reifier.actuallyReify())
			{
				reifyCurrentFrame(
					reifier, ChunkEntryPoint.UNREACHABLE,
					"{0}Push reified continuation for L1 getVar "
						+ "failure: {1}")
			}
			reifier
		}
	}

	/**
	 * Set a variable, triggering reification and invocation of the
	 * [AvailRuntime.implicitObserveFunction] if necessary.
	 *
	 * @param variable
	 *   The variable to update.
	 * @param value
	 *   The type-safe value to write to the variable.
	 * @return
	 *   A [StackReifier] to reify the stack if an observed variable is assigned
	 *   while tracing is off, otherwise null.
	 */
	private fun setVariable(
		variable: A_Variable,
		value: AvailObject): StackReifier?
	{
		try
		{
			// The value's reference from the stack is now from the variable.
			variable.setValueNoCheck(value)
		}
		catch (e: VariableSetException)
		{
			assert(e.numericCode.equals(
				AvailErrorCode.E_OBSERVED_VARIABLE_WRITTEN_WHILE_UNTRACED
					.numericCode()))
			val savedFunction = interpreter.function!!
			val savedPointers = pointers
			val savedOffset = interpreter.offset
			val savedPc = instructionDecoder.pc()
			val savedStackp = stackp
			val implicitObserveFunction =
				interpreter.runtime.implicitObserveFunction()
			interpreter.argsBuffer.clear()
			interpreter.argsBuffer.add((assignmentFunction() as AvailObject))
			interpreter.argsBuffer.add(
				(tuple(variable, value) as AvailObject))
			val reifier =
				interpreter.invokeFunction(implicitObserveFunction)
			pointers = savedPointers
			interpreter.chunk = L2Chunk.unoptimizedChunk
			interpreter.setOffset(savedOffset)
			interpreter.function = savedFunction
			savedFunction.code().setUpInstructionDecoder(instructionDecoder)
			instructionDecoder.pc(savedPc)
			stackp = savedStackp
			if (reifier !== null)
			{
				if (reifier.actuallyReify())
				{
					reifyCurrentFrame(
						reifier, ChunkEntryPoint.TO_RESUME,
						"{0}Push reified continuation for L1 setVar "
							+ "failure: {1}")
				}
				return reifier
			}
		}
		return null
	}

	/**
	 * Check that the matching definition is a method definition, then invoke
	 * its body function.  If reification is requested, construct a suitable
	 * continuation for the current frame on the way out.
	 *
	 * @param matching
	 *   The [A_Definition] that was already looked up.
	 * @return
	 *   Either `null` to indicate successful return from the called function,
	 *   or a [StackReifier] to indicate reification is in progress.
	 */
	private fun callMethodAfterLookup(matching: A_Definition): StackReifier?
	{
		// At this point, the frame information is still the same, but we've set
		// up argsBuffer.
		if (matching.isForwardDefinition())
		{
			return reifyAndReportFailedLookup(
				matching.definitionMethod(),
				AvailErrorCode.E_FORWARD_METHOD_DEFINITION)
		}
		if (matching.isAbstractDefinition())
		{
			return reifyAndReportFailedLookup(
				matching.definitionMethod(),
				AvailErrorCode.E_ABSTRACT_METHOD_DEFINITION)
		}
		val savedFunction = interpreter.function!!
		assert(interpreter.chunk == L2Chunk.unoptimizedChunk)
		val savedOffset = interpreter.offset
		val savedPointers = pointers
		val savedPc = instructionDecoder.pc()
		val savedStackp = stackp
		val functionToInvoke = matching.bodyBlock()
		val reifier = interpreter.invokeFunction(functionToInvoke)
		pointers = savedPointers
		interpreter.chunk = L2Chunk.unoptimizedChunk
		interpreter.setOffset(savedOffset)
		interpreter.function = savedFunction
		savedFunction.code().setUpInstructionDecoder(instructionDecoder)
		instructionDecoder.pc(savedPc)
		stackp = savedStackp
		if (reifier !== null)
		{
			if (Interpreter.debugL2)
			{
				log(
					Interpreter.loggerDebugL2,
					Level.FINER,
					"{0}Reifying call from L1 ({1})",
					interpreter.debugModeString,
					reifier.actuallyReify())
			}
			if (reifier.actuallyReify())
			{
				reifyCurrentFrame(
					reifier, ChunkEntryPoint.TO_RETURN_INTO,
					"{0}Push reified continuation for L1 call: {1}")
			}
		}
		return reifier
	}

	/**
	 * Check that the result is an instance of the expected type.  If it is,
	 * return.  If not, invoke the resultDisagreedWithExpectedTypeFunction.
	 * Also accumulate statistics related to the return type check.  The
	 * [Interpreter.returningFunction] must have been set by the client.
	 *
	 * @param result
	 *   The value that was just returned.
	 * @param expectedReturnType
	 *   The expected type to check the value against.
	 * @param returnee
	 *   The [A_Function] that we're returning into.
	 * @return
	 *   A [StackReifier] if reification is needed, otherwise `null`.
	 */
	private fun checkReturnType(
		result: AvailObject,
		expectedReturnType: A_Type,
		returnee: A_Function): StackReifier?
	{
		val before = AvailRuntimeSupport.captureNanos()
		val checkOk = result.isInstanceOf(expectedReturnType)
		val after = AvailRuntimeSupport.captureNanos()
		val returner = interpreter.returningFunction!!
		val calledPrimitive = returner.code().primitive()
		if (calledPrimitive !== null)
		{
			calledPrimitive.addNanosecondsCheckingResultType(
				after - before, interpreter.interpreterIndex)
		}
		else
		{
			returner.code().returnerCheckStat().record(
				after - before, interpreter.interpreterIndex)
			returnee.code().returneeCheckStat().record(
				after - before, interpreter.interpreterIndex)
		}
		if (!checkOk)
		{
			val savedFunction = interpreter.function!!
			assert(interpreter.chunk == L2Chunk.unoptimizedChunk)
			val savedOffset = interpreter.offset
			val savedPointers = pointers
			val savedPc = instructionDecoder.pc()
			val savedStackp = stackp
<<<<<<< HEAD
			val reportedResult =
				newVariableWithContentType(TypeDescriptor.Types.ANY.o)
=======
			val reportedResult = newVariableWithContentType(Types.ANY.o())
>>>>>>> bd8b59be
			reportedResult.setValueNoCheck(result)
			val argsBuffer = interpreter.argsBuffer
			argsBuffer.clear()
			argsBuffer.add(returner as AvailObject)
			argsBuffer.add(expectedReturnType as AvailObject)
			argsBuffer.add(reportedResult)
			val reifier = interpreter.invokeFunction(
				interpreter.runtime.resultDisagreedWithExpectedTypeFunction())!!
			pointers = savedPointers
			interpreter.chunk = L2Chunk.unoptimizedChunk
			interpreter.setOffset(savedOffset)
			interpreter.function = savedFunction
			savedFunction.code().setUpInstructionDecoder(instructionDecoder)
			instructionDecoder.pc(savedPc)
			stackp = savedStackp
			if (reifier.actuallyReify())
			{
				reifyCurrentFrame(
					reifier, ChunkEntryPoint.UNREACHABLE,
					"{0}Push reified continuation for L1 check "
						+ "return type failure: {1}")
			}
			return reifier
		}
		// Check was ok.
		return null
	}

	/**
	 * Return a [StackReifier] to reify the Java stack into [A_Continuation]s,
	 * then invoke the [AvailRuntime.invalidMessageSendFunction] with
	 * appropriate arguments. An [AvailErrorCode] is also provided to indicate
	 * what the lookup problem was.
	 *
	 * @param method
	 *   The method that failed lookup.
	 * @param errorCode
	 *   The [AvailErrorCode] indicating the lookup problem.
	 * @return
	 *   A [StackReifier] to cause reification.
	 */
	private fun reifyAndReportFailedLookup(
		method: A_Method,
		errorCode: AvailErrorCode): StackReifier
	{
		val arguments = tupleFromList(interpreter.argsBuffer)

		val savedFunction = interpreter.function!!
		assert(interpreter.chunk == L2Chunk.unoptimizedChunk)
		val savedOffset = interpreter.offset
		val savedPointers = pointers
		val savedPc = instructionDecoder.pc()
		val savedStackp = stackp
		with (interpreter.argsBuffer) {
			clear()
			add(errorCode.numericCode().cast())
			add(method.cast())
			add(arguments.cast())
		}
		val reifier = interpreter.invokeFunction(
			interpreter.runtime.invalidMessageSendFunction())!!
		// The function cannot return, so we got a StackReifier back.

		pointers = savedPointers
		interpreter.chunk = L2Chunk.unoptimizedChunk
		interpreter.setOffset(savedOffset)
		interpreter.function = savedFunction
		savedFunction.code().setUpInstructionDecoder(instructionDecoder)
		instructionDecoder.pc(savedPc)
		stackp = savedStackp
		if (reifier.actuallyReify())
		{
			reifyCurrentFrame(
				reifier,
				ChunkEntryPoint.UNREACHABLE,
				"{0}Push reified continuation for failed lookup handler: {1}")
		}
		return reifier
	}

	companion object
	{
		/** The [Statistic] for reifications prior to label creation in L1.  */
		private val reificationBeforeLabelCreationStat = Statistic(
			"Reification before label creation in L1",
			StatisticReport.REIFICATIONS)

		/** An empty array used for clearing the pointers quickly.  */
		private val emptyPointersArray = arrayOf<AvailObject>()

		/**
		 * A pre-compilable regex that matches one or more whitespace
		 * characters.
		 */
		private val whitespaces = Pattern.compile("\\s+")

		/** The [CheckedMethod] for [run].  */
		@JvmField
		val runMethod: CheckedMethod = instanceMethod(
			L1InstructionStepper::class.java,
			L1InstructionStepper::run.name,
			StackReifier::class.java)
	}
}<|MERGE_RESOLUTION|>--- conflicted
+++ resolved
@@ -461,27 +461,9 @@
 				{
 					when (val size = instructionDecoder.getOperand())
 					{
-<<<<<<< HEAD
-						0 ->
-						{
-							push(TupleDescriptor.emptyTuple)
-						}
-						1 ->
-						{
-							push(ObjectTupleDescriptor.tuple(pop()))
-						}
-						else ->
-						{
-
-							// Less common case.
-							push(ObjectTupleDescriptor
-								 .generateReversedFrom(size) { pop() })
-						}
-=======
-						0 -> push(emptyTuple())
+						0 -> push(emptyTuple)
 						1 -> push(tuple(pop()))
 						else -> push(generateReversedFrom(size) { pop() })
->>>>>>> bd8b59be
 					}
 				}
 				L1_doGetOuter.ordinal ->
@@ -503,16 +485,8 @@
 				{
 					val numArgs = code.numArgs()
 					assert(code.primitive() === null)
-<<<<<<< HEAD
-					val args = mutableListOf<AvailObject>()
-					var i = 1
-					while (i <= numArgs)
-					{
-						val arg = pointerAt(i)
-=======
 					val args = (1..numArgs).map {
 						val arg = pointerAt(it)
->>>>>>> bd8b59be
 						assert(!arg.equalsNil())
 						arg
 					}
@@ -985,12 +959,7 @@
 			val savedPointers = pointers
 			val savedPc = instructionDecoder.pc()
 			val savedStackp = stackp
-<<<<<<< HEAD
-			val reportedResult =
-				newVariableWithContentType(TypeDescriptor.Types.ANY.o)
-=======
-			val reportedResult = newVariableWithContentType(Types.ANY.o())
->>>>>>> bd8b59be
+			val reportedResult = newVariableWithContentType(Types.ANY.o)
 			reportedResult.setValueNoCheck(result)
 			val argsBuffer = interpreter.argsBuffer
 			argsBuffer.clear()
