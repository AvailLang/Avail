--- conflicted
+++ resolved
@@ -160,34 +160,34 @@
 		elements.forEach { it.setInstruction(theInstruction) }
 	}
 
-	override fun appendTo(builder: StringBuilder) = with(builder) {
-		append("@<")
-		var first = true
-		elements.forEach { read ->
-			if (!first)
+	override fun appendTo(builder: StringBuilder) =
+		with(builder)
+		{
+			append("@<")
+			var first = true
+			for (read in elements)
 			{
-				append(", ")
+				if (!first)
+				{
+					append(", ")
+				}
+				append(read.registerString())
+				val restriction = read.restriction()
+				if (restriction.constantOrNull === null)
+				{
+					// Don't redundantly print restriction information for
+					// constants.
+					append(restriction.suffixString())
+				}
+				first = false
 			}
-			append(read.registerString())
-			val restriction = read.restriction()
-			if (restriction.constantOrNull === null)
-			{
-				// Don't redundantly print restriction information for
-				// constants.
-				append(restriction.suffixString())
-			}
-			first = false
+			append(">")
+			Unit
 		}
-<<<<<<< HEAD
-		append(">")
-		Unit
-	}
-=======
 
 	override fun replaceConstantRegisters() =
 		elements.forEach { it.replaceConstantRegisters() }
 
 	override fun postOptimizationCleanup() =
 		elements.forEach { it.postOptimizationCleanup() }
->>>>>>> bd8b59be
 }