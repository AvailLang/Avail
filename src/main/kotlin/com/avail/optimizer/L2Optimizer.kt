/*
 * L2Optimizer.kt
 * Copyright © 1993-2020, The Avail Foundation, LLC.
 * All rights reserved.
 *
 * Redistribution and use in source and binary forms, with or without
 * modification, are permitted provided that the following conditions are met:
 *
 * * Redistributions of source code must retain the above copyright notice, this
 *   list of conditions and the following disclaimer.
 *
 * * Redistributions in binary form must reproduce the above copyright notice,
 *   this list of conditions and the following disclaimer in the documentation
 *   and/or other materials provided with the distribution.
 *
 * * Neither the name of the copyright holder nor the names of the contributors
 *   may be used to endorse or promote products derived from this software
 *   without specific prior written permission.
 *
 * THIS SOFTWARE IS PROVIDED BY THE COPYRIGHT HOLDERS AND CONTRIBUTORS "AS IS"
 * AND ANY EXPRESS OR IMPLIED WARRANTIES, INCLUDING, BUT NOT LIMITED TO, THE
 * IMPLIED WARRANTIES OF MERCHANTABILITY AND FITNESS FOR A PARTICULAR PURPOSE
 * ARE DISCLAIMED. IN NO EVENT SHALL THE COPYRIGHT HOLDER OR CONTRIBUTORS BE
 * LIABLE FOR ANY DIRECT, INDIRECT, INCIDENTAL, SPECIAL, EXEMPLARY, OR
 * CONSEQUENTIAL DAMAGES (INCLUDING, BUT NOT LIMITED TO, PROCUREMENT OF
 * SUBSTITUTE GOODS OR SERVICES; LOSS OF USE, DATA, OR PROFITS; OR BUSINESS
 * INTERRUPTION) HOWEVER CAUSED AND ON ANY THEORY OF LIABILITY, WHETHER IN
 * CONTRACT, STRICT LIABILITY, OR TORT (INCLUDING NEGLIGENCE OR OTHERWISE)
 * ARISING IN ANY WAY OUT OF THE USE OF THIS SOFTWARE, EVEN IF ADVISED OF THE
 * POSSIBILITY OF SUCH DAMAGE.
 */
package com.avail.optimizer

import com.avail.AvailRuntimeSupport
import com.avail.interpreter.execution.Interpreter
import com.avail.interpreter.levelTwo.L2Instruction
import com.avail.interpreter.levelTwo.L2Operation
import com.avail.interpreter.levelTwo.operand.L2Operand
import com.avail.interpreter.levelTwo.operand.L2PcOperand
import com.avail.interpreter.levelTwo.operand.L2ReadBoxedOperand
import com.avail.interpreter.levelTwo.operand.L2ReadOperand
import com.avail.interpreter.levelTwo.operand.L2ReadVectorOperand
import com.avail.interpreter.levelTwo.operand.L2WriteOperand
import com.avail.interpreter.levelTwo.operand.TypeRestriction
import com.avail.interpreter.levelTwo.operation.L2_JUMP
import com.avail.interpreter.levelTwo.operation.L2_JUMP_BACK
import com.avail.interpreter.levelTwo.operation.L2_MAKE_IMMUTABLE
import com.avail.interpreter.levelTwo.operation.L2_MAKE_IMMUTABLE.sourceOfImmutable
import com.avail.interpreter.levelTwo.operation.L2_MOVE
import com.avail.interpreter.levelTwo.operation.L2_PHI_PSEUDO_OPERATION
import com.avail.interpreter.levelTwo.operation.L2_VIRTUAL_CREATE_LABEL
import com.avail.interpreter.levelTwo.register.L2Register
import com.avail.interpreter.levelTwo.register.L2Register.RegisterKind
import com.avail.optimizer.L2ControlFlowGraph.StateFlag
import com.avail.optimizer.values.L2SemanticValue
import com.avail.performance.Statistic
import com.avail.performance.StatisticReport
import com.avail.utility.Strings.increaseIndentation
import com.avail.utility.cast
import com.avail.utility.mapToSet
import com.avail.utility.structures.EnumMap.Companion.enumMap
import java.util.ArrayDeque
import java.util.BitSet
import java.util.Collections.disjoint
import java.util.Deque
import java.util.concurrent.atomic.AtomicInteger
import kotlin.reflect.KClass

/**
 * An `L2Optimizer` optimizes its [L2ControlFlowGraph]. This is a control graph.
 * The vertices are [L2BasicBlock]s, which are connected via their successor and
 * predecessor lists.
 *
 * @author Mark van Gulik &lt;mark@availlang.org&gt;
 *
 * @property generator
 *   An [L2Generator] used for splicing short sequences of code as part of
 *   optimization.
 *
 * @constructor
 * Create an optimizer for the given [L2ControlFlowGraph] and its mutable [List]
 * of [L2BasicBlock]s.
 *
 * @param generator
 *   An [L2Generator] used for splicing in short sequences of new code as part
 *   of optimization.
 */
class L2Optimizer internal constructor(val generator: L2Generator)
{
	/** The [L2ControlFlowGraph] to optimize.  */
	private val controlFlowGraph = generator.controlFlowGraph

	/** The mutable list of blocks taken from the [controlFlowGraph].  */
	val blocks: MutableList<L2BasicBlock> = controlFlowGraph.basicBlockOrder

	/**
	 * Whether any [L2_VIRTUAL_CREATE_LABEL] instructions, or other
	 * placeholders, were replaced since the last time we cleared the flag.
	 */
	private var replacedAnyPlaceholders = false

	/** The register coloring algorithm.  */
	private var colorer: L2RegisterColorer? = null

	/**
	 * Set each of the specified [StateFlag]s in the [controlFlowGraph].
	 *
	 * @param flags
	 *   The collection of [StateFlag]s to add.
	 */
	fun set(flags: Collection<KClass<out StateFlag>>)
	{
		controlFlowGraph.set(flags)
	}

	/**
	 * Clear each of the specified [StateFlag]s from the [controlFlowGraph].
	 *
	 * @param flags
	 *   The collection of [StateFlag]s to remove.
	 */
	fun clear(flags: Collection<KClass<out StateFlag>>)
	{
		controlFlowGraph.clear(flags)
	}

	/**
	 * Assert that each of the specified [StateFlag]s has been set in the
	 * [controlFlowGraph].
	 *
	 * @param flags
	 *   The collection of [StateFlag]s to check.
	 */
	fun check(flags: Collection<KClass<out StateFlag>>)
	{
		controlFlowGraph.check(flags)
	}

	/**
	 * Assert that each of the specified [StateFlag]s has been cleared in the
	 * [controlFlowGraph].
	 *
	 * @param flags
	 *   The collection of [StateFlag]s to check for absence.
	 */
	fun checkNot(flags: Collection<KClass<out StateFlag>>)
	{
		controlFlowGraph.checkNot(flags)
	}

	/**
	 * Find the [L2BasicBlock] that are actually reachable recursively from the
	 * blocks marked as [L2BasicBlock.isIrremovable].
	 *
	 * @return
	 *   `true` if any blocks were removed, otherwise `false`.
	 */
	fun removeUnreachableBlocks(): Boolean
	{
		val blocksToVisit: Deque<L2BasicBlock> = ArrayDeque(blocks
			.filter { obj: L2BasicBlock? -> obj!!.isIrremovable })
		val reachableBlocks = mutableSetOf<L2BasicBlock?>()
		while (!blocksToVisit.isEmpty())
		{
			val block = blocksToVisit.removeLast()
			if (!reachableBlocks.contains(block))
			{
				reachableBlocks.add(block)
				val iterator = block.successorEdgesIterator()
				while (iterator.hasNext())
				{
					blocksToVisit.add(iterator.next().targetBlock())
				}
			}
		}
		val unreachableBlocks = blocks.toMutableSet()
		unreachableBlocks.removeAll(reachableBlocks)
		for (block in unreachableBlocks)
		{
			block.instructions().forEach { it.justRemoved() }
			block.instructions().clear()
		}
		val changed = blocks.retainAll(reachableBlocks)
		// See if any blocks no longer need to be a loop head.
		if (changed)
		{
			for (block in blocks)
			{
				if (block.isLoopHead
					&& block.predecessorEdges().none(L2PcOperand::isBackward))
				{
					// It's a loop head that has no back-edges pointing to it.
					block.isLoopHead = false
				}
			}
		}
		return changed
	}

	/**
	 * Remove any unnecessary instructions.  Answer true if any were removed.
	 *
	 * @param dataCouplingMode
	 *   The [DataCouplingMode] that chooses how to trace liveness.
	 * @return
	 *   Whether any dead instructions were removed or changed.
	 */
	private fun removeDeadInstructions(
		dataCouplingMode: DataCouplingMode
	): Boolean
	{
		val analyzer = DeadCodeAnalyzer(dataCouplingMode, controlFlowGraph)
		analyzer.analyzeReads()
		val liveInstructions: Set<L2Instruction?> = analyzer.liveInstructions()
		var anyRemoved = false
		for (block in blocks)
		{
			val iterator =
				block.instructions().listIterator()
			while (iterator.hasNext())
			{
				val instruction = iterator.next()
				if (!liveInstructions.contains(instruction))
				{
					anyRemoved = true
					val replacement =
						instruction.optionalReplacementForDeadInstruction()
					if (replacement === null)
					{
						iterator.remove()
						instruction.justRemoved()
					}
					else
					{
						iterator.set(replacement)
						instruction.justRemoved()
						if (replacement.operation() === L2_JUMP)
						{
							replacement.justInserted()
						}
					}
				}
			}
		}
		if (anyRemoved)
		{
			updateAllSemanticValuesOfReads()
			updateAllManifests()
		}
		return anyRemoved
	}

	/**
	 * Visit all manifests, retaining only the [L2Register]s that are written by
	 * live code along *all* of that manifest's histories. Loop edges may have
	 * to be visited multiple times to ensure convergence to a maximal fixed
	 * point.
	 */
	private fun updateAllManifests()
	{
		// Visit all L2WriteOperands, recording which L2Registers are written.
		val registersToKeep = mutableSetOf<L2Register>()
		blocks.forEach { it.instructions().forEach { ins ->
			ins.writeOperands().forEach {
				writeOperand: L2WriteOperand<*> ->
				registersToKeep.add(writeOperand.register()) }
		}
		}
		// Visit each edge's manifest.  In the manifest's definitions map's
		// values (which are lists of L2Registers), retain only those registers
		// for which writes were found above.
		blocks.forEach { it.successorEdgesIterator().forEachRemaining { edge ->
			edge.manifest().retainRegisters(registersToKeep)
		}
		}
	}

//	@Deprecated("Warning - does not work.")
//	private fun updateAllManifests()
//	{
//		val completed = mutableSetOf<L2BasicBlock>()
//		val queue = ArrayDeque<L2BasicBlock>()
//		queue.add(blocks[0])
//		while (queue.isNotEmpty())
//		{
//			val block = queue.remove()
//			if (!completed.contains(block))
//			{
//				val predecessors = block.predecessorEdges()
//				if (predecessors.all {
//						it.isBackward || completed.contains(it.sourceBlock())
//					})
//				{
//					val manifest = intersectionOfManifests(
//						predecessors.map { it.manifest() })
//					block.instructions().forEach { instruction ->
//						if (!instruction.altersControlFlow)
//						{
//							instruction.updateManifest(manifest, null)
//						}
//						else
//						{
//							instruction.edgesAndPurposesDo { edge, purpose ->
//								val manifestCopy = L2ValueManifest(manifest)
//								instruction.updateManifest(
//									manifestCopy, purpose)
//								edge.justSetManifest(manifestCopy)
//								val target = edge.targetBlock()
//								if (!edge.isBackward &&
//									!completed.contains(target))
//								{
//									queue.add(target)
//								}
//							}
//						}
//					}
//					// The successor edges have now had their manifests replaced.
//					completed.add(block)
//				}
//			}
//		}
//	}

	/**
	 * Code has been removed, replaced, or moved.  As a consequence, some
	 * [L2ReadOperand]s may now be referring to [L2SemanticValue]s that are
	 * inaccessible at the point of read, via an [L2Register] that is still
	 * accessible.  Replace the [L2SemanticValue] of that read to one that's
	 * present in every [L2WriteOperand] that writes to the register.
	 *
	 * It should be the case that there will always be at least one common
	 * semantic value among all writes to a register.
	 */
	private fun updateAllSemanticValuesOfReads()
	{
		val favoredSemanticValuesMap =
			mutableMapOf<L2Register, L2SemanticValue>()
		for (block in blocks)
		{
			for (instruction in block.instructions())
			{
				if (instruction.operation().isPhi)
				{
					// Don't mess with the semantic values coming into a phi, as
					// they're always expected to mutually agree.
					continue
				}
				for (read in instruction.readOperands())
				{
					var favoredSemanticValue =
						favoredSemanticValuesMap[read.register()]
					if (favoredSemanticValue === null)
					{
						var intersection: MutableSet<L2SemanticValue>? = null
						for (write in read.register().definitions())
						{
							if (intersection === null)
								intersection =
									write.semanticValues().toMutableSet()
							else intersection.retainAll(write.semanticValues())
						}
						assert(intersection !== null)
						assert(intersection!!.isNotEmpty())
						favoredSemanticValue = intersection.iterator().next()
						favoredSemanticValuesMap[read.register()] =
							favoredSemanticValue
					}
					read.updateSemanticValue(favoredSemanticValue)
				}
			}
		}
	}

	/**
	 * Remove all unreachable blocks and all instructions that don't either have
	 * a side-effect or produce a value ultimately used by an instruction that
	 * has a side-effect.
	 *
	 * @param dataCouplingMode
	 *   How to trace data dependencies.
	 */
	fun removeDeadCode(dataCouplingMode: DataCouplingMode)
	{
		// Removing instructions won't cause blocks to be inaccessible, so just
		// clean up unreachable blocks once at the start.
		removeUnreachableBlocks()
		if (!removeDeadInstructions(dataCouplingMode))
		{
			// No instructions were removed, so don't bother cleaning up the
			// manifests.
			return
		}
		// Clean up all manifests so that they only mention registers that
		// are guaranteed to have values at that point.
		val visibleRegisters =
			mutableMapOf<L2PcOperand, MutableSet<L2Register>>()
		val visibleSemanticValues =
			mutableMapOf<L2PcOperand, MutableSet<L2SemanticValue>>()
		blocks.forEach { b: L2BasicBlock ->
			b.predecessorEdges().forEach { e: L2PcOperand ->
				visibleRegisters[e] = mutableSetOf()
				visibleSemanticValues[e] = mutableSetOf()
			}
		}
		// These two collections should maintain the same membership.
		val toVisitQueue: Deque<L2BasicBlock> = ArrayDeque(blocks)
		val toVisitSet = blocks.toMutableSet()
		while (toVisitQueue.isNotEmpty())
		{
			val block = toVisitQueue.removeFirst()!!
			toVisitSet.remove(block)
			val regs: MutableSet<L2Register>
			val values: MutableSet<L2SemanticValue>
			val predecessors = block.predecessorEdges().iterator()
			if (predecessors.hasNext())
			{
				val first = predecessors.next()
				regs = visibleRegisters[first]!!.toMutableSet()
				values = visibleSemanticValues[first]!!.toMutableSet()
				predecessors.forEachRemaining {
					regs.retainAll(visibleRegisters[it]!!)
					values.retainAll(visibleSemanticValues[it]!!)
				}
			}
			else
			{
				regs = mutableSetOf()
				values = mutableSetOf()
			}
			for (instruction in block.instructions())
			{
				if (!instruction.altersControlFlow)
				{
					instruction.writeOperands().forEach {
						regs.add(it.register())
						values.addAll(it.semanticValues())
					}
				}
				else
				{
					instruction.edgesAndPurposesDo { edge, purpose ->
						val regsForEdge = regs.toMutableSet()
						val valuesForEdge = values.toMutableSet()
						instruction.writesForPurposeDo(purpose!!) {
							regsForEdge.add(it.register())
							valuesForEdge.addAll(it.semanticValues())
						}
						var changed =
							visibleRegisters[edge]!!.addAll(regsForEdge)
						changed = changed or
							visibleSemanticValues[edge]!!.addAll(valuesForEdge)
						if (changed && toVisitSet.add(edge.targetBlock()))
						{
							toVisitQueue.add(edge.targetBlock())
						}
					}
				}
			}
		}
		// Now that we have the complete registers available at each edge,
		// narrow each edge's manifest accordingly.
		visibleRegisters.forEach { (edge, regs) ->
			edge.manifest().retainRegisters(regs)
		}
		visibleSemanticValues.forEach { (edge, values) ->
			edge.manifest().retainSemanticValues(values)
		}
	}

	/**
	 * For every edge leading from a multiple-out block to a multiple-in block,
	 * split it by inserting a new block along it.  Note that we do this
	 * regardless of whether the target block has any phi functions.
	 */
	fun transformToEdgeSplitSSA()
	{
		// Copy the list of blocks, to safely visit existing blocks while new
		// ones are added inside the loop.
		blocks.toList().forEach { sourceBlock ->
			if (sourceBlock.successorEdgesCount() > 1)
			{
				sourceBlock.successorEdgesDo { edge: L2PcOperand ->
					val targetBlock = edge.targetBlock()
					if (targetBlock.predecessorEdgesCount() > 1)
					{
						val newBlock =
							edge.splitEdgeWith(controlFlowGraph)
						// Add it somewhere that looks sensible for debugging,
						// although we'll order the blocks later.
						blocks.add(blocks.indexOf(targetBlock), newBlock)
					}
				}
			}
		}
	}

	/**
	 * Determine which registers are live-in for each block.  We distinguish
	 * between always-live-in, where all future paths from the start of a block
	 * lead to a use of the register, and sometimes-live-in, where at least one
	 * future path from the start of the block leads to a use of the register.
	 */
	fun computeLivenessAtEachEdge()
	{
		for (block in blocks)
		{
			block.predecessorEdges().forEach { predecessor ->
				predecessor.alwaysLiveInRegisters.clear()
				predecessor.sometimesLiveInRegisters.clear()
			}
		}

		// The deque and the set maintain the same membership.
		val workQueue = ArrayDeque(blocks)
		val workSet = blocks.toMutableSet()
		while (!workQueue.isEmpty())
		{
			val block = workQueue.removeLast()
			workSet.remove(block)
			// Take the union of the outbound edges' sometimes-live registers.
			// Also find the intersection of those edges' always-live registers.
<<<<<<< HEAD
			val alwaysLive = mutableSetOf<L2Register>()
			if (block!!.successorEdgesCount() > 0)
=======
			val alwaysLive: MutableSet<L2Register> = HashSet()
			if (block.successorEdgesCount() > 0)
>>>>>>> bd8b59be
			{
				// Before processing instructions in reverse order, the
				// always-live-in set will be the intersection of the successor
				// edges' always-live-in sets.  Pick any edge's always-live-in
				// set as the starting case, to be intersected with each edge's
				// set in the loop below.
				alwaysLive.addAll(
					block.successorEdgeAt(0).alwaysLiveInRegisters)
			}
			val sometimesLive = mutableSetOf<L2Register>()
			val successorsIterator =
				block.successorEdgesIterator()
			while (successorsIterator.hasNext())
			{
				val edge = successorsIterator.next()
				sometimesLive.addAll(edge.sometimesLiveInRegisters)
				alwaysLive.retainAll(edge.alwaysLiveInRegisters)
			}
			// Now work backward through each instruction, removing registers
			// that it writes, and adding registers that it reads.
			val instructions = block.instructions()
			var lastPhiIndex = -1
			for (i in instructions.indices.reversed())
			{
				val instruction = instructions[i]
				if (instruction.operation().isPhi)
				{
					// We've reached the phis at the start of the block.
					lastPhiIndex = i
					break
				}
				sometimesLive.removeAll(instruction.destinationRegisters())
				sometimesLive.addAll(instruction.sourceRegisters())
				alwaysLive.removeAll(instruction.destinationRegisters())
				alwaysLive.addAll(instruction.sourceRegisters())
			}

			// Add in the predecessor-specific live-in information for each edge
			// based on the corresponding positions inside phi instructions.
			val finalLastPhiIndex = lastPhiIndex
			var edgeIndex = 0
			block.predecessorEdges().forEach { edge ->
				val edgeAlwaysLiveIn = alwaysLive.toMutableSet()
				val edgeSometimesLiveIn = sometimesLive.toMutableSet()
				// Add just the registers used along this edge.
				for (i in finalLastPhiIndex downTo 0)
				{
					val phiInstruction = instructions[i]
					val phiOperation: L2_PHI_PSEUDO_OPERATION<*, *, *> =
						phiInstruction.operation().cast()
					edgeSometimesLiveIn.removeAll(
						phiInstruction.destinationRegisters())
					edgeAlwaysLiveIn.removeAll(
						phiInstruction.destinationRegisters())
					val sources =
						phiOperation.sourceRegisterReads(phiInstruction)
					val source = sources[edgeIndex].register()
					edgeSometimesLiveIn.add(source)
					edgeAlwaysLiveIn.add(source)
				}
				val predecessorEdge = block.predecessorEdges()[edgeIndex]
				var changed =
					predecessorEdge.sometimesLiveInRegisters.addAll(
						edgeSometimesLiveIn)
				changed =
					changed or predecessorEdge.alwaysLiveInRegisters.addAll(
						edgeAlwaysLiveIn)
				if (changed)
				{
					// We added to the known live registers of the edge.
					// Continue propagating to the predecessor.
					val predecessor = edge.sourceBlock()
					if (!workSet.contains(predecessor))
					{
						workQueue.addFirst(predecessor)
						workSet.add(predecessor)
					}
				}
				edgeIndex++
			}
		}
	}

	/**
	 * Replace constant-valued registers with fresh registers that have no
	 * definitions.  The JVM code generator will recognize that these are
	 * constants, and produce code to produce them on the JVM stack by reading
	 * the constants pool or via special instructions for int/double constants.
	 */
	fun replaceConstantRegisters()
	{
		//TODO Not yet implemented.
	}

	/**
	 * Try to move any side-effect-less defining instructions to later points in
	 * the control flow graph.  If such an instruction defines a register that's
	 * used in the same basic block, don't bother moving it.  Also don't attempt
	 * to move it if it's always-live-in at each successor block, since the
	 * point of moving it forward is to avoid inessential computations.
	 *
	 * So in the remaining case that the register is used in only some of the
	 * future paths, we attempt to move copies of the instruction into each
	 * successor that may require it.  Note that this can be *all* of the
	 * successors, if some of them are only maybe-live-in.
	 *
	 * This process is repeated until no more instructions are eligible to
	 * move forward.
	 *
	 * This requires edge-split form.  It does not preserve SSA.
	 */
	fun postponeConditionallyUsedValues()
	{
		var changed: Boolean
		do
		{
			changed = false
			for (block in blocks)
			{
				val registersConsumedLaterInBlock = mutableSetOf<L2Register>()
				val semanticValuesConsumedLaterInBlock =
					mutableSetOf<L2SemanticValue>()
				var dependentReadsLaterInBlock = 0
				var allWritesLaterInBlock = 0
				val instructions = block.instructions().toList()
				// This set is populated right away by the last instruction of
				// the block, which is the only place control flow can be
				// altered.
				val reachableTargetEdges = mutableSetOf<L2PcOperand>()
				for (i in instructions.indices.reversed())
				{
					val instruction = instructions[i]
					val operation = instruction.operation()
					if (operation.goesMultipleWays())
					{
						// Don't move anything past an instruction that goes
						// multiple ways from the same circumstance.  Otherwise,
						// any value produced in the first edge would be
						// redundant with (and maybe even disagree with, in the
						// case of identity) the values that would be produced
						// later in the second edge.
						break
					}
					val edgesToMoveThrough = successorEdgesToMoveThrough(
						instruction,
						registersConsumedLaterInBlock,
						semanticValuesConsumedLaterInBlock,
						dependentReadsLaterInBlock,
						allWritesLaterInBlock,
						reachableTargetEdges)
					if (edgesToMoveThrough !== null
						&& edgesToMoveThrough.none(L2PcOperand::isBackward))
					{
						assert(edgesToMoveThrough.isNotEmpty())
						changed = true
						lateinit var mutableRead: L2ReadBoxedOperand
						lateinit var pair:
							Pair<Set<L2SemanticValue>, TypeRestriction>
						if (operation === L2_MAKE_IMMUTABLE)
						{
							mutableRead = sourceOfImmutable(instruction)
							pair = mutableRead.findSourceInformation()
						}
						block.instructions().remove(instruction)
						instruction.justRemoved()
						val writesList = instruction.writeOperands()
<<<<<<< HEAD
						val writtenSet = writesList.mapToSet { it.register() }
=======
						val writtenSet =
							writesList.map { it.register() }.toSet()
>>>>>>> bd8b59be
						for (edge in edgesToMoveThrough)
						{
							if (writtenSet.isNotEmpty())
							{
								edge.manifest().forgetRegisters(writtenSet)
							}
							if (operation === L2_MAKE_IMMUTABLE)
							{
								edge.manifest().recordSourceInformation(
									mutableRead.register(),
									pair.first,
									pair.second)
							}
							val destinationBlock = edge.targetBlock()
							val newInstruction = L2Instruction(
								destinationBlock,
								operation,
								*instruction.operands())
							destinationBlock.insertInstruction(
								destinationBlock.indexAfterEntryPointAndPhis(),
								newInstruction)
							// None of the registers defined by the instruction
							// should be live-in any more at the edge.
							edge.sometimesLiveInRegisters.removeAll(
								newInstruction.destinationRegisters())
							edge.alwaysLiveInRegisters.removeAll(
								newInstruction.destinationRegisters())
							edge.sometimesLiveInRegisters.addAll(
								newInstruction.sourceRegisters())
							edge.alwaysLiveInRegisters.addAll(
								newInstruction.sourceRegisters())
						}
						// Erase its writes in every path at and after the edges
						// that we *didn't* move it to.  We don't have to worry
						// about hitting a block that does care about the value,
						// because we already know it was never live-in anywhere
						// after this edge.
						reachableTargetEdges.forEach { edge: L2PcOperand ->
							if (!edgesToMoveThrough.contains(edge))
							{
								edge.forgetRegistersInManifestsRecursively(
									writtenSet)
							}
						}

						// We moved the instruction *just* out of the block, so
						// when we move prior instructions, they'll still end up
						// before this one.  Therefore, don't track its reads.
						// Similarly, its writes have also moved past where any
						// new instructions might get moved.
					}
					else
					{
						// The instruction stayed where it was.  Record the
						// registers or semantic values that it consumed, to pin
						// any prior instructions that provide those values,
						// since they also can't be moved out of the block.
						registersConsumedLaterInBlock.addAll(
							instruction.sourceRegisters())
						semanticValuesConsumedLaterInBlock.addAll(
							instruction.readOperands().map { it.semanticValue() })
						// It might read values that prior instructions write,
						// so we should prevent those instructions from moving.
						dependentReadsLaterInBlock =
							dependentReadsLaterInBlock or
								operation.readsHiddenVariablesMask
						// It might overwrite hidden values needed by prior
						// instructions, so prevent those readers from moving.
						allWritesLaterInBlock = allWritesLaterInBlock or
							operation.writesHiddenVariablesMask
						// The last instruction of the block can alter the
						// control flow, so capture its edges.
						reachableTargetEdges.addAll(instruction.targetEdges)
					}
				}
			}
			if (changed)
			{
//				updateAllManifests()
				computeLivenessAtEachEdge()
			}
		}
		while (changed)
	}

	/**
	 * Find any remaining occurrences of [L2_VIRTUAL_CREATE_LABEL], or any other
	 * [L2Instruction] using an [L2Operation] that says it
	 * [L2Operation.isPlaceholder].
	 *
	 * Replace the instruction with code it produces via
	 * [L2Generator.replaceInstructionByGenerating].
	 *
	 * If any placeholder instructions were found and replaced, set
	 * [replacedAnyPlaceholders].
	 */
	fun replacePlaceholderInstructions()
	{
		replacedAnyPlaceholders = false
		// Since placeholder expansions can introduce new basic blocks, it's
		// best to start the search at the beginning again after a substitution.
		outer@ while (true)
		{
			for (block in blocks)
			{
				for (instruction in block.instructions())
				{
					if (instruction.isPlaceholder)
					{
						generator.replaceInstructionByGenerating(instruction)
						computeLivenessAtEachEdge()
						replacedAnyPlaceholders = true
						continue@outer
					}
				}
			}
			// There were no replacements this round, so we're done.
			break
		}
	}

	/**
	 * For every phi operation, insert a move at the end of the block that leads
	 * to it.  Because of our version of edge splitting, that block always
	 * contains just a jump.  The CFG will no longer be in SSA form, because the
	 * phi variables will have multiple defining instructions (the moves).
	 *
	 * Also eliminate the phi functions.
	 */
	fun insertPhiMoves()
	{
		insertPhiMoves_private<L2Register>()
	}

	/**
	 * For every phi operation, insert a move at the end of the block that leads
	 * to it.  Because of our version of edge splitting, that block always
	 * contains just a jump.  The CFG will no longer be in SSA form, because the
	 * phi variables will have multiple defining instructions (the moves).
	 *
	 * Also eliminate the phi functions.
	 *
	 * This function requires a bogus type parameter to get around a type
	 * deduction bug in Kotlin.
	 */
	private fun <R: L2Register> insertPhiMoves_private()
	{
		for (block in blocks)
		{
			val instructionIterator = block.instructions().iterator()
			while (instructionIterator.hasNext())
			{
				val instruction = instructionIterator.next()
				if (!instruction.operation().isPhi)
				{
					// Phi functions are always at the start, so we must be past
					// them, if any.
					break
				}
				val phiOperation: L2_PHI_PSEUDO_OPERATION<R, *, *> =
					instruction.operation().cast()
				val phiSources = phiOperation.sourceRegisterReads(instruction)
				val fanIn = block.predecessorEdgesCount()
				assert(fanIn == phiSources.size)
				val targetWriter: L2WriteOperand<*> =
					phiOperation.destinationRegisterWrite(instruction)
				// Insert a non-SSA move in each predecessor block.
				for (i in 0 until fanIn)
				{
					val edge = block.predecessorEdges()[i]
					val predecessor = edge.sourceBlock()
					val instructions = predecessor.instructions()
					assert(predecessor.finalInstruction().operation()
						.isUnconditionalJump)
					val sourceRead = phiSources[i]
					val move = L2Instruction(
						predecessor,
						phiOperation.moveOperation,
						sourceRead,
						targetWriter.clone())
					predecessor.insertInstruction(instructions.size - 1, move)
					if (edge.isBackward)
					{
						edge.manifest().replaceDefinitions(
							phiOperation.moveOperation.destinationOf(move))
					}
					else
					{
						edge.manifest().recordDefinitionNoCheck(
							phiOperation.moveOperation.destinationOf(move))
					}
					if (edge.forcedClampedEntities !== null)
					{
						// Replace the semantic value(s) and register in the
						// clamped set of entities, if present.
						val clamped = edge.forcedClampedEntities!!
						if (clamped.remove(sourceRead.semanticValue()))
						{
							clamped.addAll(targetWriter.semanticValues())
						}
						if (clamped.remove(sourceRead.register()))
						{
							clamped.add(targetWriter.register())
						}
					}
				}
				// Eliminate the phi function itself.
				instructionIterator.remove()
				instruction.justRemoved()
			}
		}
	}

	/**
	 * Determine which pairs of registers have to be simultaneously live and
	 * potentially holding distinct values.
	 */
	fun computeInterferenceGraph()
	{
		colorer = L2RegisterColorer(controlFlowGraph)
		colorer!!.computeInterferenceGraph()
	}

	/**
	 * For each [L2_MOVE] instruction, if the register groups associated with
	 * the source and destination registers don't have an interference edge
	 * between them then merge the groups together.  The resulting merged group
	 * should have interferences with each group that the either the source
	 * register's group or the destination register's group had interferences
	 * with.
	 */
	fun coalesceNoninterferingMoves()
	{
		colorer!!.coalesceNoninterferingMoves()
	}

	/**
	 * Assign final coloring to each register based on the interference graph
	 * and coalescing map.
	 */
	fun computeColors()
	{
		colorer!!.computeColors()
		colorer = null
	}

	/**
	 * Create a new register for every &lt;kind, finalIndex&gt; (i.e., color) of
	 * an existing register, then transform every instruction of this control
	 * flow graph to use the new registers.  The new registers have a
	 * [L2Register.uniqueValue] that's the same as its
	 * [finalIndex][L2Register.finalIndex].
	 */
	fun replaceRegistersByColor()
	{
		// Create new registers for each <kind, finalIndex> in the existing
		// registers.
		val byKindAndIndex =
			enumMap<RegisterKind, MutableMap<Int, L2Register>>(
				RegisterKind.values())
		val remap: MutableMap<L2Register, L2Register> = mutableMapOf()
		// Also collect all the old registers.
		val oldRegisters = mutableSetOf<L2Register>()
		val action: (L2Register) -> Unit = { reg: L2Register ->
			remap[reg] = byKindAndIndex
				.getOrPut(reg.registerKind()) { mutableMapOf() }
				.computeIfAbsent(
					reg.finalIndex()) { reg.copyAfterColoring() }
			oldRegisters.add(reg)
		}
		blocks.forEach { block->
			block.instructions().forEach { instruction ->
				instruction.sourceRegisters().forEach { action.invoke(it) }
				instruction.destinationRegisters().forEach{ action.invoke(it) }
			}
		}
		// Actually remap every register.
		blocks.forEach { block ->
			block.instructions().forEach { it.replaceRegisters(remap) }
		}
		// Check that the obsolete registers have no uses or definitions.
		oldRegisters.forEach { r ->
			assert(r.uses().isEmpty() && r.definitions().isEmpty()) {
				"OBSOLETE register still refers to instructions"
			}
		}
	}

	/**
	 * Eliminate any [L2_MOVE]s between registers of the same color. The graph
	 * must have been colored already, and is not expected to be in SSA form,
	 * and is certainly not after this, since removed moves are the SSA
	 * definition points for their target registers.
	 */
	fun removeSameColorMoves()
	{
		for (block in blocks)
		{
			val iterator =
				block.instructions().iterator()
			while (iterator.hasNext())
			{
				val instruction = iterator.next()
				if (instruction.operation().isMove
					&& instruction.sourceRegisters()[0].finalIndex()
					== instruction.destinationRegisters()[0].finalIndex())
				{
					iterator.remove()
					instruction.justRemoved()
				}
			}
		}
	}

	/**
	 * Any control flow edges that land on jumps should be redirected to the
	 * ultimate target of the jump, taking into account chains of jumps.
	 *
	 * Don't adjust jumps that land on a jump inside a loop head block.
	 */
	fun adjustEdgesLeadingToJumps()
	{
		var changed: Boolean
		do
		{
			changed = false
			val blockIterator = blocks.iterator()
			while (blockIterator.hasNext())
			{
				val block = blockIterator.next()
				if (block.isLoopHead || block.instructions().size != 1)
				{
					continue
				}
				val soleInstruction = block.finalInstruction()
				val jumpEdge = if (soleInstruction.operation() === L2_JUMP)
				{
					L2_JUMP.jumpTarget(soleInstruction)
				}
				else if (soleInstruction.operation() === L2_JUMP_BACK)
				{
					L2_JUMP_BACK.jumpTarget(soleInstruction)
				}
				else
				{
					continue
				}
				// Redirect all predecessors through the jump.
				val jumpTarget = jumpEdge.targetBlock()
				val isBackward = jumpEdge.isBackward
				// Copy it; the predecessorEdges list will change in the loop.
				for (inEdge in block.predecessorEdges().toList())
				{
					changed = true
					inEdge.switchTargetBlockNonSSA(jumpTarget, isBackward)
				}
				assert(block.predecessorEdgesCount() == 0)
				if (!block.isIrremovable)
				{
					block.instructions().clear()
					soleInstruction.justRemoved()
					blockIterator.remove()
				}
			}
		}
		while (changed)
	}

	/**
	 * Re-order the blocks to minimize the number of pointless jumps.  When we
	 * start generating JVM code, this should also try to make one of the paths
	 * from conditional branches come after the branch, otherwise an extra jump
	 * instruction has to be generated.
	 *
	 * The initial block should always come first.
	 *
	 * For now, use the simple heuristic of only placing a block if all its
	 * predecessors have been placed (or if there are only cycles unplaced, pick
	 * one arbitrarily).
	 */
	fun orderBlocks()
	{
		val countdowns = mutableMapOf<L2BasicBlock, AtomicInteger>()
		for (block in blocks)
		{
			countdowns[block] = AtomicInteger(block.predecessorEdgesCount())
		}
		val order = mutableListOf<L2BasicBlock>()
		assert(blocks[0].predecessorEdgesCount() == 0)
		val zeroed: Deque<L2BasicBlock> = ArrayDeque()
		for (i in blocks.indices.reversed())
		{
			if (blocks[i].predecessorEdgesCount() == 0)
			{
				zeroed.add(blocks[i])
			}
		}
		assert(zeroed.last == blocks[0])
		while (countdowns.isNotEmpty())
		{
			if (zeroed.isNotEmpty())
			{
				val block = zeroed.removeLast()
				order.add(block)
				val iterator =
					block!!.successorEdgesIterator()
				while (iterator.hasNext())
				{
					val edge = iterator.next()
					val countdown = countdowns[edge.targetBlock()]
					// Note that the entry may have been removed to break a
					// cycle.  See below.
					if (countdown !== null && countdown.decrementAndGet() == 0)
					{
						countdowns.remove(edge.targetBlock())
						zeroed.add(edge.targetBlock())
					}
				}
			}
			else
			{
				// Only cycles and blocks reachable from cycles are left.  Pick
				// a node at random, preferring one that has had at least one
				// predecessor placed.
				var victim: L2BasicBlock? = null
				for ((key, value) in countdowns)
				{
					if (value.get() < key.predecessorEdgesCount())
					{
						victim = key
						break
					}
				}
				// No remaining block has had a predecessor placed.  Pick a
				// block at random.
				if (victim === null)
				{
					victim = countdowns.keys.iterator().next()
				}
				countdowns.remove(victim)
				zeroed.add(victim)
			}
		}
		assert(order.size == blocks.size)
		assert(order[0] == blocks[0])
		blocks.clear()
		blocks.addAll(order)
	}

	/**
	 * Remove information from the [L2ControlFlowGraph] that will no longer be
	 * needed.  Note that during subsequent inlining of this chunk at a call
	 * site, the type information will be reconstructed without too much cost.
	 */
	fun postOptimizationCleanup()
	{
		for (block in blocks)
		{
			for (instruction in block.instructions())
			{
				for (operand in instruction.operands())
				{
					// Note that this includes L2PcOperands, all edges.
					operand.postOptimizationCleanup()
				}
			}
		}
	}

	/**
	 * A helper class used for sanity checking the liveness of registers.
	 */
	private class UsedRegisters
	{
		/**
		 * Which registers are live here, organized by [RegisterKind]'s ordinal.
		 */
		val liveRegistersByKind: Array<BitSet>

		/**
		 * Reduce the collection of registers live here by intersecting it with
		 * the argument.  Answer whether it changed.
		 *
		 * @param another
		 *   The other `UsedRegisters`.
		 * @return
		 *   Whether the intersection made a change.
		 */
		fun restrictTo(another: UsedRegisters): Boolean
		{
			var changed = false
			for (i in liveRegistersByKind.indices)
			{
				val registers = liveRegistersByKind[i]
				val count = registers.cardinality()
				registers.and(another.liveRegistersByKind[i])
				changed = changed or (registers.cardinality() != count)
			}
			return changed
		}

		/**
		 * Record a register being read.
		 *
		 * @param register
		 *   The register being read.
		 * @param registerIdFunction
		 *   How to extract an id from the register.
		 */
		fun readRegister(
			register: L2Register,
			registerIdFunction: (L2Register) -> Int)
		{
			assert(liveRegistersByKind[register.registerKind().ordinal]
			   .get(registerIdFunction.invoke(register)))
		}

		/**
		 * Process a register being written.
		 *
		 * @param register
		 *   The register being written.
		 * @param registerIdFunction
		 *   How to extract an id from the register.
		 */
		fun writeRegister(
			register: L2Register,
			registerIdFunction: (L2Register) -> Int)
		{
			liveRegistersByKind[register.registerKind().ordinal]
				.set(registerIdFunction.invoke(register))
		}

		/**
		 * Clear usage information about all registers.
		 */
		@Suppress("unused")
		fun clearAll()
		{
			for (i in liveRegistersByKind.indices)
			{
				liveRegistersByKind[i].clear()
			}
		}

		/** Create an instance with no tracking information.  */
		internal constructor()
		{
			val kinds = RegisterKind.values()
			liveRegistersByKind = Array(kinds.size) { BitSet() }
		}

		/**
		 * Duplicate an existing instance.
		 *
		 * @param original
		 *   The existing instance to duplicate.
		 */
		internal constructor(original: UsedRegisters)
		{
			val kinds = RegisterKind.values()
			liveRegistersByKind = Array(kinds.size)
			{
				original.liveRegistersByKind[it].clone() as BitSet
			}
		}
	}

	override fun toString(): String = buildString {
		for (block in blocks)
		{
			append(block.name())
			append(":\n")
			for (instruction in block.instructions())
			{
				append('\t')
				append(increaseIndentation(
					instruction.toString(), 1))
				append('\n')
			}
			append('\n')
		}
	}

	/**
	 * Check that each instruction of each block has that block set for its
	 * [L2Instruction.basicBlock] field.  Also check that every
	 * instruction's applicable operands are listed as uses or definitions of
	 * the register that they access, and that there are no other uses or
	 * definitions.
	 */
	private fun checkBlocksAndInstructions()
	{
		val uses =
			mutableMapOf<L2Register, MutableSet<L2ReadOperand<*>>>()
		val definitions =
			mutableMapOf<L2Register, MutableSet<L2WriteOperand<*>>>()
		blocks.forEach { block ->
			block.instructions().forEach { instruction ->
				instruction.assertHasBeenEmitted()
				instruction.readOperands().forEach {
					uses.getOrPut(it.register()) { mutableSetOf() }.add(it)
				}
				instruction.writeOperands().forEach {
					definitions.getOrPut(it.register()) { mutableSetOf() }
						.add(it)
				}
			}
		}
		val mentionedRegs = uses.keys.toMutableSet()
		mentionedRegs.addAll(definitions.keys)
		val myEmptySet = setOf<L2ReadOperand<*>>()
		for (reg in mentionedRegs)
		{
			assert(uses.getOrDefault(reg, myEmptySet) == reg.uses())
			assert(
				definitions.getOrDefault(reg, myEmptySet) == reg.definitions())
		}
	}

	/**
	 * Ensure all instructions' operands occur only once, including within
	 * vector operands.
	 */
	private fun checkUniqueOperands()
	{
		val allOperands = mutableSetOf<L2Operand>()
		blocks.forEach { block: L2BasicBlock ->
			block.instructions().forEach { instruction: L2Instruction ->
				instruction.operandsDo { operand ->
					val added = allOperands.add(operand)
					assert(added)
					if (operand is L2ReadVectorOperand<*, *>)
					{
						operand.elements().forEach {
							val ok = allOperands.add(it)
							assert(ok)
						}
					}
				}
			}
		}
	}

	/**
	 * Check that all edges are correctly connected, and that phi functions have
	 * the right number of inputs.
	 */
	private fun checkEdgesAndPhis()
	{
		for (block in blocks)
		{
			val allEdgesFromBlock = mutableListOf<L2PcOperand>()
			for (instruction in block.instructions())
			{
				assert(!instruction.operation().isPhi
					   || instruction.sourceRegisters().size
					   == block.predecessorEdgesCount())
				allEdgesFromBlock.addAll(instruction.targetEdges)
			}
			assert(block.successorEdgesCopy() == allEdgesFromBlock)
			assert(allEdgesFromBlock.toSet()
			   == block.successorEdgesCopy().toSet())
			block.successorEdgesDo { edge: L2PcOperand ->
				assert(edge.sourceBlock() == block)
				val targetBlock = edge.targetBlock()
				assert(!edge.isBackward || targetBlock.isLoopHead)
				assert(blocks.contains(targetBlock))
				assert(targetBlock.predecessorEdges().contains(edge))
			}
			// Also check incoming edges.
			block.predecessorEdges().forEach { inEdge: L2PcOperand ->
				assert(inEdge.targetBlock() == block)
				val predecessorBlock = inEdge.sourceBlock()
				assert(blocks.contains(predecessorBlock))
				assert(predecessorBlock.successorEdgesCopy().contains(inEdge))
			}
		}
	}

	/**
	 * Perform a basic sanity check on the instruction graph, ensuring that each
	 * use of a register is preceded in all histories by a write to it.  Use the
	 * provided function to indicate what "the same" register means, so that
	 * this can be used for uncolored SSA and colored non-SSA graphs.
	 *
	 * @param registerIdFunction
	 *   A function that transforms a register into the index that should be
	 *   used to identify it.  This allows pre-colored and post-colored register
	 *   uses to be treated differently.
	 */
	private fun checkRegistersAreInitialized(
		registerIdFunction: (L2Register) -> Int)
	{
		val blocksToCheck: Deque<Pair<L2BasicBlock, UsedRegisters>> =
			ArrayDeque()
<<<<<<< HEAD
		blocksToCheck.add(Pair(blocks[0], UsedRegisters()))
		val inSets: MutableMap<L2BasicBlock, UsedRegisters> = mutableMapOf()
=======
		blocksToCheck.add(blocks[0] to UsedRegisters())
		val inSets: MutableMap<L2BasicBlock, UsedRegisters> = HashMap()
>>>>>>> bd8b59be
		while (!blocksToCheck.isEmpty())
		{
			val pair = blocksToCheck.removeLast()
			val block = pair.first
			val newUsed = pair.second
			var checked = inSets[block]
			if (checked === null)
			{
				checked = UsedRegisters(newUsed)
				inSets[block] = checked
			}
			else
			{
				if (!checked.restrictTo(newUsed))
				{
					// We've already checked this block with this restricted set
					// of registers.  Ignore this path.
					continue
				}
			}
			// Check the block (or check it again with fewer valid registers)
			val workingSet = UsedRegisters(checked)
			for (instruction in block.instructions())
			{
				if (!instruction.operation().isPhi)
				{
					for (register in instruction.sourceRegisters())
					{
						workingSet.readRegister(register, registerIdFunction)
					}
					for (register in instruction.destinationRegisters())
					{
						workingSet.writeRegister(register, registerIdFunction)
					}
				}
			}
			val iterator = block.successorEdgesIterator()
			while (iterator.hasNext())
			{
				// Handle the phi instructions of the target here.  Create a
				// workingCopy for each edge.
				val edge = iterator.next()
				val workingCopy = UsedRegisters(workingSet)
				val targetBlock = edge.targetBlock()
				val predecessorIndex =
					targetBlock.predecessorEdges().indexOf(edge)
				if (predecessorIndex == -1)
				{
					System.err.println("Phi predecessor not found")
					assert(false) { "Phi predecessor not found" }
				}
				for (phiInTarget in targetBlock.instructions())
				{
					if (!phiInTarget.operation().isPhi)
					{
						// All the phis are at the start of the block.
						break
					}
					val phiSource =
						phiInTarget.sourceRegisters()[predecessorIndex]
					workingCopy.readRegister(phiSource, registerIdFunction)
					workingCopy.writeRegister(
						phiInTarget.destinationRegisters()[0],
						registerIdFunction)
				}
				blocksToCheck.add(targetBlock to workingCopy)
			}
		}
	}

	/**
	 * Ensure each instruction that's an
	 * [entry point][L2Instruction.isEntryPoint] occurs at the start of a block.
	 */
	private fun checkEntryPoints()
	{
		blocks.forEach { b: L2BasicBlock ->
			b.instructions().forEach {
				assert(!it.isEntryPoint || b.instructions()[0] == it) }
		}
	}

	/**
	 * Perform a basic sanity check on the instruction graph.
	 *
	 * @param interpreter
	 *   The current [Interpreter].
	 */
	private fun sanityCheck(interpreter: Interpreter)
	{
		if (shouldSanityCheck)
		{
			val before = AvailRuntimeSupport.captureNanos()
			checkBlocksAndInstructions()
			checkUniqueOperands()
			checkEdgesAndPhis()
			checkRegistersAreInitialized(L2Register::uniqueValue)
			checkEntryPoints()
			val after = AvailRuntimeSupport.captureNanos()
			sanityCheckStat.record(
				after - before, interpreter.interpreterIndex)
		}
	}

	/**
	 * Optimize the graph of instructions.
	 *
	 * @param interpreter
	 *   The current [Interpreter].
	 */
	fun optimize(interpreter: Interpreter)
	{
		try
		{
			sanityCheck(interpreter)
			for (phase in OptimizationPhase.values())
			{
				val before = AvailRuntimeSupport.captureNanos()
				phase.run(this)
				val after = AvailRuntimeSupport.captureNanos()
				phase.stat.record(after - before, interpreter.interpreterIndex)
				sanityCheck(interpreter)
			}
		}
		catch (e: Throwable)
		{
			// Here's a good place for a breakpoint, to allow L2 translation to
			// restart, since the outer catch is already too late.
			System.err.println("Unrecoverable problem during optimization.")
			throw e
		}
	}

	companion object
	{
		/** Whether to sanity-check the graph between optimization steps.  */
		var shouldSanityCheck = true //TODO false

		/** Statistic for tracking the cost of sanity checks.  */
		private val sanityCheckStat = Statistic(
			"(Sanity check)",
			StatisticReport.L2_OPTIMIZATION_TIME)

		/**
		 * If this instruction can be moved/duplicated into one or more successor
		 * blocks, answer a [List] of those blocks.  Otherwise answer `null`.
		 *
		 * @param instruction
		 *   The instruction to analyze.
		 * @param registersConsumedLaterInBlock
		 *   The set of [L2Register]s which are consumed by instructions after
		 *   the given one within the same [L2BasicBlock].  If the given
		 *   instruction produces an output consumed by a later instruction, the
		 *   given instruction cannot be moved forward out of its basic block.
		 * @param semanticValuesConsumedLaterInBlock
		 *   The set of [L2SemanticValue]s which are consumed by instructions
		 *   after the given one within the same block.  If the given
		 *   instruction produces an output consumed by a later instruction, the
		 *   given instruction cannot be moved forward out of its basic block.
		 * @param readMaskLaterInBlock
		 *   A mask of [L2Operation.HiddenVariable] dependencies that
		 *   instructions later in the block will read.  Writes to these hidden
		 *   variables must not be moved past those reads, or the reads won't be
		 *   able to access the values.
		 * @param writeMaskLaterInBlock
		 *   A mask of [L2Operation.HiddenVariable] dependencies that
		 *   instructions later in the block will write.  Reads of these hidden
		 *   variables must not be moved past those writes, or the reads won't
		 *   be able to access the values.
		 * @param candidateTargetEdges
		 *   The edges that this instruction might be moved through.  These are
		 *   all outbound edges in instructions that occur later in the current
		 *   basic block.
		 * @return
		 *   The successor [L2PcOperand]s through which the instruction can be
		 *   moved, or `null` if the instruction should not move.
		 */
		private fun successorEdgesToMoveThrough(
			instruction: L2Instruction?,
			registersConsumedLaterInBlock: Set<L2Register?>,
			semanticValuesConsumedLaterInBlock: Set<L2SemanticValue?>,
			readMaskLaterInBlock: Int,
			writeMaskLaterInBlock: Int,
			candidateTargetEdges: Set<L2PcOperand>): Set<L2PcOperand>?
		{
			if (instruction!!.altersControlFlow
				|| instruction.operation().isPhi
				|| instruction.isEntryPoint)
			{
				return null
			}
			if (instruction.hasSideEffect)
			{
				return null
			}
			val writeMask = instruction.operation().writesHiddenVariablesMask
			if (writeMask and readMaskLaterInBlock != 0
				|| writeMask and writeMaskLaterInBlock != 0)
			{
				// Either the instruction writes something that a later
				// instruction reads, or there are multiple writes that should
				// maintain their order in case a later block has a dependent
				// read.  Don't move it.
				return null
			}
			val readMask = instruction.operation().readsHiddenVariablesMask
			if (readMask and writeMaskLaterInBlock != 0)
			{
				// The instruction reads something that a later instruction
				// would clobber.  Don't move it.
				return null
			}
			val written: List<L2Register?> = instruction.destinationRegisters()
<<<<<<< HEAD
			val writtenSemanticValues = mutableListOf<L2SemanticValue?>()
=======
			val writtenSemanticValues = mutableListOf<L2SemanticValue>()
>>>>>>> bd8b59be
			instruction.writeOperands().forEach {
				writtenSemanticValues.addAll(it.semanticValues())
			}
			assert(written.isNotEmpty()) {
				"Every instruction should either have side effects or write " +
					"to at least one register"
			}
			if (!disjoint(written, registersConsumedLaterInBlock))
			{
				// A later instruction in the current basic block consumes one
				// of the registers produced by the given instruction, so we
				// can't move the given instruction into later blocks.
				return null
			}
			if (!disjoint(
					writtenSemanticValues, semanticValuesConsumedLaterInBlock))
			{
				// A later instruction in the current basic block consumes one
				// of the semantic values produced by the given instruction, so
				// we can't move the given instruction into later blocks.
				return null
			}
			if (candidateTargetEdges.size == 1)
			{
				// There's only one successor edge.  Since the CFG is in
				// edge-split form, the successor might have multiple
				// predecessors.  Don't move across the edge in that case, since
				// it may cause the instruction to run in situations that it
				// doesn't need to.
				//
				// TODO When code splitting is eventually implemented, it should
				// clean up this case by duplicating the successor block just
				// for this edge.
				val successorEdge =
					candidateTargetEdges.iterator().next()
				val successor = successorEdge.targetBlock()
				if (successor.predecessorEdgesCount() > 1)
				{
					return null
				}
			}
			val destinations = mutableSetOf<L2PcOperand>()
			var shouldMoveInstruction = false
			for (edge in candidateTargetEdges)
			{
				val targetBlock = edge.targetBlock()
				assert(targetBlock.predecessorEdgesCount() == 1) {
					"CFG is not in edge-split form"
				}
				if (!edge.alwaysLiveInRegisters.containsAll(written))
				{
					// There's an edge that it shouldn't flow to.
					shouldMoveInstruction = true
				}
<<<<<<< HEAD
				if (!Collections.disjoint(
						edge.sometimesLiveInRegisters, written))
=======
				if (!disjoint(edge.sometimesLiveInRegisters, written))
>>>>>>> bd8b59be
				{
					// There's an edge that's only sometimes live-in.
					shouldMoveInstruction = true
					destinations.add(edge)
				}
			}
			if (!shouldMoveInstruction)
			{
				// It was always-live-in for every successor.
				return null
			}
			// Due to previous code motion, the destinations list might be empty.
			// Skip the move, and let dead code elimination get it instead.
			return if (destinations.isEmpty())
			{
				null
			}
			else destinations
		}
	}
}<|MERGE_RESOLUTION|>--- conflicted
+++ resolved
@@ -519,13 +519,8 @@
 			workSet.remove(block)
 			// Take the union of the outbound edges' sometimes-live registers.
 			// Also find the intersection of those edges' always-live registers.
-<<<<<<< HEAD
 			val alwaysLive = mutableSetOf<L2Register>()
-			if (block!!.successorEdgesCount() > 0)
-=======
-			val alwaysLive: MutableSet<L2Register> = HashSet()
 			if (block.successorEdgesCount() > 0)
->>>>>>> bd8b59be
 			{
 				// Before processing instructions in reverse order, the
 				// always-live-in set will be the intersection of the successor
@@ -692,12 +687,7 @@
 						block.instructions().remove(instruction)
 						instruction.justRemoved()
 						val writesList = instruction.writeOperands()
-<<<<<<< HEAD
 						val writtenSet = writesList.mapToSet { it.register() }
-=======
-						val writtenSet =
-							writesList.map { it.register() }.toSet()
->>>>>>> bd8b59be
 						for (edge in edgesToMoveThrough)
 						{
 							if (writtenSet.isNotEmpty())
@@ -1394,13 +1384,8 @@
 	{
 		val blocksToCheck: Deque<Pair<L2BasicBlock, UsedRegisters>> =
 			ArrayDeque()
-<<<<<<< HEAD
-		blocksToCheck.add(Pair(blocks[0], UsedRegisters()))
-		val inSets: MutableMap<L2BasicBlock, UsedRegisters> = mutableMapOf()
-=======
 		blocksToCheck.add(blocks[0] to UsedRegisters())
 		val inSets: MutableMap<L2BasicBlock, UsedRegisters> = HashMap()
->>>>>>> bd8b59be
 		while (!blocksToCheck.isEmpty())
 		{
 			val pair = blocksToCheck.removeLast()
@@ -1614,11 +1599,7 @@
 				return null
 			}
 			val written: List<L2Register?> = instruction.destinationRegisters()
-<<<<<<< HEAD
-			val writtenSemanticValues = mutableListOf<L2SemanticValue?>()
-=======
 			val writtenSemanticValues = mutableListOf<L2SemanticValue>()
->>>>>>> bd8b59be
 			instruction.writeOperands().forEach {
 				writtenSemanticValues.addAll(it.semanticValues())
 			}
@@ -1673,12 +1654,7 @@
 					// There's an edge that it shouldn't flow to.
 					shouldMoveInstruction = true
 				}
-<<<<<<< HEAD
-				if (!Collections.disjoint(
-						edge.sometimesLiveInRegisters, written))
-=======
 				if (!disjoint(edge.sometimesLiveInRegisters, written))
->>>>>>> bd8b59be
 				{
 					// There's an edge that's only sometimes live-in.
 					shouldMoveInstruction = true
