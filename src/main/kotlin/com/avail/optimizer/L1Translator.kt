--- conflicted
+++ resolved
@@ -724,35 +724,6 @@
 	}
 
 	/**
-<<<<<<< HEAD
-	 * Generate code to extract the current
-	 * [AvailRuntime.resultDisagreedWithExpectedTypeFunction] into a new
-	 * register, which is returned here.
-	 *
-	 * @return
-	 *   The new register that will hold the invalid return function.
-	 */
-	private val invalidResultFunctionRegister: L2ReadBoxedOperand
-		get()
-		{
-			val invalidResultFunction = generator.boxedWriteTemp(
-				restrictionForType(
-					functionType(
-						tuple(
-							mostGeneralFunctionType(),
-							topMeta(),
-							variableTypeFor(Types.ANY.o)),
-						bottom
-					),
-					RestrictionFlagEncoding.BOXED))
-			addInstruction(
-				L2_GET_INVALID_MESSAGE_RESULT_FUNCTION, invalidResultFunction)
-			return readBoxed(invalidResultFunction)
-		}
-
-	/**
-=======
->>>>>>> bd8b59be
 	 * A memento to be used for coordinating code generation between the
 	 * branches of an [InternalLookupTree].
 	 *
@@ -978,8 +949,8 @@
 
 	/**
 	 * Generate code to perform a method invocation.  If a superUnionType other
-	 * than [bottom][BottomTypeDescriptor.getBottom] is supplied, produce a
-	 * super-directed multimethod invocation.
+	 * than [bottom] is supplied, produce a super-directed multimethod
+	 * invocation.
 	 *
 	 * @param bundle
 	 *   The [message bundle][MessageBundleDescriptor] to invoke.
@@ -987,8 +958,8 @@
 	 *   The expected return [type][TypeDescriptor].
 	 * @param superUnionType
 	 *   A tuple type to combine through a type union with the pushed arguments'
-	 *   dynamic types, to use during method lookup.  This is
-	 *   [bottom][BottomTypeDescriptor.getBottom] for non-super calls.
+	 *   dynamic types, to use during method lookup.  This is [bottom] for
+	 *   non-super calls.
 	 */
 	private fun generateCall(
 		bundle: A_Bundle,
@@ -1232,35 +1203,19 @@
 			reify(expectedType, ChunkEntryPoint.TO_RETURN_INTO)
 			if (generator.currentlyReachable())
 			{
-<<<<<<< HEAD
-				val resultType =
-					unionOfPossibleResults.typeIntersection(expectedType)
-				if (resultType.isVacuousType)
-				{
-					// We proved it was actually ⊥-valued, so unreachable.
-=======
 				// Capture the value being returned into the on-ramp.
 				val guaranteedType = unionOfPossibleResults.typeIntersection(
 					expectedType)
 				if (guaranteedType.isVacuousType)
 				{
->>>>>>> bd8b59be
 					generator.addUnreachableCode()
 				}
 				else
 				{
-<<<<<<< HEAD
-					// Capture the value being returned into the on-ramp.
-					forceSlotRegister(
-						stackp,
-						instructionDecoder.pc(),
-						getLatestReturnValue(resultType))
-=======
 					forceSlotRegister(
 						stackp,
 						instructionDecoder.pc(),
 						getLatestReturnValue(guaranteedType))
->>>>>>> bd8b59be
 					generator.jumpTo(callSiteHelper.afterCallNoCheck)
 				}
 			}
@@ -1553,7 +1508,9 @@
 			}
 			// A runtime test is needed, and it's not a small enumeration.
 			jumpIfKindOfConstant(
-				argRead, typeToTest, memento.passCheckBasicBlock,
+				argRead,
+				typeToTest,
+				memento.passCheckBasicBlock,
 				memento.failCheckBasicBlock)
 			return memento
 		}
@@ -2050,53 +2007,13 @@
 
 		// The type check failed, so report it.
 		generator.startBlock(failedCheck)
-<<<<<<< HEAD
-		val variableToHoldValueWrite = generator.boxedWriteTemp(
-			restrictionForType(
-				variableTypeFor(
-					Types.ANY.o
-				),
-				RestrictionFlagEncoding.BOXED))
-		addInstruction(
-			L2_CREATE_VARIABLE,
-			L2ConstantOperand(
-				variableTypeFor(
-					Types.ANY.o
-				)),
-			variableToHoldValueWrite)
-		val wroteVariable =
-			generator.createBasicBlock("wrote offending value into variable")
-		addInstruction(
-			L2_SET_VARIABLE_NO_CHECK,
-			readBoxed(variableToHoldValueWrite),
-=======
 		generator.addInstruction(
 			L2_INVOKE_INVALID_MESSAGE_RESULT_FUNCTION,
->>>>>>> bd8b59be
 			uncheckedValueRead,
 			L2ConstantOperand(expectedType),
 			L2IntImmediateOperand(instructionDecoder.pc()),
 			L2IntImmediateOperand(stackp),
 			L2ReadBoxedVectorOperand(
-<<<<<<< HEAD
-				listOf(
-					returningFunctionRegister,
-					generator.boxedConstant(expectedType),
-					readBoxed(variableToHoldValueWrite))),
-			generator.boxedWriteTemp(TypeRestriction.anyRestriction),  // unreachable
-			generator.unreachablePcOperand(),
-			edgeTo(onReificationInHandler))
-
-		// Reification has been requested while the call is in progress.
-		generator.startBlock(onReificationInHandler)
-		generator.addInstruction(
-			L2_ENTER_L2_CHUNK,
-			L2IntImmediateOperand(
-				ChunkEntryPoint.TRANSIENT.offsetInDefaultChunk),
-			L2CommentOperand(
-				"Transient - cannot be invalid."))
-		reify(bottom, ChunkEntryPoint.TO_RETURN_INTO)
-=======
 				(1..numSlots).map {
 					when (it)
 					{
@@ -2107,7 +2024,6 @@
 				}
 			))
 		assert(!generator.currentlyReachable())
->>>>>>> bd8b59be
 
 		// Generate the much more likely passed-check flow.
 		generator.startBlock(passedCheck)
@@ -3167,39 +3083,8 @@
 		}
 		stackp += count - 1
 		// Fold into a constant tuple if possible
-<<<<<<< HEAD
-		val constants = mutableListOf<A_BasicObject?>()
-		for (regRead in vector)
-		{
-			if (regRead.constantOrNull() === null)
-			{
-				break
-			}
-			constants.add(regRead.constantOrNull())
-		}
-		if (constants.size == count)
-		{
-			// The tuple elements are all constants.  Fold it.
-			moveConstantToSlot(
-				tupleFromList(constants), stackp)
-		}
-		else
-		{
-			val types = vector.map { it.type() }
-			addInstruction(
-				L2_CREATE_TUPLE,
-				L2ReadBoxedVectorOperand(vector),
-				writeSlot(
-					stackp,
-					instructionDecoder.pc(),
-					restrictionForType(
-						tupleTypeForTypes(types),
-						RestrictionFlagEncoding.BOXED)))
-		}
-=======
 		val tupleRead = generator.createTuple(elements)
 		forceSlotRegister(stackp, instructionDecoder.pc(), tupleRead)
->>>>>>> bd8b59be
 	}
 
 	override fun L1_doGetOuter()
