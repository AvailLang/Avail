--- conflicted
+++ resolved
@@ -50,7 +50,6 @@
 import com.avail.descriptor.phrases.A_Phrase.Companion.phraseKindIsUnder
 import com.avail.descriptor.phrases.ListPhraseDescriptor
 import com.avail.descriptor.phrases.PermutedListPhraseDescriptor
-import com.avail.descriptor.tuples.A_Tuple.Companion.tupleAt
 import com.avail.descriptor.tuples.A_Tuple.Companion.tupleSize
 import com.avail.descriptor.tuples.TupleDescriptor.Companion.tupleFromIntegerList
 import com.avail.descriptor.types.A_Type
@@ -65,11 +64,6 @@
 import com.avail.exceptions.AvailErrorCode.E_INCORRECT_TYPE_FOR_GROUP
 import com.avail.exceptions.MalformedMessageException
 import com.avail.exceptions.SignatureException
-<<<<<<< HEAD
-=======
-import java.util.ArrayList
-import java.util.HashSet
->>>>>>> bd8b59be
 
 /**
  * A `Sequence` is the juxtaposition of any number of other [Expression]s.  It
@@ -85,8 +79,9 @@
  * @param positionInName
  *   The position that this `Sequence` begins within the method name.
  */
-internal class Sequence constructor(positionInName: Int)
-: Expression(positionInName)
+internal class Sequence constructor(
+	positionInName: Int
+) : Expression(positionInName)
 {
 	/** The sequence of expressions that I comprise. */
 	val expressions = mutableListOf<Expression>()
@@ -530,11 +525,7 @@
 			}
 			val oldLength = builder.length
 			expression.printWithArguments(arguments, builder, indent)
-<<<<<<< HEAD
-			needsSpace =
-=======
 			needsSpace = builder.length != oldLength &&
->>>>>>> bd8b59be
 				expression.shouldBeSeparatedOnRight
 		}
 		assert(!arguments!!.hasNext())
@@ -596,14 +587,8 @@
 	{
 		val subexpressionsTupleType = phraseType.subexpressionsTupleType()
 		var index = 0
-<<<<<<< HEAD
 		expressions.forEach { expression ->
-			if (expression.yieldsValue)
-=======
-		for (expression in expressions)
-		{
 			when
->>>>>>> bd8b59be
 			{
 				expression.yieldsValue ->
 				{
