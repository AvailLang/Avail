/*
 * MessageSplitterTokenizer.kt
 * Copyright © 1993-2020, The Avail Foundation, LLC.
 * All rights reserved.
 *
 * Redistribution and use in source and binary forms, with or without
 * modification, are permitted provided that the following conditions are met:
 *
 * * Redistributions of source code must retain the above copyright notice, this
 *   list of conditions and the following disclaimer.
 *
 * * Redistributions in binary form must reproduce the above copyright notice,
 *   this list of conditions and the following disclaimer in the documentation
 *   and/or other materials provided with the distribution.
 *
 * * Neither the name of the copyright holder nor the names of the contributors
 *   may be used to endorse or promote products derived from this software
 *   without specific prior written permission.
 *
 * THIS SOFTWARE IS PROVIDED BY THE COPYRIGHT HOLDERS AND CONTRIBUTORS "AS IS"
 * AND ANY EXPRESS OR IMPLIED WARRANTIES, INCLUDING, BUT NOT LIMITED TO, THE
 * IMPLIED WARRANTIES OF MERCHANTABILITY AND FITNESS FOR A PARTICULAR PURPOSE
 * ARE DISCLAIMED. IN NO EVENT SHALL THE COPYRIGHT HOLDER OR CONTRIBUTORS BE
 * LIABLE FOR ANY DIRECT, INDIRECT, INCIDENTAL, SPECIAL, EXEMPLARY, OR
 * CONSEQUENTIAL DAMAGES (INCLUDING, BUT NOT LIMITED TO, PROCUREMENT OF
 * SUBSTITUTE GOODS OR SERVICES; LOSS OF USE, DATA, OR PROFITS; OR BUSINESS
 * INTERRUPTION) HOWEVER CAUSED AND ON ANY THEORY OF LIABILITY, WHETHER IN
 * CONTRACT, STRICT LIABILITY, OR TORT (INCLUDING NEGLIGENCE OR OTHERWISE)
 * ARISING IN ANY WAY OUT OF THE USE OF THIS SOFTWARE, EVEN IF ADVISED OF THE
 * POSSIBILITY OF SUCH DAMAGE.
 */

package com.avail.compiler.splitter

import com.avail.compiler.ParsingOperation
import com.avail.compiler.problems.CompilerDiagnostics.Companion.errorIndicatorSymbol
import com.avail.compiler.splitter.MessageSplitter.Companion.isUnderscoreOrSpaceOrOperator
import com.avail.compiler.splitter.MessageSplitter.Companion.throwMalformedMessageException
import com.avail.compiler.splitter.MessageSplitter.Metacharacter
import com.avail.compiler.splitter.MessageSplitter.Metacharacter.BACK_QUOTE
import com.avail.compiler.splitter.MessageSplitter.Metacharacter.SPACE
import com.avail.compiler.splitter.MessageSplitter.Metacharacter.UNDERSCORE
import com.avail.descriptor.tuples.A_String
import com.avail.descriptor.tuples.A_Tuple.Companion.concatenateTuplesCanDestroy
import com.avail.descriptor.tuples.A_Tuple.Companion.tupleCodePointAt
import com.avail.descriptor.tuples.A_Tuple.Companion.tupleSize
import com.avail.descriptor.tuples.ObjectTupleDescriptor.Companion.tuple
import com.avail.descriptor.tuples.StringDescriptor
import com.avail.descriptor.tuples.StringDescriptor.Companion.stringFrom
import com.avail.exceptions.AvailErrorCode.E_EXPECTED_OPERATOR_AFTER_BACKQUOTE
import com.avail.exceptions.AvailErrorCode.E_METHOD_NAME_IS_NOT_CANONICAL
import com.avail.exceptions.MalformedMessageException
<<<<<<< HEAD
=======
import java.util.concurrent.locks.ReentrantReadWriteLock
import kotlin.concurrent.read
import kotlin.concurrent.write
>>>>>>> bd8b59be

/**
 * `MessageSplitterTokenizer` breaks a message name into a sequence of token
 * strings.
 *
 * @author Mark van Gulik &lt;mark@availlang.org&gt;
 * @author Todd L Smith &lt;todd@availlang.org&gt;
 *
 * @constructor
 *
 * Construct a new `MessageSplitter`, parsing the provided message into token
 * strings and generating [parsing][ParsingOperation] for parsing occurrences of
 * this message.
 *
 * @param messageName
 *   An Avail [string][StringDescriptor] specifying the keywords and arguments
 *   of some message being defined.
 * @throws MalformedMessageException
 *         If the message name is malformed.
 */
class MessageSplitterTokenizer
@Throws(MalformedMessageException::class) constructor(messageName: A_String)
{
	/**
	 * The [A_String] to be parsed into message token strings.
	 */
	val messageName: A_String = messageName.makeShared()

	/**
	 * The number of codepoints in the [messageName].
	 */
	private val messageNameSize: Int = messageName.tupleSize()

	/** The current one-based index into the messageName. */
	private var positionInName = 1

	/**
	 * The individual tokens ([strings][StringDescriptor]) constituting the
	 * message.
	 *
	 * @see [canonicalMessageParts]
	 */
<<<<<<< HEAD
	val messagePartsList = mutableListOf<A_String>()
=======
	private val messagePartsList = mutableListOf<A_String>()
>>>>>>> bd8b59be

	/**
	 * A collection of one-based positions in the original string, corresponding
	 * to the [messagePartsList] that have been extracted.
	 */
<<<<<<< HEAD
	val messagePartPositions = mutableListOf<Int>()
=======
	private val messagePartPositions = mutableListOf<Int>()

	/**
	 * Access the (read-only) array of one-based positions of tokens in the
	 * original string.
	 */
	fun messagePartPositions(): IntArray = messagePartPositions.toIntArray()
>>>>>>> bd8b59be

	init
	{
		try
		{
			tokenizeMessage()
		}
		catch (e: MalformedMessageException)
		{
			// Add contextual text and rethrow it.
			throw MalformedMessageException(e.errorCode)
			{
				buildString {
					val annotated = tuple(
						messageName.copyStringFromToCanDestroy(
							1, positionInName, false),
						stringFrom(errorIndicatorSymbol),
						messageName.copyStringFromToCanDestroy(
							positionInName + 1, messageNameSize, false)
					).concatenateTuplesCanDestroy(false)
					append(e.describeProblem())
					append(". See arrow (")
					append(errorIndicatorSymbol)
					append(") in: ")
					append(annotated.toString())
				}
			}
		}
	}

	/**
	 * Answer a variant of the [message&#32;name][messageName] with backquotes
	 * stripped.
	 *
	 * @param range
	 *   The range of codepoint indices to extract.
	 * @return
	 *   The [A_String] without backquotes.
	 */
	private fun stripBackquotes(range: IntRange) = stringFrom(
		buildString {
			for (i in range) {
				val cp = messageName.tupleCodePointAt(i)
				if (cp != '`'.toInt()) appendCodePoint(cp)
			}
		})

	private fun atEnd(): Boolean = positionInName > messageNameSize

	private fun peek(): Int = messageName.tupleCodePointAt(positionInName)

	private fun peek(metacharacter: Metacharacter): Boolean {
		val peeked = !atEnd() && peek() == metacharacter.codepoint
		if (peeked) positionInName++
		return peeked
	}

	private fun peek(vararg metacharacters: Metacharacter): Boolean {
		val save = positionInName
		return if (metacharacters.all(this::peek)) true
		else {
			positionInName = save
			false
		}
	}

	private fun previous(n: Int = 1): Int =
		messageName.tupleCodePointAt(positionInName - n)

	private fun backup(n: Int = 1) { positionInName -= n }

	private fun skip(n: Int = 1) { positionInName += n }

	private fun accept(start: Int, end: Int = start) {
		messagePartsList.add(
			messageName.copyStringFromToCanDestroy(start, end, false))
		messagePartPositions.add(start)
	}

	private fun acceptStripped(range: IntRange) {
		messagePartsList.add(stripBackquotes(range))
		messagePartPositions.add(range.first)
	}

	/**
	 * Decompose the message name into its constituent token strings. These can
	 * be subsequently parsed to generate the actual parse instructions. Do not
	 * do any semantic analysis here, not even backquote processing – that would
	 * lead to confusion over whether an operator was supposed to be treated as
	 * a special token like open-guillemet («) rather than like a
	 * backquote-escaped open-guillemet token.
	 *
	 * @throws MalformedMessageException
	 *   If the signature is invalid.
	 */
	@Throws(MalformedMessageException::class)
	private fun tokenizeMessage()
	{
		while (!atEnd())
		{
			val start = positionInName
			when
			{
				peek(SPACE) ->
				{
					if (messagePartsList.size == 0 ||
						isUnderscoreOrSpaceOrOperator(previous(2)))
					{
						// The problem is before the space.
						backup()
						throwMalformedMessageException(
							E_METHOD_NAME_IS_NOT_CANONICAL,
							"Expected alphanumeric character before space")
					}
					if (atEnd() || isUnderscoreOrSpaceOrOperator(peek()))
					{
						if (!peek(BACK_QUOTE, UNDERSCORE))
						{
							// Problem is after the space.
							throwMalformedMessageException(
								E_METHOD_NAME_IS_NOT_CANONICAL,
								"Expected alphanumeric character after space")
						}
						// This is legal; we want to be able to parse
						// expressions like "a _b".
						backup(2)
					}
				}
				peek(BACK_QUOTE) -> when {
					atEnd() -> {
						// Found a trailing backquote at the end of the name.
						throwMalformedMessageException(
							E_EXPECTED_OPERATOR_AFTER_BACKQUOTE,
							"Expected character after backquote")
					}
					peek(UNDERSCORE) -> {
						// Despite what the method comment says, backquote needs
						// to be processed specially when followed by an
						// underscore so that identifiers containing (escaped)
						// underscores can be treated as a single token.
						// Otherwise, they are unparseable.
						var sawRegular = false
						loop@ while (!atEnd()) {
							when {
								!isUnderscoreOrSpaceOrOperator(peek()) -> {
									sawRegular = true
									skip()
								}
								!peek(BACK_QUOTE, UNDERSCORE) -> break@loop
							}
						}
						if (sawRegular) {
							// If we ever saw something other than `_ in the
							// sequence, then produce a single token that
							// includes the underscores (but not the
							// backquotes).
							acceptStripped(start until positionInName)
						} else {
							// If we never saw a regular character, then produce
							// a token for each backquote and each underscore.
							(start until positionInName).forEach { accept(it) }
						}
					}
					else -> {
						// We didn't find an underscore, so we need to deal with
						// the backquote in the usual way.
						accept(positionInName - 1)
						accept(positionInName)
						skip()
					}
				}
				isUnderscoreOrSpaceOrOperator(peek()) ->
				{
					accept(positionInName)
					skip()
				}
				else ->
				{
					loop@ while (!atEnd())
					{
						if (!isUnderscoreOrSpaceOrOperator(peek())) skip()
						else if (!peek(BACK_QUOTE, UNDERSCORE)) break@loop
					}
					acceptStripped(start until positionInName)
				}
			}
		}
	}

	/**
	 * Answer the message parts that this tokenizer has produced, but mapped to
	 * canonical values to minimize the cost of storage and indirections.
	 *
	 * @return
	 *   An immutable [List] of canonical [A_String]s.
	 */
	fun canonicalMessageParts(): Array<A_String>
	{
		// First, hold a shared read lock while checking if all parts are
		// already present in the canonical map.  DO NOT modify the map.
		var allPresent = true
		val firstAttempt = allCanonicalMessagePartsLock.read {
			messagePartsList.map { part ->
				allCanonicalMessageParts.getOrElse(part) {
					allPresent = false
					part
				}
			}.toTypedArray()
		}
		if (allPresent) return firstAttempt
		// At least one part was absent from the canonical map.  Hold the write
		// lock and translate each part, updating the map as needed.
		return allCanonicalMessagePartsLock.write {
			firstAttempt.map { part ->
				allCanonicalMessageParts.getOrPut(part) { part.makeShared() }
			}
		}.toTypedArray()
	}

	companion object
	{
		/** The lock for accessing [allCanonicalMessageParts]. */
		val allCanonicalMessagePartsLock = ReentrantReadWriteLock()

		/**
		 * A map from [A_String] to *canonical* [A_String] for each message part
		 * in every method name.  All [MessageSplitter]s hold only canonical
		 * [A_String]s to minimize footprint (and presumably improve
		 * performance).
		 *
		 * Must be accessed within the [allCanonicalMessagePartsLock].
		 */
		val allCanonicalMessageParts = mutableMapOf<A_String, A_String>()
	}
}<|MERGE_RESOLUTION|>--- conflicted
+++ resolved
@@ -50,12 +50,9 @@
 import com.avail.exceptions.AvailErrorCode.E_EXPECTED_OPERATOR_AFTER_BACKQUOTE
 import com.avail.exceptions.AvailErrorCode.E_METHOD_NAME_IS_NOT_CANONICAL
 import com.avail.exceptions.MalformedMessageException
-<<<<<<< HEAD
-=======
+import com.avail.utility.safeWrite
 import java.util.concurrent.locks.ReentrantReadWriteLock
 import kotlin.concurrent.read
-import kotlin.concurrent.write
->>>>>>> bd8b59be
 
 /**
  * `MessageSplitterTokenizer` breaks a message name into a sequence of token
@@ -98,19 +95,12 @@
 	 *
 	 * @see [canonicalMessageParts]
 	 */
-<<<<<<< HEAD
-	val messagePartsList = mutableListOf<A_String>()
-=======
 	private val messagePartsList = mutableListOf<A_String>()
->>>>>>> bd8b59be
 
 	/**
 	 * A collection of one-based positions in the original string, corresponding
 	 * to the [messagePartsList] that have been extracted.
 	 */
-<<<<<<< HEAD
-	val messagePartPositions = mutableListOf<Int>()
-=======
 	private val messagePartPositions = mutableListOf<Int>()
 
 	/**
@@ -118,7 +108,6 @@
 	 * original string.
 	 */
 	fun messagePartPositions(): IntArray = messagePartPositions.toIntArray()
->>>>>>> bd8b59be
 
 	init
 	{
@@ -331,7 +320,7 @@
 		if (allPresent) return firstAttempt
 		// At least one part was absent from the canonical map.  Hold the write
 		// lock and translate each part, updating the map as needed.
-		return allCanonicalMessagePartsLock.write {
+		return allCanonicalMessagePartsLock.safeWrite {
 			firstAttempt.map { part ->
 				allCanonicalMessageParts.getOrPut(part) { part.makeShared() }
 			}
