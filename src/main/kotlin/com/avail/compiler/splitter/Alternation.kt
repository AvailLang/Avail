/*
 * Alternation.kt
 * Copyright © 1993-2020, The Avail Foundation, LLC.
 * All rights reserved.
 *
 * Redistribution and use in source and binary forms, with or without
 * modification, are permitted provided that the following conditions are met:
 *
 * * Redistributions of source code must retain the above copyright notice, this
 *   list of conditions and the following disclaimer.
 *
 * * Redistributions in binary form must reproduce the above copyright notice,
 *   this list of conditions and the following disclaimer in the documentation
 *   and/or other materials provided with the distribution.
 *
 * * Neither the name of the copyright holder nor the names of the contributors
 *   may be used to endorse or promote products derived from this software
 *   without specific prior written permission.
 *
 * THIS SOFTWARE IS PROVIDED BY THE COPYRIGHT HOLDERS AND CONTRIBUTORS "AS IS"
 * AND ANY EXPRESS OR IMPLIED WARRANTIES, INCLUDING, BUT NOT LIMITED TO, THE
 * IMPLIED WARRANTIES OF MERCHANTABILITY AND FITNESS FOR A PARTICULAR PURPOSE
 * ARE DISCLAIMED. IN NO EVENT SHALL THE COPYRIGHT HOLDER OR CONTRIBUTORS BE
 * LIABLE FOR ANY DIRECT, INDIRECT, INCIDENTAL, SPECIAL, EXEMPLARY, OR
 * CONSEQUENTIAL DAMAGES (INCLUDING, BUT NOT LIMITED TO, PROCUREMENT OF
 * SUBSTITUTE GOODS OR SERVICES; LOSS OF USE, DATA, OR PROFITS; OR BUSINESS
 * INTERRUPTION) HOWEVER CAUSED AND ON ANY THEORY OF LIABILITY, WHETHER IN
 * CONTRACT, STRICT LIABILITY, OR TORT (INCLUDING NEGLIGENCE OR OTHERWISE)
 * ARISING IN ANY WAY OUT OF THE USE OF THIS SOFTWARE, EVEN IF ADVISED OF THE
 * POSSIBILITY OF SUCH DAMAGE.
 */
package com.avail.compiler.splitter

import com.avail.compiler.ParsingOperation.DISCARD_SAVED_PARSE_POSITION
import com.avail.compiler.ParsingOperation.ENSURE_PARSE_PROGRESS
import com.avail.compiler.ParsingOperation.SAVE_PARSE_POSITION
import com.avail.compiler.splitter.InstructionGenerator.Label
import com.avail.compiler.splitter.MessageSplitter.Metacharacter
import com.avail.descriptor.phrases.A_Phrase
import com.avail.descriptor.types.A_Type
import com.avail.descriptor.types.BottomTypeDescriptor.Companion.bottom
import com.avail.descriptor.types.ListPhraseTypeDescriptor.Companion.emptyListPhraseType

/**
 * An `Alternation` is a special [expression][Expression] indicated by
 * interleaved [vertical&#32;bars][Metacharacter.VERTICAL_BAR] between
 * [simples][Simple] and [simple&#32;groups][Group]. It may not contain
 * [arguments][Argument].
 *
 * An alternation specifies several alternative parses but does not produce any
 * information. No facility is provided to determine which alternative occurred
 * during a parse. The message "a|an_" may be parsed as either "a_" or "an_".
 *
 * @author Todd L Smith &lt;todd@availlang.org&gt;
 *
 * @constructor
 *
 * Construct a new `Alternation`.
 *
 * @param positionInName
 *   The position of this expression in the message name.
 * @param alternatives
 *   The alternative [expressions][Expression].
 */
internal class Alternation constructor(
	positionInName: Int,
	alternatives: List<Expression>) : Expression(positionInName)
{
	/** The alternative [expressions][Expression].  */
	internal val alternatives: List<Expression> = alternatives.toList()

	override val isLowerCase: Boolean
		get() = alternatives.stream().allMatch(Expression::isLowerCase)

	override fun applyCaseInsensitive(): Alternation {
		return Alternation(
			positionInName, alternatives.map(Expression::applyCaseInsensitive))
	}

	override fun extractSectionCheckpointsInto(
		sectionCheckpoints: MutableList<SectionCheckpoint>)
	{
		alternatives.forEach { alternative ->
			alternative.extractSectionCheckpointsInto(sectionCheckpoints)
		}
	}

	 override fun checkType(argumentType: A_Type, sectionNumber: Int)
	{
		assert(false) {
			"checkType() should not be called for Alternation expressions"
		}
	}

	@Suppress("LocalVariableName")
	override fun emitOn(
		phraseType: A_Type,
		generator: InstructionGenerator,
		wrapState: WrapState): WrapState
	{
		/* push current parse position on the mark stack
		 * branch to @branches[0]
		 * ...First alternative.
		 * jump to @branches[N-1] (the last branch label)
		 * @branches[0]:
		 * ...Repeat for each alternative, omitting the branch and jump for
		 * ...the last alternative.
		 * @branches[N-1]:
		 * check progress and update saved position, or abort.
		 * pop the parse position.
		 */
		val needsProgressCheck =
			alternatives.stream().anyMatch { it.mightBeEmpty(bottom) }
		generator.flushDelayed()
		generator.emitIf(needsProgressCheck, this, SAVE_PARSE_POSITION)
		val `$after` = Label()
		for (i in alternatives.indices)
		{
			// Generate a branch to the next alternative unless this is the last
			// alternative.
			val `$nextAlternative` = Label()
			if (i < alternatives.size - 1)
			{
				generator.emitBranchForward(this, `$nextAlternative`)
			}
			// The partialListsCount stays the same, in case there's a section
			// checkpoint marker in one of the alternatives.  That's a
			// reasonable way to indicate that a prefix function should only run
			// when that alternative occurs.  Since no alternative can produce a
			// value (argument, counter, etc), there's no problem.
			val newWrapState = alternatives[i].emitOn(
				emptyListPhraseType(), generator, wrapState)
			assert(newWrapState === wrapState)
			// Generate a jump to the last label unless this is the last
			// alternative.
			if (i < alternatives.size - 1)
			{
				generator.emitJumpForward(this, `$after`)
			}
			generator.emit(`$nextAlternative`)
		}
		generator.emit(`$after`)
		generator.emitIf(needsProgressCheck, this, ENSURE_PARSE_PROGRESS)
		generator.emitIf(
			needsProgressCheck, this, DISCARD_SAVED_PARSE_POSITION)
		return wrapState
	}

	override fun toString(): String
	{
		val builder = StringBuilder()
		builder.append(this@Alternation.javaClass.simpleName)
		builder.append('(')
		var first = true
		for (expression in alternatives)
		{
			if (!first)
			{
				builder.append(',')
			}
			builder.append(expression)
			first = false
		}
		builder.append(')')
		return builder.toString()
	}

	override fun printWithArguments(
		arguments: Iterator<A_Phrase>?,
		builder: StringBuilder,
		indent: Int)
	{
		var isFirst = true
		for (alternative in alternatives)
		{
			if (!isFirst)
			{
				builder.append('|')
			}
			alternative.printWithArguments(
				null,
				builder,
				indent)
			isFirst = false
		}
	}

	override val shouldBeSeparatedOnLeft: Boolean
		get() = alternatives[0].shouldBeSeparatedOnLeft

	override val shouldBeSeparatedOnRight: Boolean
		get()
		{
			val last = alternatives[alternatives.size - 1]
			return last.shouldBeSeparatedOnRight
		}

	override fun mightBeEmpty(phraseType: A_Type): Boolean =
<<<<<<< HEAD
		alternatives.stream().anyMatch { it.mightBeEmpty(bottom) }
=======
		alternatives.stream().anyMatch { it.mightBeEmpty(bottom()) }

	override fun checkListStructure(phrase: A_Phrase): Boolean =
		throw RuntimeException(
			"checkListStructure() inapplicable for Alternation.")
>>>>>>> bd8b59be
}<|MERGE_RESOLUTION|>--- conflicted
+++ resolved
@@ -195,14 +195,10 @@
 			return last.shouldBeSeparatedOnRight
 		}
 
-	override fun mightBeEmpty(phraseType: A_Type): Boolean =
-<<<<<<< HEAD
-		alternatives.stream().anyMatch { it.mightBeEmpty(bottom) }
-=======
-		alternatives.stream().anyMatch { it.mightBeEmpty(bottom()) }
-
-	override fun checkListStructure(phrase: A_Phrase): Boolean =
+	override fun mightBeEmpty (phraseType: A_Type): Boolean =
+		alternatives.any { it.mightBeEmpty(bottom) }
+
+	override fun checkListStructure (phrase: A_Phrase): Boolean =
 		throw RuntimeException(
 			"checkListStructure() inapplicable for Alternation.")
->>>>>>> bd8b59be
 }