/*
 * MessageSplitter.kt
 * Copyright © 1993-2019, The Avail Foundation, LLC.
 * All rights reserved.
 *
 * Redistribution and use in source and binary forms, with or without
 * modification, are permitted provided that the following conditions are met:
 *
 * * Redistributions of source code must retain the above copyright notice, this
 *   list of conditions and the following disclaimer.
 *
 * * Redistributions in binary form must reproduce the above copyright notice,
 *   this list of conditions and the following disclaimer in the documentation
 *   and/or other materials provided with the distribution.
 *
 * * Neither the name of the copyright holder nor the names of the contributors
 *   may be used to endorse or promote products derived from this software
 *   without specific prior written permission.
 *
 * THIS SOFTWARE IS PROVIDED BY THE COPYRIGHT HOLDERS AND CONTRIBUTORS "AS IS"
 * AND ANY EXPRESS OR IMPLIED WARRANTIES, INCLUDING, BUT NOT LIMITED TO, THE
 * IMPLIED WARRANTIES OF MERCHANTABILITY AND FITNESS FOR A PARTICULAR PURPOSE
 * ARE DISCLAIMED. IN NO EVENT SHALL THE COPYRIGHT HOLDER OR CONTRIBUTORS BE
 * LIABLE FOR ANY DIRECT, INDIRECT, INCIDENTAL, SPECIAL, EXEMPLARY, OR
 * CONSEQUENTIAL DAMAGES (INCLUDING, BUT NOT LIMITED TO, PROCUREMENT OF
 * SUBSTITUTE GOODS OR SERVICES; LOSS OF USE, DATA, OR PROFITS; OR BUSINESS
 * INTERRUPTION) HOWEVER CAUSED AND ON ANY THEORY OF LIABILITY, WHETHER IN
 * CONTRACT, STRICT LIABILITY, OR TORT (INCLUDING NEGLIGENCE OR OTHERWISE)
 * ARISING IN ANY WAY OUT OF THE USE OF THIS SOFTWARE, EVEN IF ADVISED OF THE
 * POSSIBILITY OF SUCH DAMAGE.
 */

package com.avail.compiler.splitter

import com.avail.compiler.ParsingOperation
import com.avail.compiler.problems.CompilerDiagnostics
import com.avail.compiler.splitter.MessageSplitter.Metacharacter.*
import com.avail.compiler.splitter.MessageSplitter.Metacharacter.Companion.canBeBackQuoted
import com.avail.descriptor.AvailObject
import com.avail.descriptor.atoms.AtomDescriptor.Companion.falseObject
import com.avail.descriptor.atoms.AtomDescriptor.Companion.trueObject
import com.avail.descriptor.bundles.A_BundleTree
import com.avail.descriptor.methods.A_Definition
import com.avail.descriptor.parsing.A_Lexer
import com.avail.descriptor.phrases.A_Phrase
import com.avail.descriptor.representation.A_BasicObject
import com.avail.descriptor.sets.A_Set
import com.avail.descriptor.sets.SetDescriptor.set
import com.avail.descriptor.tuples.A_String
import com.avail.descriptor.tuples.A_Tuple
import com.avail.descriptor.tuples.ObjectTupleDescriptor.tupleFromList
import com.avail.descriptor.tuples.StringDescriptor
import com.avail.descriptor.tuples.StringDescriptor.stringFrom
import com.avail.descriptor.tuples.TupleDescriptor
import com.avail.descriptor.tuples.TupleDescriptor.emptyTuple
import com.avail.descriptor.types.A_Type
import com.avail.descriptor.types.FunctionTypeDescriptor
import com.avail.descriptor.types.PhraseTypeDescriptor
import com.avail.descriptor.types.TupleTypeDescriptor
import com.avail.exceptions.AvailErrorCode
import com.avail.exceptions.AvailErrorCode.*
import com.avail.exceptions.MalformedMessageException
import com.avail.exceptions.SignatureException
import com.avail.utility.Casts.cast
import com.avail.utility.Locks.auto
import java.util.*
import java.util.concurrent.atomic.AtomicReference
import java.util.concurrent.locks.ReentrantReadWriteLock

/**
 * `MessageSplitter` is used to split Avail message names into a sequence of
 * [instructions][ParsingOperation] that can be used directly for parsing.
 *
 * Message splitting occurs in two phases.  In the first setPhase, the message
 * is tokenized and parsed into an abstract [Expression] tree. In the second
 * setPhase, a [tuple type][TupleTypeDescriptor] of [phrase
 * types][PhraseTypeDescriptor] is supplied, and produces a tuple of
 * integer-encoded [ParsingOperation]s.
 *
 * @author Mark van Gulik &lt;mark@availlang.org&gt;
 * @author Todd L Smith &lt;todd@availlang.org&gt;
 *
 * @constructor
 *
 * Construct a new `MessageSplitter`, parsing the provided message into token
 * strings and generating [parsing][ParsingOperation] for parsing occurrences of
 * this message.
 *
 * @param messageName
 *   An Avail [string][StringDescriptor] specifying the keywords and arguments
 *   of some message being defined.
 * @throws MalformedMessageException
 *         If the message name is malformed.
 */
class MessageSplitter
@Throws(MalformedMessageException::class) constructor(messageName: A_String) {
	/**
	 * The Avail string to be parsed.
	 */
	val messageName: A_String

	/**
	 * The individual tokens ([strings][StringDescriptor])
	 * constituting the message.
	 *
	 *  * Alphanumerics are in runs, separated from other
	 *   alphanumerics by a single space.
	 *  * Operator characters are never beside spaces, and are always parsed as
	 *    individual tokens.
	 *  * [Open guillemet][Metacharacter.OPEN_GUILLEMET] («),
	 *    [double dagger][Metacharacter.DOUBLE_DAGGER] (‡), and [close
	 *    guillemet][Metacharacter.CLOSE_GUILLEMET] (») are used to indicate
	 *    repeated or optional substructures.
	 *  * The characters [octothorp][Metacharacter.OCTOTHORP]
	 *    (#) and [question mark][Metacharacter.QUESTION_MARK] (?) modify the
	 *    output of repeated substructures to produce either a count of the
	 *    repetitions or a boolean indicating whether an optional subexpression
	 *    (expecting no arguments) was present.
	 *  * Placing a [question mark][Metacharacter.QUESTION_MARK]
	 *    (?) after a group containing arguments but no [double
	 *    dagger][Metacharacter.DOUBLE_DAGGER] (‡) will limit the repetitions of
	 *    the group to at most one.  Although limiting the method definitions to
	 *    only accept 0..1 occurrences would accomplish the same grammatical
	 *    narrowing, the parser might still attempt to parse more than one
	 *    occurrence, leading to unnecessarily confusing diagnostics.
	 *  * An [exclamation mark][Metacharacter.EXCLAMATION_MARK] (!) can follow a
	 *    group of alternations to produce the 1-based index of the alternative
	 *    that actually occurred.
	 *  * An [underscore][Metacharacter.UNDERSCORE] (_) indicates where an
	 *    argument occurs.
	 *  * A [single dagger][Metacharacter.SINGLE_DAGGER] (†) may occur
	 *    immediately after an underscore to cause the argument expression to be
	 *    evaluated in the static scope during compilation, wrapping the value
	 *    in a [literal phrase][LiteralPhraseDescriptor].  This is applicable to
	 *    both methods and macros.  The expression is subject to grammatical
	 *    restrictions, and it must yield a value of suitable type.
	 *  * An [up-arrow][Metacharacter.UP_ARROW] (↑) after an underscore
	 *    indicates an in-scope variable name is to be parsed.  The
	 *    subexpression causes the variable itself to be provided, rather than
	 *    its value.
	 *  * An [exclamation mark][Metacharacter.EXCLAMATION_MARK] (!) may occur
	 *    after the underscore instead, to indicate the argument expression may
	 *    be ⊤-valued or ⊥-valued.  Since a function (and therefore a method
	 *    definition) cannot accept a ⊤-valued argument, this mechanism only
	 *    makes sense for macros, since macros bodies are passed phrases, which
	 *    may be typed as *yielding* a top-valued result.
	 *  * An [ELLIPSIS][Metacharacter.ELLIPSIS] (…) matches a single [keyword
	 *    token][TokenDescriptor].
	 *  * An [exclamation mark][Metacharacter.EXCLAMATION_MARK] (!) after an
	 *    ELLIPSIS indicates *any* token will be accepted at that position.
	 *  * An [OCTOTHORP][Metacharacter.OCTOTHORP] (#) after an ellipsis
	 *    indicates only a *literal* token will be accepted.
	 *  * The N<sup>th</sup> [section][Metacharacter.SECTION_SIGN] (§) in a
	 *    message name indicates where a macro's N<sup>th</sup> [prefix
	 *    function][A_Definition.prefixFunctions] should be invoked with the
	 *    current parse stack up to that point.
	 *  * A [backquote][Metacharacter.BACK_QUOTE] (`) can precede any operator
	 *    character, such as guillemets or double dagger, to ensure it is not
	 *    used in a special way. A backquote may also operate on another
	 *    backquote (to indicate that an actual backquote token will appear in a
	 *    call).
	 */
	private val messagePartsList: List<A_String>

	/**
	 * The [A_Tuple] of [A_String]s constituting discrete tokens of the message
	 * name.
	 */
	val messagePartsTuple: A_Tuple

	/**
	 * A collection of one-based positions in the original string, corresponding
	 * to the [messagePartsList] that have been extracted.
	 */
	private val messagePartPositions: List<Int>

	/** The current one-based parsing position in the list of tokens.  */
	private var messagePartPosition: Int = 0

	/**
	 * The number of underscores/ellipses present in the method name. This is
	 * not the same as the number of arguments that a method implementing this
	 * name would accept, as a top-level guillemet group with `N` recursively
	 * embedded underscores/ellipses is counted as `N`, not one.
	 *
	 * This count of underscores/ellipses is essential for expressing negative
	 * precedence rules in the presence of repeated arguments.  Also note that
	 * backquoted underscores are not counted, since they don't represent a
	 * position at which a subexpression must occur.  Similarly, backquoted
	 * ellipses are not a place where an arbitrary input token can go.
	 */
	var leafArgumentCount = 0
		private set

	/**
	 * The number of [SectionCheckpoint]s encountered so far.
	 */
	var numberOfSectionCheckpoints: Int = 0

	/** The top-most [sequence][Sequence].  */
	private val rootSequence: Sequence

	/**
	 * The metacharacters used in message names.
	 *
	 * @constructor
	 *
	 * Initialize an enum instance.
	 *
	 * @param javaString
	 *        The Java [String] denoting the metacharacter.
	 */
	enum class Metacharacter constructor(javaString: String) {
		/**
		 * A back-quote (`) precedes a metacharacter to cause it to be treated
		 * as an ordinary character.  Since no metacharacters are alphanumeric,
		 * and since non-alphanumeric characters are always tokenized
		 * individually, back-quote only operates on the single character
		 * following it.  Note that since back-quote is itself a metacharacter,
		 * two successive backquotes indicates a single back-quote should be
		 * parsed from the Avail source code.
		 *
		 * The only characters that can be backquoted (and must be to use
		 * them in a non-special way) are the `Metacharacter`s, space, and
		 * the [circled numbers][circledNumbersString].
		 */
		BACK_QUOTE("`"),

		/**
		 * A close-guillemet (») indicates the end of a group or other structure
		 * that started with an [OPEN_GUILLEMET] open-guillemet («).
		 */
		CLOSE_GUILLEMET("»"),

		/**
		 * A dollar sign ($) after an [ELLIPSIS] (…) indicates that a
		 * string-valued literal token should be consumed from the Avail source
		 * code at this position.  This is accomplished through the use of a
		 * [RawStringLiteralTokenArgument].
		 */
		DOLLAR_SIGN("$"),

		/**
		 * The double-dagger (‡) is used within a [Group] to delimit the
		 * left part, which repeats, from the right part, which separates
		 * occurrences of the left part.
		 *
		 * The actual method argument (or portion of a method argument
		 * associated with this subexpression) must be able to accept some
		 * number of occurrences of tuples whose size is the total number of
		 * value-yielding subexpressions in the group, plus one final tuple that
		 * only has values yielded from subexpressions left of the
		 * double-dagger.  In the special, most common case of the left side
		 * having exactly one yielding expression, and the right side yielding
		 * nothing, the inner one-element tuples are elided.
		 */
		DOUBLE_DAGGER("‡"),

		/**
		 * The double-question-mark (⁇) is a single Unicode character (U+2047).
		 * It can be placed after a token or after a simple group (a group that
		 * has no right side and does not yield anything from its left side).
		 * In the case of a token, it allows zero or one occurrences of the
		 * token to occur in the Avail source, and *discards* information
		 * about whether the token was encountered.  Similarly, when applied to
		 * a simple group it accepts zero or one occurrences of the group's left
		 * side, discarding the distinction.  In both cases, the
		 * double-question-mark causes a [CompletelyOptional] to be built.
		 *
		 * This can be useful to make expressions read more fluidly by
		 * allowing inessential words to be elided when they would be
		 * grammatically awkward.
		 */
		DOUBLE_QUESTION_MARK("⁇"),

		/**
		 * An ellipsis (…) indicates that a single token should be consumed from
		 * the Avail source code (tokens are produced from the actual file
		 * content via [A_Lexer]s).  There are a few variants:
		 *
		 *  * If left unadorned, it creates a [RawKeywordTokenArgument], which
		 *    matches a single [A_Token] of kind [TokenType.KEYWORD].
		 *  * If followed by an [OCTOTHORP] (#), it creates a
		 *    [RawNumericLiteralTokenArgument], which matches a single
<<<<<<< HEAD
		 *    [A_Token] of kind [TokenType.LITERAL] which yields a positive
		 *    number.
=======
		 *    [A_Token] of kind [TokenType.LITERAL] which yields an integer in
		 *    the range [0..∞).
>>>>>>> e1883a5a
		 *  * If followed by a [DOLLAR_SIGN] ($), it creates a
		 *    [RawStringLiteralTokenArgument], which matches a single [A_Token]
		 *    of kind [TokenType.LITERAL] which yields a string.
		 *  * If followed by an [EXCLAMATION_MARK] (!), it creates a
		 *    [RawTokenArgument], which matches a single [A_Token] of any kind
		 *    except [TokenType.WHITESPACE] or [TokenType.COMMENT].
		 */
		ELLIPSIS("…"),

		/**
		 * The exclamation mark (!) can follow an [ELLIPSIS] (…) to cause
		 * creation of a [RawTokenArgument], which matches any token that
		 * isn't whitespace or a comment.
		 *
		 * When it follows an [UNDERSCORE] (_), it creates an
		 * [ArgumentForMacroOnly], which matches any [A_Phrase], even those that
		 * yield ⊤ or ⊥.  Since these argument types are forbidden for methods,
		 * this construct can only be used in macros, where what is passed as an
		 * argument is a *phrase* yielding that type.
		 *
		 * When an exclamation mark follows a guillemet group, that group must
		 * contain an alternation.  If no alternatives produce a value, the
		 * effect is to push a constant corresponding with the alternative's
		 * one-based index in the alternation.
		 *
		 * If the exclamation mark follows a guillemet group that contains an
		 * alternation where at least one alternative produces a value, it
		 * attempts to parse a series of alternative phrases.  Each parsed
		 * phrase is numbered with an ascending one-based subscript,
		 * representing the order in which the phrases occurred in the source.
		 * The final effect is to push a single tuple with N elements,
		 * corresponding to the N alternatives.  Each element is itself a tuple
		 * with an appropriate number of arguments for that alternative, but
		 * preceded by a natural number indicating the order of that phrase in
		 * the source.
		 */
		EXCLAMATION_MARK("!"),

		/**
		 * An octothorp (#) after an [ELLIPSIS] (…) indicates that a
		 * whole-number-valued literal token should be consumed from the Avail
		 * source code at this position.  This is accomplished through the use
		 * of a [RawNumericLiteralTokenArgument].
		 */
		OCTOTHORP("#"),

		/**
		 * An open-guillemet («) indicates the start of a group or other
		 * structure that will eventually end with a [CLOSE_GUILLEMET] (»).
		 */
		OPEN_GUILLEMET("«"),

		/**
		 * A question mark (?) may follow a [Simple] expression, which creates
		 * an [Optional], which yields a boolean literal indicating whether the
		 * token was present or not.
		 *
		 * When a question mark follows a simple [Group], i.e., one that has no
		 * [DOUBLE_DAGGER] (‡) and yields no values, it creates an [Optional].
		 * This causes a boolean literal to be generated at a call site,
		 * indicating whether the sequence of tokens from that group actually
		 * occurred.
		 *
		 * When a question mark follows a [Group] which produces one or more
		 * values, it simply limits that group to [0..1] occurrences.  The
		 * [DOUBLE_DAGGER] (‡) is forbidden here as well, because the sequence
		 * after the double-dagger would only ever occur between repetitions,
		 * but there cannot be two of them.
		 */
		QUESTION_MARK("?"),

		/**
		 * A section sign (§) indicates where, in the parsing of a macro
		 * invocation, it should invoke one of its [prefix
		 * functions][A_Definition.prefixFunctions].  The order of section signs
		 * in the method name corresponds with the order of the prefix
		 * functions.
		 *
		 * Prefix functions are passed all arguments that have been parsed so
		 * far.  They can access a fiber-specific variable,
		 * [SpecialAtom.CLIENT_DATA_GLOBAL_KEY], which allows manipulation of
		 * the current variables that are in scope, and also early parse
		 * rejection based on what has been parsed so far.
		 */
		SECTION_SIGN("§"),

		/**
		 * A single-dagger (†) following an [UNDERSCORE] (_) causes creation of
		 * an [ArgumentInModuleScope].  This will parse an expression that does
		 * not use any variables in the local scope, then evaluate it and wrap
		 * it in a [literal][LiteralTokenDescriptor].
		 */
		SINGLE_DAGGER("†"),

		/**
		 * A space character separates alphanumeric tokens in a message name.
		 */
		SPACE(" "),

		/**
		 * An [Expression] followed by a tilde (~) causes all [Simple]
		 * expressions anywhere within it to match case-insensitively to the
		 * tokens lexed from the Avail source code.  All of these simple
		 * expressions are required to be specified in lower case to break a
		 * pointless symmetry about how to name the method.
		 */
		TILDE("~"),

		/**
		 * An underscore indicates where a subexpression should be parsed.
		 *
		 *  * If unadorned, an [Argument] is created, which expects an
		 *    expression that yields something other than ⊤ or ⊥.
		 *  * If followed by an [EXCLAMATION_MARK] (!), an
		 *    [ArgumentForMacroOnly] is constructed.  This allows expressions
		 *    that yield ⊤ or ⊥, which are only permitted in macros.
		 *  * If followed by a [SINGLE_DAGGER] (†), the expression must not
		 *    attempt to use any variables in the current scope. The expression
		 *    will be evaluated at compile time, and wrapped in a literal
		 *    phrase.
		 *  * If followed by a [UP_ARROW] (↑), a [variable use
		 *    phrase][VariableUsePhraseDescriptor] must be supplied, which is
		 *    converted into a [reference phrase][ReferencePhraseDescriptor].
		 */
		UNDERSCORE("_"),

		/**
		 * If an up-arrow (↑) follows an [UNDERSCORE], a [VariableQuote] is
		 * created, which expects a [VariableUsePhraseDescriptor], which will be
		 * automatically converted into a [reference
		 * phrase][ReferencePhraseDescriptor].
		 */
		UP_ARROW("↑"),

		/**
		 * The vertical bar (|) separates alternatives within an [Alternation].
		 * The alternatives may be [Simple] expressions, or simple [Group]s
		 * (having no double-dagger, and yielding no argument values).
		 */
		VERTICAL_BAR("|");

		/** The Avail [A_String] denoting this metacharacter.  */
		val string: A_String = stringFrom(javaString).makeShared()

		/** The sole codepoint ([Int]) of this [Metacharacter] instance. */
		val codepoint: Int = string.tupleCodePointAt(1)

		init {
			assert(string.tupleSize() == 1)
		}

		companion object {
			/**
			 * This collects all metacharacters, including space and circled
			 * numbers.  These are the characters that can be [BACK_QUOTE]d.
			 */
			private val backquotableCodepoints = mutableSetOf<Int>()

			// Load the set with metacharacters and circled numbers.
			init {
				backquotableCodepoints.addAll(circledNumbersMap.keys)
				values().forEach {
					backquotableCodepoints.add(it.codepoint)
				}
			}

			/**
			 * Answer whether the given Unicode codepoint may be
			 * [backquoted][BACK_QUOTE]
			 *
			 * @param codePoint
			 *   The Unicode codepoint to check.
			 * @return
			 *   Whether the character can be backquoted in a method name.
			 */
			fun canBeBackQuoted(codePoint: Int) =
				backquotableCodepoints.contains(codePoint)
		}
	}

	init {
		this.messageName = messageName.makeShared()
		val tokenizer = MessageSplitterTokenizer(this.messageName)
		this.messagePartsList = tokenizer.messagePartsList
		this.messagePartPositions = tokenizer.messagePartPositions
		try {
			messagePartPosition = 1
			rootSequence = parseSequence()

			if (!atEnd) {
				peekFor(
					CLOSE_GUILLEMET,
					true,
					E_UNBALANCED_GUILLEMETS,
					"close guillemet (») with no corresponding " +
						"open guillemet («)")
				peekFor(
					DOUBLE_DAGGER,
					true,
					E_UNBALANCED_GUILLEMETS,
					"double-dagger (‡) outside of a group")
				throwMalformedMessageException(
					E_UNBALANCED_GUILLEMETS,
					"Encountered unexpected character: $currentMessagePart")
			}
			messagePartsTuple = tupleFromList(messagePartsList).makeShared()
		} catch (e: MalformedMessageException) {
			// Add contextual text and rethrow it.
			throw MalformedMessageException(e.errorCode)
			{
				buildString {
					append(e.describeProblem())
					append(". See arrow (")
					append(CompilerDiagnostics.errorIndicatorSymbol)
					append(") in: \"")
					val characterIndex =
						if (messagePartPosition > 0)
							if (!atEnd)
								messagePartPositions[messagePartPosition - 1]
							else messageName.tupleSize() + 1
						else 0
					val before = messageName.copyStringFromToCanDestroy(
						1, characterIndex - 1, false)
					val after = messageName.copyStringFromToCanDestroy(
						characterIndex, messageName.tupleSize(), false)
					append(before.asNativeString())
					append(CompilerDiagnostics.errorIndicatorSymbol)
					append(after.asNativeString())
					append('"')
				}
			}
		}
	}

	/**
	 * Dump debugging information about this `MessageSplitter` to the
	 * specified [builder][StringBuilder].
	 *
	 * @param builder
	 *   The accumulator.
	 */
	private fun dumpForDebug(builder: StringBuilder) = with(builder) {
		append(messageName.asNativeString())
		append("\n------\n")
		messagePartsList.forEach {
			append("\t${it.asNativeString()}\n")
		}
	}

	/**
	 * Answer the 1-based position of the current message part in the message
	 * name.
	 *
	 * @return
	 *   The current 1-based position in the message name.
	 */
	private val positionInName
		get() =
			if (atEnd) {
				messageName.tupleSize()
			} else messagePartPositions[messagePartPosition - 1]

	/**
	 * Answer whether parsing has reached the end of the message parts.
	 *
	 * @return
	 *   `true` if the current position has consumed the last message part.
	 */
	private val atEnd get() = messagePartPosition > messagePartsList.size

	/**
	 * Answer the current message part, or `null` if we are [atEnd].  Do not
	 * consume the message part.
	 *
	 * @return
	 *   The current message part or `null`.
	 */
	private val currentMessagePartOrNull
		get() =
			if (atEnd) null else messagePartsList[messagePartPosition - 1]

	/**
	 * Answer the current message part.  We must not be [atEnd].  Do
	 * not consume the message part.
	 *
	 * @return
	 *   The current message part.
	 */
	private val currentMessagePart
		get(): A_String {
			assert(!atEnd)
			return messagePartsList[messagePartPosition - 1]
		}

	/**
	 * Pretty-print a send of this message with given argument phrases.
	 *
	 * @param sendPhrase
	 *   The [send phrase][SendPhraseDescriptor] that is being printed.
	 * @param builder
	 *   A [StringBuilder] on which to pretty-print the send of my message with
	 *   the given arguments.
	 * @param indent
	 *   The current indentation level.
	 */
	fun printSendNodeOnIndent(
		sendPhrase: A_Phrase,
		builder: StringBuilder,
		indent: Int
	) {
		builder.append('«')
		rootSequence.printWithArguments(
			sendPhrase.argumentsListNode().expressionsTuple().iterator(),
			builder,
			indent)
		builder.append('»')
	}

	/**
	 * Answer a [tuple][TupleDescriptor] of Avail [integers][IntegerDescriptor]
	 * describing how to parse this message. See `MessageSplitter` and
	 * [ParsingOperation] for an understanding of the parse instructions.
	 *
	 * @param phraseType
	 *   The phrase type (yielding a tuple type) for this signature.
	 * @return
	 *   The tuple of integers encoding parse instructions for this message and
	 *   argument types.
	 */
	fun instructionsTupleFor(phraseType: A_Type): A_Tuple {
		val generator = InstructionGenerator()
		rootSequence.emitOn(phraseType, generator, WrapState.PUSHED_LIST)
		generator.optimizeInstructions()
		return generator.instructionsTuple()
	}

	/**
	 * Answer a [List] of [Expression] objects that correlates with the [parsing
	 * instructions][instructionsTupleFor] generated for the message name and
	 * the provided signature tuple type. Note that the list is 0-based and the
	 * tuple is 1-based.
	 *
	 * @param phraseType
	 *   The phrase type (yielding a tuple type) for this signature.
	 * @return
	 *   A list that indicates the origin [Expression] of each
	 *   [ParsingOperation].
	 */
	private fun originExpressionsFor(phraseType: A_Type): List<Expression> {
		val generator = InstructionGenerator()
		rootSequence.emitOn(phraseType, generator, WrapState.PUSHED_LIST)
		generator.optimizeInstructions()
		val expressions = generator.expressionList()
		assert(expressions.size == generator.instructionsTuple().tupleSize())
		return expressions
	}

	/**
	 * Answer a [String] containing the message name with an indicator inserted
	 * to show which area of the message is being parsed by the given program
	 * counter.
	 *
	 * @param phraseType
	 *   The phrase type (yielding a tuple type) for this signature.
	 * @param pc
	 *   The program counter for which an appropriate annotation should be
	 *   inserted into the name.  It's between 1 and the number of instructions
	 *   generated plus one.
	 * @return The annotated message string.
	 */
	fun highlightedNameFor(phraseType: A_Type, pc: Int): String {
		val string = messageName.asNativeString()
		val expressions = originExpressionsFor(phraseType)
		val zeroBasedPosition = if (pc == expressions.size + 1) string.length
		else expressions[pc - 1].positionInName - 1
		val annotatedString = string.replaceRange(
			zeroBasedPosition until zeroBasedPosition,
			CompilerDiagnostics.errorIndicatorSymbol)
		return stringFrom(annotatedString).toString()
	}

	/**
	 * Check if there are more parts and the next part is an occurrence of the
	 * given [Metacharacter].  If so, increment the [messagePartPosition] and
	 * answer `true`}`, otherwise answer `false`.
	 *
	 * @param metacharacter
	 *   The [Metacharacter] to look for.
	 * @return
	 *   Whether the given metacharacter was found and consumed.
	 */
	private fun peekFor(metacharacter: Metacharacter): Boolean {
		val token = currentMessagePartOrNull
		if (token !== null && token.equals(metacharacter.string)) {
			messagePartPosition++
			return true
		}
		return false
	}

	/**
	 * Check if the next part, if any, is the indicated [Metacharacter].
	 * Do not advance the [messagePartPosition] in either case.
	 *
	 * @param metacharacter
	 *   The [Metacharacter] to look ahead for.
	 * @return
	 *   Whether the given metacharacter is the next token.
	 */
	private fun peekAheadFor(metacharacter: Metacharacter): Boolean {
		val token = currentMessagePartOrNull
		return token !== null && token.equals(metacharacter.string)
	}

	/**
	 * Check for an occurrence of a circled number, signifying an explicit
	 * renumbering of arguments within a [Sequence].  Answer the contained
	 * number, or -1 if not present.  If it was present, also advance past it.
	 *
	 * @return
	 *   The value of the parsed explicit ordinal, or -1 if there was none.
	 */
	private fun peekForExplicitOrdinal(): Int {
		if (!atEnd) {
			val codePoint = currentMessagePart.tupleCodePointAt(1)
			if (circledNumbersMap.containsKey(codePoint)) {
				// In theory we could allow messages to go past ㊿ by
				// allowing a sequence of circled single digits (⓪-⑨)
				// that doesn't start with ⓪.  DEFINITELY not worth the
				// bother for now (2014.12.24).
				messagePartPosition++
				return circledNumbersMap[codePoint]!!
			}
		}
		return -1
	}

	/**
	 * Check if the next token is the given metacharacter.  If it is not, return
	 * `false`.  If it is, consume it and check the failureCondition.  If it's
	 * true, throw a [MalformedMessageException] with the given errorCode and
	 * errorString.  Otherwise return `true`.
	 *
	 * @param metacharacter
	 *   The [Metacharacter] to look for.
	 * @param failureCondition
	 *   The [Boolean] to test if the metacharacter was consumed.
	 * @param errorCode
	 *   The error code to use in the [MalformedMessageException] if the
	 *   metacharacter is found and the condition is true.
	 * @param errorString
	 *   The errorString to use in the [MalformedMessageException] if the
	 *   metacharacter is found and the condition is true.
	 * @return
	 *   Whether the metacharacter was found and consumed.
	 * @throws MalformedMessageException
	 *   If the [Metacharacter] was found and the `failureCondition` was true.
	 */
	@Throws(MalformedMessageException::class)
	private fun peekFor(
		metacharacter: Metacharacter,
		failureCondition: Boolean,
		errorCode: AvailErrorCode,
		errorString: String
	): Boolean {
		val token = currentMessagePartOrNull
		if (token === null || !token.equals(metacharacter.string)) {
			return false
		}
		throwMalformedIf(failureCondition, errorCode, errorString)
		messagePartPosition++
		return true
	}

	/**
	 * Create a [Sequence] from the tokenized message name.  Stop parsing the
	 * sequence when we reach the end of the tokens, a close guillemet (»), or a
	 * double-dagger (‡).
	 *
	 * @return
	 *   A [Sequence] expression parsed from the [messagePartsList].
	 * @throws MalformedMessageException
	 *   If the method name is malformed.
	 */
	@Throws(MalformedMessageException::class)
	private fun parseSequence(): Sequence {
		val sequence = Sequence(messagePartPosition)
		var expression = parseElementOrAlternation()
		while (expression !== null) {
			sequence.addExpression(expression)
			expression = parseElementOrAlternation()
		}
		sequence.checkForConsistentOrdinals()
		return sequence
	}

	/**
	 * Parse an element of a [Sequence].  The element may be an [Alternation].
	 *
	 * @return
	 *   The parsed [Expression], or `null` if no expression can be found.
	 * @throws MalformedMessageException
	 *   If the start of an [Expression] is found, but it's malformed.
	 */
	@Throws(MalformedMessageException::class)
	private fun parseElementOrAlternation(): Expression? {
		val firstExpression = parseElement() ?: return null
		!peekAheadFor(VERTICAL_BAR) && return firstExpression
		// It must be an alternation.
		checkAlternative(firstExpression)
		val alternatives = ArrayList<Expression>()
		alternatives.add(firstExpression)
		while (peekFor(VERTICAL_BAR)) {
			val nextExpression = parseElement()
				?: throwMalformedMessageException(
					E_VERTICAL_BAR_MUST_SEPARATE_TOKENS_OR_SIMPLE_GROUPS,
					"Expecting another token or simple group after the " +
						"vertical bar (|)")
			checkAlternative(nextExpression)
			alternatives.add(nextExpression)
		}
		return Alternation(firstExpression.positionInName, alternatives)
	}

	/**
	 * Parse a single element or return `null`.
	 *
	 * @return
	 *   A parsed [Expression], which is suitable for use within an
	 *   [Alternation] or [Sequence], or `null` if none is available at this
	 *   position.
	 * @throws MalformedMessageException
	 *   If there appeared to be an element [Expression] at this position, but
	 *   it was malformed.
	 */
	@Throws(MalformedMessageException::class)
	private fun parseElement(): Expression? {
		// Try to parse the kinds of things that deal with their own suffixes.
		if (atEnd
			|| peekAheadFor(DOUBLE_DAGGER)
			|| peekAheadFor(CLOSE_GUILLEMET)) {
			return null
		}
		if (peekFor(UNDERSCORE)) {
			return parseOptionalExplicitOrdinal(parseUnderscoreElement())
		}
		if (peekFor(ELLIPSIS)) {
			return parseOptionalExplicitOrdinal(parseEllipsisElement())
		}
		if (peekFor(OPEN_GUILLEMET)) {
			return parseOptionalExplicitOrdinal(parseGuillemetElement())
		}
		return if (peekFor(SECTION_SIGN)) {
			SectionCheckpoint(positionInName, ++numberOfSectionCheckpoints)
		} else parseSimple()
	}

	/**
	 * Parse a [Simple] at the current position.  Don't look for any suffixes.
	 *
	 * @return
	 *   The [Simple].
	 * @throws MalformedMessageException
	 *   If the [Simple] expression is malformed.
	 */
	@Throws(MalformedMessageException::class)
	private fun parseSimple(): Expression {
		// First, parse the next token, then apply a double-question-mark,
		// tilde, and/or circled number.
		if (peekFor(
				BACK_QUOTE,
				atEnd,
				E_EXPECTED_OPERATOR_AFTER_BACKQUOTE,
				"Backquote (`) must be followed by a special " +
					"metacharacter, space, or circled number")) {
			val token = currentMessagePart
			// Expects metacharacter or space or circled number after backquote.
			throwMalformedIf(
				token.tupleSize() != 1 || !canBeBackQuoted(
					token.tupleCodePointAt(1)),
				E_EXPECTED_OPERATOR_AFTER_BACKQUOTE,
				"Backquote (`) must be followed by a special " +
					"metacharacter, space, or circled number, not ($token)")
		} else {
			// Parse a regular keyword or operator.
			checkSuffixCharactersNotInSuffix()
		}
		var expression: Expression = Simple(
			currentMessagePart,
			messagePartPosition,
			messagePartPositions[messagePartPosition - 1])
		messagePartPosition++
		if (peekFor(
				TILDE,
				!expression.isLowerCase,
				E_CASE_INSENSITIVE_EXPRESSION_CANONIZATION,
				"Tilde (~) may only occur after a lowercase token " +
					"or a group of lowercase tokens")) {
			expression = expression.applyCaseInsensitive()
		}
		if (peekFor(QUESTION_MARK)) {
			val sequence = Sequence(expression.positionInName)
			sequence.addExpression(expression)
			expression = Optional(
				expression.positionInName,
				sequence)
		} else if (peekFor(DOUBLE_QUESTION_MARK)) {
			val sequence = Sequence(expression.positionInName)
			sequence.addExpression(expression)
			expression = CompletelyOptional(
				expression.positionInName, sequence)
		}
		return expression
	}

	/**
	 * The provided sequence element or [Alternation] has just been parsed.
	 * Look for a suffixed ordinal indicator, marking the [Expression] with the
	 * explicit ordinal if indicated.
	 *
	 * @param expression
	 *   The [Expression] that was just parsed.
	 * @return
	 *   A replacement [Expression] with its explicit ordinal set if necessary.
	 *   This may be the original expression after mutation.
	 */
	private fun parseOptionalExplicitOrdinal(expression: Expression): Expression {
		val ordinal = peekForExplicitOrdinal()
		if (ordinal != -1) {
			expression.explicitOrdinal = ordinal
		}
		return expression
	}

	/**
	 * Check that the given token is not a special character that should only
	 * occur after an element or subgroup.  If it is such a special character,
	 * throw a [MalformedMessageException] with a suitable error code and
	 * message.
	 *
	 * @throws MalformedMessageException
	 *   If the token is special.
	 */
	@Throws(MalformedMessageException::class)
	private fun checkSuffixCharactersNotInSuffix() {
		val token = currentMessagePartOrNull ?: return
		if (circledNumbersMap.containsKey(token.tupleCodePointAt(1))) {
			throwMalformedMessageException(
				E_INCONSISTENT_ARGUMENT_REORDERING,
				"Unquoted circled numbers (⓪-㊿) may only follow an " +
					"argument, an ellipsis, or an argument group")
		}
		peekFor(
			OCTOTHORP,
			true,
			E_OCTOTHORP_MUST_FOLLOW_A_SIMPLE_GROUP_OR_ELLIPSIS,
			"An octothorp (#) may only follow a simple group («») " +
				"or an ellipsis (…)")
		peekFor(
			DOLLAR_SIGN,
			true,
			E_DOLLAR_SIGN_MUST_FOLLOW_AN_ELLIPSIS,
			"A dollar sign ($) may only follow an ellipsis(…)")
		peekFor(
			QUESTION_MARK,
			true,
			E_QUESTION_MARK_MUST_FOLLOW_A_SIMPLE_GROUP,
			"A question mark (?) may only follow a simple group " +
				"(optional) or a group with no double-dagger (‡)")
		peekFor(
			TILDE,
			true,
			E_CASE_INSENSITIVE_EXPRESSION_CANONIZATION,
			"Tilde (~) may only occur after a lowercase " +
				"token or a group of lowercase tokens")
		peekFor(
			VERTICAL_BAR,
			true,
			E_VERTICAL_BAR_MUST_SEPARATE_TOKENS_OR_SIMPLE_GROUPS,
			"A vertical bar (|) may only separate tokens or simple " +
				"groups")
		peekFor(
			EXCLAMATION_MARK,
			true,
			E_EXCLAMATION_MARK_MUST_FOLLOW_AN_ALTERNATION_GROUP,
			"An exclamation mark (!) may only follow an alternation " +
				"group (or follow an underscore for macros)")
		peekFor(
			UP_ARROW,
			true,
			E_UP_ARROW_MUST_FOLLOW_ARGUMENT,
			"An up-arrow (↑) may only follow an argument")
	}

	/**
	 * An open guillemet («) was detected in the input stream.  Parse a suitable
	 * group or alternation or any other kind of [Expression] that starts with
	 * an open guillemet.  Do not parse any trailing circled numbers, which are
	 * used to permute argument expressions within a group or the top level.
	 *
	 * @return
	 *   The [Expression] that started at the [Metacharacter.OPEN_GUILLEMET].
	 * @throws MalformedMessageException
	 *   If the subgroup is malformed.
	 */
	@Throws(MalformedMessageException::class)
	private fun parseGuillemetElement(): Expression {
		// We just parsed an open guillemet.  Parse a subgroup, eat the
		// mandatory close guillemet, and apply any modifiers to the group.
		val startOfGroup = positionInName
		val beforeDagger = parseSequence()
		var group: Group = when {
			peekFor(DOUBLE_DAGGER) -> {
				val afterDagger = parseSequence()
				// Check for a second double-dagger.
				peekFor(
					DOUBLE_DAGGER,
					true,
					E_INCORRECT_USE_OF_DOUBLE_DAGGER,
					"A group must have at most one double-dagger (‡)")
				Group(startOfGroup, beforeDagger, afterDagger)
			}
			else -> Group(startOfGroup, beforeDagger)
		}

		if (!peekFor(CLOSE_GUILLEMET))
		{
			// Expected matching close guillemet.
			throwMalformedMessageException(
				E_UNBALANCED_GUILLEMETS,
				"Expected close guillemet (») to end group")
		}

		// Look for a case-sensitive, then look for a counter, optional, or
		// completely-optional.
		if (peekFor(
			TILDE,
			!group.isLowerCase,
			E_CASE_INSENSITIVE_EXPRESSION_CANONIZATION,
			"Tilde (~) may only occur after a lowercase " +
				"token or a group of lowercase tokens"))
		{
			group = group.applyCaseInsensitive()
		}

		return when {
			peekFor(
				OCTOTHORP,
				group.underscoreCount > 0,
				E_OCTOTHORP_MUST_FOLLOW_A_SIMPLE_GROUP_OR_ELLIPSIS,
				"An octothorp (#) may only follow a non-yielding " +
					"group or an ellipsis (…)"
			) -> Counter(startOfGroup, group)
			peekFor(
				QUESTION_MARK,
				group.hasDagger,
				E_QUESTION_MARK_MUST_FOLLOW_A_SIMPLE_GROUP,
				"A question mark (?) may only follow a simple "
					+ "group (optional) or a group with arguments "
					+ "(0 or 1 occurrences), but not one with a "
					+ "double-dagger (‡), since that suggests "
					+ "multiple occurrences to be separated"
			) -> when {
				group.underscoreCount > 0 -> {
					// A complex group just gets bounded to [0..1] occurrences.
					group.beOptional()
					group
				}
				else ->
					// A simple group turns into an Optional, which produces a
					// literal boolean indicating the presence of such a
					// subexpression.
					Optional(startOfGroup, group.beforeDagger)
			}
			peekFor(
				DOUBLE_QUESTION_MARK,
				group.underscoreCount > 0 || group.hasDagger,
				E_DOUBLE_QUESTION_MARK_MUST_FOLLOW_A_TOKEN_OR_SIMPLE_GROUP,
				"A double question mark (⁇) may only follow "
					+ "a token or simple group, not one with a "
					+ "double-dagger (‡) or arguments"
			) -> CompletelyOptional(startOfGroup, group.beforeDagger)
			peekFor(
				EXCLAMATION_MARK,
				group.underscoreCount > 0
					|| group.hasDagger
					|| group.beforeDagger.expressions.size != 1
					|| group.beforeDagger.expressions[0] !is Alternation,
				E_EXCLAMATION_MARK_MUST_FOLLOW_AN_ALTERNATION_GROUP,
				"An exclamation mark (!) may only follow an "
					+ "alternation group or (for macros) an "
					+ "underscore"
			) -> {
				// The guillemet group should have had a single element, an
				// alternation.
				val alternation: Alternation =
					cast(group.beforeDagger.expressions[0])
				NumberedChoice(alternation)
			}
			else -> group
		}
	}

	/**
	 * Parse an ellipsis element, applying suffixed modifiers if present.  The
	 * ellipsis has already been consumed.
	 *
	 * @return
	 *   A newly parsed [RawTokenArgument] or subclass.
	 */
	private fun parseEllipsisElement(): Expression {
		val tokenStart = messagePartPositions[messagePartPosition - 2]
		incrementLeafArgumentCount()
		return when {
			peekFor(EXCLAMATION_MARK) -> RawTokenArgument(
				tokenStart, leafArgumentCount)
			peekFor(OCTOTHORP) -> RawNumericLiteralTokenArgument(
				tokenStart, leafArgumentCount)
			peekFor(DOLLAR_SIGN) -> RawStringLiteralTokenArgument(
				tokenStart, leafArgumentCount)
			else -> RawKeywordTokenArgument(
				tokenStart, leafArgumentCount)
		}
	}

	/**
	 * Parse an underscore element, applying suffixed modifiers if present.  The
	 * underscore has already been consumed.
	 *
	 * @return
	 *   A newly parsed [Argument] or subclass.
	 */
	private fun parseUnderscoreElement(): Expression {
		// Capture the one-based index.
		val positionInName = messagePartPositions[messagePartPosition - 2]
		incrementLeafArgumentCount()
		return when {
			peekFor(SINGLE_DAGGER) -> ArgumentInModuleScope(
				positionInName, leafArgumentCount)
			peekFor(UP_ARROW) -> VariableQuote(
				positionInName, leafArgumentCount)
			peekFor(EXCLAMATION_MARK) -> ArgumentForMacroOnly(
				positionInName, leafArgumentCount)
			else -> Argument(positionInName, leafArgumentCount)
		}
	}

	/**
	 * Increment the number of leaf arguments, which agrees with the number of
	 * non-backquoted underscores and ellipses.
	 */
	private fun incrementLeafArgumentCount() {
		leafArgumentCount++
	}

	/**
	 * Return the number of arguments a [MethodDefinitionDescriptor]
	 * implementing this name would accept.  Note that this is not necessarily
	 * the number of underscores and ellipses, as a guillemet group may contain
	 * zero or more underscores/ellipses (and other guillemet groups) but count
	 * as one top-level argument.
	 *
	 * @return
	 *   The number of arguments this message takes.
	 */
	val numberOfArguments get() = rootSequence.yielders.size

	/**
	 * Check that an [implementation][DefinitionDescriptor] with the given
	 * [signature][FunctionTypeDescriptor] is appropriate for a message like
	 * this.
	 *
	 * @param functionType
	 *   A function type.
	 * @param sectionNumber
	 *   The [SectionCheckpoint]'s subscript if this is a check of a
	 *   [macro][MacroDefinitionDescriptor]'s, [prefix
	 *   function][A_Definition.prefixFunctions], otherwise any value past the
	 *   total [numberOfSectionCheckpoints] for a method or macro body.
	 * @throws SignatureException
	 *         If the function type is inappropriate for the method name.
	 */
	@JvmOverloads
	@Throws(SignatureException::class)
	fun checkImplementationSignature(
		functionType: A_Type,
		sectionNumber: Int = Integer.MAX_VALUE
	) {
		val argsTupleType = functionType.argsTupleType()
		val sizes = argsTupleType.sizeRange()
		val lowerBound = sizes.lowerBound()
		val upperBound = sizes.upperBound()
		if (!lowerBound.equals(upperBound) || !lowerBound.isInt) {
			// Method definitions (and other definitions) should take a
			// definite number of arguments.
			throwSignatureException(E_INCORRECT_NUMBER_OF_ARGUMENTS)
		}
		val lowerBoundInt = lowerBound.extractInt()
		if (lowerBoundInt != numberOfArguments) {
			throwSignatureException(E_INCORRECT_NUMBER_OF_ARGUMENTS)
		}
		rootSequence.checkRootType(functionType.argsTupleType(), sectionNumber)
	}

	/**
	 * Does the message contain any groups?
	 *
	 * @return
	 *   `true` if the message contains any groups, `false` otherwise.
	 */
	val containsGroups
		get(): Boolean = rootSequence.expressions.any(Expression::isGroup)

	override fun toString(): String {
		val builder = StringBuilder()
		dumpForDebug(builder)
		return builder.toString()
	}

	companion object {
		/**
		 * The [set][A_Set] of all [errors][AvailErrorCode] that can happen
		 * during [message splitting][MessageSplitter].
		 */
		@JvmStatic
		val possibleErrors: A_Set = set(
			E_INCORRECT_ARGUMENT_TYPE,
			E_INCORRECT_TYPE_FOR_GROUP,
			E_INCORRECT_TYPE_FOR_COMPLEX_GROUP,
			E_INCORRECT_TYPE_FOR_COUNTING_GROUP,
			E_INCORRECT_TYPE_FOR_BOOLEAN_GROUP,
			E_INCORRECT_TYPE_FOR_NUMBERED_CHOICE,
			E_INCORRECT_USE_OF_DOUBLE_DAGGER,
			E_UNBALANCED_GUILLEMETS,
			E_METHOD_NAME_IS_NOT_CANONICAL,
			E_ALTERNATIVE_MUST_NOT_CONTAIN_ARGUMENTS,
			E_OCTOTHORP_MUST_FOLLOW_A_SIMPLE_GROUP_OR_ELLIPSIS,
			E_DOLLAR_SIGN_MUST_FOLLOW_AN_ELLIPSIS,
			E_QUESTION_MARK_MUST_FOLLOW_A_SIMPLE_GROUP,
			E_VERTICAL_BAR_MUST_SEPARATE_TOKENS_OR_SIMPLE_GROUPS,
			E_EXCLAMATION_MARK_MUST_FOLLOW_AN_ALTERNATION_GROUP,
			E_DOUBLE_QUESTION_MARK_MUST_FOLLOW_A_TOKEN_OR_SIMPLE_GROUP,
			E_CASE_INSENSITIVE_EXPRESSION_CANONIZATION,
			E_EXPECTED_OPERATOR_AFTER_BACKQUOTE,
			E_UP_ARROW_MUST_FOLLOW_ARGUMENT,
			E_INCONSISTENT_ARGUMENT_REORDERING).makeShared()

		/** A String containing all 51 circled numbers.  */
		private const val circledNumbersString =
			"⓪①②③④⑤⑥⑦⑧⑨⑩⑪⑫⑬⑭⑮⑯" +
				"⑰⑱⑲⑳㉑㉒㉓㉔㉕㉖㉗㉘㉙㉚㉛㉜㉝" +
				"㉞㉟㊱㊲㊳㊴㊵㊶㊷㊸㊹㊺㊻㊼㊽㊾㊿"

		/** How many circled numbers are in Unicode.  */
		private val circledNumbersCount =
			circledNumbersString.codePointCount(0, circledNumbersString.length)

		/** An array of the circled number code points.  */
		private val circledNumberCodePoints = IntArray(circledNumbersCount)

		/**
		 * Answer the Unicode codepoint for a circled number with the given
		 * numeric value.  The values for which values are available in Unicode
		 * are 0..50.
		 *
		 * @param number
		 *   The number.
		 * @return
		 *   The codepoint which depicts that number inside a circle.
		 */
		@JvmStatic
		fun circledNumberCodePoint(number: Int): Int {
			assert(number in 0 until circledNumbersCount)
			return circledNumberCodePoints[number]
		}

		/**
		 * A map from the Unicode code points for the circled number characters
		 * found in various regions of the Unicode code space.
		 *
		 * @see [circledNumbersString]
		 */
		private val circledNumbersMap = mutableMapOf<Int, Int>()

		/** Initialize circledNumbersMap and circledNumberCodePoints */
		init {
			var positionInString = 0
			var number = 0
			while (positionInString < circledNumbersString.length) {
				val codePoint =
					circledNumbersString.codePointAt(positionInString)
				circledNumbersMap[codePoint] = number
				circledNumberCodePoints[number++] = codePoint
				positionInString += Character.charCount(codePoint)
			}
		}

		/**
		 * The tuple of all encountered permutations (tuples of integers) found
		 * in all message names.  Keeping a statically accessible tuple shared
		 * between message names allows [bundle trees][A_BundleTree] to easily
		 * get to the permutations they need without having a separate per-tree
		 * structure.
		 *
		 * The field is an [AtomicReference], and is accessed in a wait-free way
		 * with compare-and-set and retry.  The tuple itself should always be
		 * marked as shared.  This mechanism is thread-safe.
		 */
		private val permutations = AtomicReference<A_Tuple>(emptyTuple())

		/**
		 * A statically-scoped [List] of unique constants needed as operands of
		 * some [ParsingOperation]s.  The inverse [Map] (but containing
		 * one-based indices) is kept in #constantsMap}.
		 */
		private val constantsList = ArrayList<AvailObject>(100)

		/**
		 * A statically-scoped map from Avail object to one-based index (into
		 * [constantsList], after adjusting to a zero-based [List]), for which
		 * some [ParsingOperation] needed to hold that constant as an operand.
		 */
		private val constantsMap = HashMap<AvailObject, Int>(100)

		/**
		 * A lock to protect [constantsList] and [constantsMap].
		 */
		private val constantsLock = ReentrantReadWriteLock()

		/**
		 * Answer the permutation having the given one-based index.  We need a
		 * read barrier here, but no lock, since the tuple of tuples is only
		 * appended to, ensuring all extant indices will always be valid.
		 *
		 * @param index
		 *   The index of the permutation to retrieve.
		 * @return
		 *   The permutation (a [tuple][A_Tuple] of Avail integers).
		 */
		@JvmStatic
		fun permutationAtIndex(index: Int): AvailObject =
			permutations.get().tupleAt(index)

		/**
		 * Answer the index of the given permutation (tuple of integers), adding
		 * it to the global [MessageSplitter.constantsList] if necessary.
		 *
		 * @param permutation
		 *   The permutation whose globally unique one-based index should be
		 *   determined.
		 * @return The permutation's one-based index.
		 */
		@JvmStatic
		fun indexForPermutation(permutation: A_Tuple): Int {
			var checkedLimit = 0
			while (true) {
				val before = permutations.get()
				val newLimit = before.tupleSize()
				for (i in checkedLimit + 1..newLimit) {
					if (before.tupleAt(i).equals(permutation)) {
						// Already exists.
						return i
					}
				}
				val after =
					before.appendCanDestroy(permutation, false).makeShared()
				if (permutations.compareAndSet(before, after)) {
					// Added it successfully.
					return after.tupleSize()
				}
				checkedLimit = newLimit
			}
		}

		/**
		 * Answer the index of the given constant, adding it to the global
		 * [constantsList] and [constantsMap]} if necessary.
		 *
		 * @param constant
		 *   The type to look up or add to the global index.
		 * @return
		 *   The one-based index of the type, which can be retrieved later via
		 *   [constantForIndex].
		 */
		@JvmStatic
		fun indexForConstant(constant: A_BasicObject): Int {
			val strongConstant = constant.makeShared()
			auto(constantsLock.readLock()).use {
				val index = constantsMap[strongConstant]
				if (index !== null) {
					return index
				}
			}

			auto(constantsLock.writeLock()).use {
				val index = constantsMap[strongConstant]
				if (index !== null) {
					return index
				}
				assert(constantsMap.size == constantsList.size)
				val newIndex = constantsList.size + 1
				constantsList.add(strongConstant)
				constantsMap[strongConstant] = newIndex
				return newIndex
			}
		}

		/** The position at which true is stored in the [constantsList].  */
		@JvmStatic
		val indexForTrue = indexForConstant(trueObject())

		/** The position at which false is stored in the [constantsList].  */
		@JvmStatic
		val indexForFalse = indexForConstant(falseObject())

		/**
		 * Answer the [AvailObject] having the given one-based index in the
		 * static [constantsList] [List].
		 *
		 * @param index
		 *   The one-based index of the constant to retrieve.
		 * @return
		 *   The [AvailObject] at the given index.
		 */
		@JvmStatic
		fun constantForIndex(index: Int): AvailObject {
			auto(constantsLock.readLock())
				.use { return constantsList[index - 1] }
		}

		/**
		 * If the condition is true, throw a [MalformedMessageException] with
		 * the given errorCode and errorString.  Otherwise do nothing.
		 *
		 * @param condition
		 *   The [Boolean] to test.
		 * @param errorCode
		 *   The errorCode to use in the [MalformedMessageException] if the
		 *   condition was true.
		 * @param errorString
		 *   The errorString to use in the [MalformedMessageException] if the
		 *   condition was true.
		 * @throws MalformedMessageException
		 *   If the condition was true.
		 */
		@Throws(MalformedMessageException::class)
		private fun throwMalformedIf(
			condition: Boolean,
			errorCode: AvailErrorCode,
			errorString: String
		) {
			if (condition) {
				throwMalformedMessageException(errorCode, errorString)
			}
		}

		/**
		 * Check that an [Expression] to be used as an alternative in an
		 * [Alternation] is well-formed.  Note that alternations may not contain
		 * arguments.
		 *
		 * @param expression
		 *   The alternative to check.
		 * @throws MalformedMessageException
		 *   If the alternative contains an argument.
		 */
		@Throws(MalformedMessageException::class)
		private fun checkAlternative(expression: Expression) {
			throwMalformedIf(
				expression.yieldsValue
					|| expression.underscoreCount > 0,
				E_ALTERNATIVE_MUST_NOT_CONTAIN_ARGUMENTS,
				"Alternatives must not contain arguments")
		}

		/**
		 * Throw a [SignatureException] with the given error code.
		 *
		 * @param errorCode
		 *        The [AvailErrorCode] that indicates the problem.
		 * @throws SignatureException
		 *         Always, with the given error code.
		 */
		@JvmStatic
		@Throws(SignatureException::class)
		fun throwSignatureException(errorCode: AvailErrorCode): Nothing {
			throw SignatureException(errorCode)
		}

		/**
		 * Throw a [MalformedMessageException] with the given error code.
		 *
		 * @param errorCode
		 *   The [AvailErrorCode] that indicates the problem.
		 * @param errorMessage
		 *   A description of the problem.
		 * @throws MalformedMessageException
		 *   Always, with the given error code and diagnostic message.
		 * @return
		 *   Nothing, but pretend it's the [MalformedMessageException] that was
		 *   thrown so that the caller can pretend to throw it again to indicate
		 *   to Java that this call terminates the control flow unconditionally.
		 */
		@JvmStatic
		@Throws(MalformedMessageException::class)
		fun throwMalformedMessageException(
			errorCode: AvailErrorCode, errorMessage: String
		): Nothing {
			throw MalformedMessageException(errorCode) { errorMessage }
		}

		/**
		 * Answer whether the specified character is an operator character,
		 * space, underscore, or ellipsis.
		 *
		 * @param cp
		 *   A Unicode codepoint (an [Int]).
		 * @return
		 *   `true` if the specified character is an operator character, space,
		 *   underscore, or ellipsis; or `false` otherwise.
		 */
		fun isUnderscoreOrSpaceOrOperator(cp: Int) =
			cp == '_'.toInt()
				|| cp == '…'.toInt()
				|| cp == ' '.toInt()
				|| cp == '/'.toInt()
				|| cp == '$'.toInt()
				|| isOperator(cp)

		/**
		 * Answer whether the given Unicode codePoint is an acceptable operator.
		 *
		 * @param cp
		 *   The codePoint to check.
		 * @return
		 *   Whether the codePoint can be used as an operator character in a
		 *   method name.
		 */
		@JvmStatic
		fun isOperator(cp: Int) =
			!(Character.isDigit(cp)
				|| Character.isUnicodeIdentifierStart(cp)
				|| Character.isSpaceChar(cp)
				|| Character.isWhitespace(cp)
				|| cp < 32
				|| cp in 127..159
				|| !Character.isDefined(cp)
				|| cp == '_'.toInt()
				|| cp == '"'.toInt()
				|| cp == '\uFEFF'.toInt())
	}
}<|MERGE_RESOLUTION|>--- conflicted
+++ resolved
@@ -282,13 +282,8 @@
 		 *    matches a single [A_Token] of kind [TokenType.KEYWORD].
 		 *  * If followed by an [OCTOTHORP] (#), it creates a
 		 *    [RawNumericLiteralTokenArgument], which matches a single
-<<<<<<< HEAD
 		 *    [A_Token] of kind [TokenType.LITERAL] which yields a positive
 		 *    number.
-=======
-		 *    [A_Token] of kind [TokenType.LITERAL] which yields an integer in
-		 *    the range [0..∞).
->>>>>>> e1883a5a
 		 *  * If followed by a [DOLLAR_SIGN] ($), it creates a
 		 *    [RawStringLiteralTokenArgument], which matches a single [A_Token]
 		 *    of kind [TokenType.LITERAL] which yields a string.
