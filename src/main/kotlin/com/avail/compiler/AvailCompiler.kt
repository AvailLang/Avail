/*
 * AvailCompiler.kt
 * Copyright © 1993-2020, The Avail Foundation, LLC.
 * All rights reserved.
 *
 * Redistribution and use in source and binary forms, with or without
 * modification, are permitted provided that the following conditions are met:
 *
 * * Redistributions of source code must retain the above copyright notice, this
 *   list of conditions and the following disclaimer.
 *
 * * Redistributions in binary form must reproduce the above copyright notice,
 *   this list of conditions and the following disclaimer in the documentation
 *   and/or other materials provided with the distribution.
 *
 * * Neither the name of the copyright holder nor the names of the contributors
 *   may be used to endorse or promote products derived from this software
 *   without specific prior written permission.
 *
 * THIS SOFTWARE IS PROVIDED BY THE COPYRIGHT HOLDERS AND CONTRIBUTORS "AS IS"
 * AND ANY EXPRESS OR IMPLIED WARRANTIES, INCLUDING, BUT NOT LIMITED TO, THE
 * IMPLIED WARRANTIES OF MERCHANTABILITY AND FITNESS FOR A PARTICULAR PURPOSE
 * ARE DISCLAIMED. IN NO EVENT SHALL THE COPYRIGHT HOLDER OR CONTRIBUTORS BE
 * LIABLE FOR ANY DIRECT, INDIRECT, INCIDENTAL, SPECIAL, EXEMPLARY, OR
 * CONSEQUENTIAL DAMAGES (INCLUDING, BUT NOT LIMITED TO, PROCUREMENT OF
 * SUBSTITUTE GOODS OR SERVICES; LOSS OF USE, DATA, OR PROFITS; OR BUSINESS
 * INTERRUPTION) HOWEVER CAUSED AND ON ANY THEORY OF LIABILITY, WHETHER IN
 * CONTRACT, STRICT LIABILITY, OR TORT (INCLUDING NEGLIGENCE OR OTHERWISE)
 * ARISING IN ANY WAY OUT OF THE USE OF THIS SOFTWARE, EVEN IF ADVISED OF THE
 * POSSIBILITY OF SUCH DAMAGE.
 */

package com.avail.compiler

import com.avail.AvailRuntime
import com.avail.AvailRuntime.Companion.currentRuntime
import com.avail.AvailRuntimeConfiguration
import com.avail.AvailRuntimeSupport.captureNanos
import com.avail.builder.ModuleName
import com.avail.builder.ResolvedModuleName
import com.avail.compiler.ParsingOperation.CHECK_ARGUMENT
import com.avail.compiler.ParsingOperation.Companion.decode
import com.avail.compiler.ParsingOperation.Companion.distinctInstructions
import com.avail.compiler.ParsingOperation.Companion.operand
import com.avail.compiler.ParsingOperation.TYPE_CHECK_ARGUMENT
import com.avail.compiler.PragmaKind.Companion.pragmaKindByLexeme
import com.avail.compiler.problems.CompilerDiagnostics
import com.avail.compiler.problems.CompilerDiagnostics.ParseNotificationLevel.MEDIUM
import com.avail.compiler.problems.CompilerDiagnostics.ParseNotificationLevel.SILENT
import com.avail.compiler.problems.CompilerDiagnostics.ParseNotificationLevel.STRONG
import com.avail.compiler.problems.CompilerDiagnostics.ParseNotificationLevel.WEAK
import com.avail.compiler.problems.Problem
import com.avail.compiler.problems.ProblemHandler
import com.avail.compiler.problems.ProblemType.EXTERNAL
import com.avail.compiler.problems.ProblemType.PARSE
import com.avail.compiler.scanning.LexingState
import com.avail.compiler.splitter.MessageSplitter.Companion.constantForIndex
import com.avail.compiler.splitter.MessageSplitter.Metacharacter
import com.avail.descriptor.atoms.A_Atom
import com.avail.descriptor.atoms.A_Atom.Companion.atomName
import com.avail.descriptor.atoms.A_Atom.Companion.bundleOrNil
import com.avail.descriptor.atoms.A_Atom.Companion.extractBoolean
import com.avail.descriptor.atoms.A_Atom.Companion.issuingModule
import com.avail.descriptor.atoms.AtomDescriptor.Companion.falseObject
import com.avail.descriptor.atoms.AtomDescriptor.Companion.objectFromBoolean
import com.avail.descriptor.atoms.AtomDescriptor.Companion.trueObject
import com.avail.descriptor.atoms.AtomDescriptor.SpecialAtom
import com.avail.descriptor.atoms.AtomDescriptor.SpecialAtom.ALL_TOKENS_KEY
import com.avail.descriptor.atoms.AtomDescriptor.SpecialAtom.CLIENT_DATA_GLOBAL_KEY
import com.avail.descriptor.atoms.AtomDescriptor.SpecialAtom.COMPILER_SCOPE_MAP_KEY
import com.avail.descriptor.atoms.AtomDescriptor.SpecialAtom.MACRO_BUNDLE_KEY
import com.avail.descriptor.atoms.AtomDescriptor.SpecialAtom.STATIC_TOKENS_KEY
import com.avail.descriptor.bundles.A_Bundle
import com.avail.descriptor.bundles.A_Bundle.Companion.bundleMethod
import com.avail.descriptor.bundles.A_Bundle.Companion.lookupMacroByPhraseTuple
import com.avail.descriptor.bundles.A_Bundle.Companion.macrosTuple
import com.avail.descriptor.bundles.A_Bundle.Companion.message
import com.avail.descriptor.bundles.A_BundleTree
import com.avail.descriptor.bundles.A_BundleTree.Companion.allParsingPlansInProgress
import com.avail.descriptor.bundles.A_BundleTree.Companion.expand
import com.avail.descriptor.bundles.A_BundleTree.Companion.isSourceOfCycle
import com.avail.descriptor.bundles.A_BundleTree.Companion.latestBackwardJump
import com.avail.descriptor.bundles.A_BundleTree.Companion.lazyActions
import com.avail.descriptor.bundles.A_BundleTree.Companion.lazyComplete
import com.avail.descriptor.bundles.A_BundleTree.Companion.lazyIncomplete
import com.avail.descriptor.bundles.A_BundleTree.Companion.lazyIncompleteCaseInsensitive
import com.avail.descriptor.bundles.A_BundleTree.Companion.lazyPrefilterMap
import com.avail.descriptor.bundles.A_BundleTree.Companion.lazyTypeFilterTreePojo
import com.avail.descriptor.bundles.MessageBundleDescriptor
import com.avail.descriptor.bundles.MessageBundleTreeDescriptor
import com.avail.descriptor.fiber.A_Fiber
import com.avail.descriptor.fiber.FiberDescriptor
import com.avail.descriptor.fiber.FiberDescriptor.Companion.newLoaderFiber
import com.avail.descriptor.fiber.FiberDescriptor.GeneralFlag
import com.avail.descriptor.functions.A_Function
import com.avail.descriptor.functions.FunctionDescriptor
import com.avail.descriptor.functions.FunctionDescriptor.Companion.createFunction
import com.avail.descriptor.functions.FunctionDescriptor.Companion.createFunctionForPhrase
import com.avail.descriptor.functions.PrimitiveCompiledCodeDescriptor.Companion.newPrimitiveRawFunction
import com.avail.descriptor.maps.A_Map
import com.avail.descriptor.maps.MapDescriptor.Companion.emptyMap
import com.avail.descriptor.maps.MapDescriptor.Companion.mapFromPairs
import com.avail.descriptor.methods.A_Macro
import com.avail.descriptor.methods.A_SemanticRestriction
import com.avail.descriptor.methods.A_Sendable
import com.avail.descriptor.methods.MacroDescriptor
import com.avail.descriptor.methods.MethodDefinitionDescriptor
import com.avail.descriptor.methods.MethodDescriptor
import com.avail.descriptor.methods.MethodDescriptor.SpecialMethodAtom
import com.avail.descriptor.methods.MethodDescriptor.SpecialMethodAtom.CRASH
import com.avail.descriptor.methods.MethodDescriptor.SpecialMethodAtom.CREATE_MODULE_VARIABLE
import com.avail.descriptor.methods.MethodDescriptor.SpecialMethodAtom.LEXER_DEFINER
import com.avail.descriptor.methods.MethodDescriptor.SpecialMethodAtom.MACRO_DEFINER
import com.avail.descriptor.methods.MethodDescriptor.SpecialMethodAtom.METHOD_DEFINER
import com.avail.descriptor.methods.MethodDescriptor.SpecialMethodAtom.MODULE_HEADER
import com.avail.descriptor.methods.MethodDescriptor.SpecialMethodAtom.PUBLISH_ALL_ATOMS_FROM_OTHER_MODULE
import com.avail.descriptor.methods.MethodDescriptor.SpecialMethodAtom.PUBLISH_ATOMS
import com.avail.descriptor.methods.SemanticRestrictionDescriptor
import com.avail.descriptor.module.A_Module
import com.avail.descriptor.module.ModuleDescriptor
import com.avail.descriptor.module.ModuleDescriptor.Companion.newModule
import com.avail.descriptor.parsing.A_DefinitionParsingPlan.Companion.parsingInstructions
import com.avail.descriptor.parsing.A_Lexer
import com.avail.descriptor.parsing.A_ParsingPlanInProgress.Companion.nameHighlightingPc
import com.avail.descriptor.parsing.A_ParsingPlanInProgress.Companion.parsingPc
import com.avail.descriptor.parsing.A_ParsingPlanInProgress.Companion.parsingPlan
import com.avail.descriptor.parsing.LexerDescriptor.Companion.lexerBodyFunctionType
import com.avail.descriptor.parsing.LexerDescriptor.Companion.lexerFilterFunctionType
import com.avail.descriptor.parsing.ParsingPlanInProgressDescriptor.Companion.newPlanInProgress
import com.avail.descriptor.phrases.A_Phrase
import com.avail.descriptor.phrases.A_Phrase.Companion.apparentSendName
import com.avail.descriptor.phrases.A_Phrase.Companion.argumentsListNode
import com.avail.descriptor.phrases.A_Phrase.Companion.bundle
import com.avail.descriptor.phrases.A_Phrase.Companion.childrenDo
import com.avail.descriptor.phrases.A_Phrase.Companion.childrenMap
import com.avail.descriptor.phrases.A_Phrase.Companion.copyMutablePhrase
import com.avail.descriptor.phrases.A_Phrase.Companion.declaration
import com.avail.descriptor.phrases.A_Phrase.Companion.declaredType
import com.avail.descriptor.phrases.A_Phrase.Companion.expression
import com.avail.descriptor.phrases.A_Phrase.Companion.expressionType
import com.avail.descriptor.phrases.A_Phrase.Companion.expressionsSize
import com.avail.descriptor.phrases.A_Phrase.Companion.expressionsTuple
import com.avail.descriptor.phrases.A_Phrase.Companion.hasSuperCast
import com.avail.descriptor.phrases.A_Phrase.Companion.initializationExpression
import com.avail.descriptor.phrases.A_Phrase.Companion.isMacroSubstitutionNode
import com.avail.descriptor.phrases.A_Phrase.Companion.macroOriginalSendNode
import com.avail.descriptor.phrases.A_Phrase.Companion.outputPhrase
import com.avail.descriptor.phrases.A_Phrase.Companion.phraseKind
import com.avail.descriptor.phrases.A_Phrase.Companion.phraseKindIsUnder
import com.avail.descriptor.phrases.A_Phrase.Companion.statementsDo
import com.avail.descriptor.phrases.A_Phrase.Companion.stripMacro
import com.avail.descriptor.phrases.A_Phrase.Companion.superUnionType
import com.avail.descriptor.phrases.A_Phrase.Companion.token
import com.avail.descriptor.phrases.A_Phrase.Companion.tokens
import com.avail.descriptor.phrases.A_Phrase.Companion.typeExpression
import com.avail.descriptor.phrases.AssignmentPhraseDescriptor.Companion.newAssignment
import com.avail.descriptor.phrases.BlockPhraseDescriptor
import com.avail.descriptor.phrases.DeclarationPhraseDescriptor.Companion.newModuleConstant
import com.avail.descriptor.phrases.DeclarationPhraseDescriptor.Companion.newModuleVariable
import com.avail.descriptor.phrases.DeclarationPhraseDescriptor.DeclarationKind.LOCAL_CONSTANT
import com.avail.descriptor.phrases.DeclarationPhraseDescriptor.DeclarationKind.LOCAL_VARIABLE
import com.avail.descriptor.phrases.ListPhraseDescriptor
import com.avail.descriptor.phrases.ListPhraseDescriptor.Companion.emptyListNode
import com.avail.descriptor.phrases.ListPhraseDescriptor.Companion.newListNode
import com.avail.descriptor.phrases.LiteralPhraseDescriptor.Companion.literalNodeFromToken
import com.avail.descriptor.phrases.LiteralPhraseDescriptor.Companion.syntheticLiteralNodeFor
import com.avail.descriptor.phrases.MacroSubstitutionPhraseDescriptor.Companion.newMacroSubstitution
import com.avail.descriptor.phrases.MarkerPhraseDescriptor.Companion.newMarkerNode
import com.avail.descriptor.phrases.PhraseDescriptor
import com.avail.descriptor.phrases.SendPhraseDescriptor
import com.avail.descriptor.phrases.SendPhraseDescriptor.Companion.newSendNode
import com.avail.descriptor.phrases.VariableUsePhraseDescriptor.Companion.newUse
import com.avail.descriptor.representation.A_BasicObject
import com.avail.descriptor.representation.AvailObject
import com.avail.descriptor.representation.NilDescriptor
import com.avail.descriptor.representation.NilDescriptor.Companion.nil
import com.avail.descriptor.sets.A_Set
import com.avail.descriptor.sets.SetDescriptor
import com.avail.descriptor.sets.SetDescriptor.Companion.emptySet
import com.avail.descriptor.sets.SetDescriptor.Companion.generateSetFrom
import com.avail.descriptor.tokens.A_Token
import com.avail.descriptor.tokens.LiteralTokenDescriptor.Companion.literalToken
import com.avail.descriptor.tokens.TokenDescriptor
import com.avail.descriptor.tokens.TokenDescriptor.TokenType.COMMENT
import com.avail.descriptor.tokens.TokenDescriptor.TokenType.END_OF_FILE
import com.avail.descriptor.tokens.TokenDescriptor.TokenType.KEYWORD
import com.avail.descriptor.tokens.TokenDescriptor.TokenType.OPERATOR
import com.avail.descriptor.tokens.TokenDescriptor.TokenType.WHITESPACE
import com.avail.descriptor.tuples.A_String
import com.avail.descriptor.tuples.A_Tuple
import com.avail.descriptor.tuples.A_Tuple.Companion.component1
import com.avail.descriptor.tuples.A_Tuple.Companion.component2
import com.avail.descriptor.tuples.A_Tuple.Companion.component3
import com.avail.descriptor.tuples.A_Tuple.Companion.component4
import com.avail.descriptor.tuples.A_Tuple.Companion.component5
import com.avail.descriptor.tuples.A_Tuple.Companion.component6
import com.avail.descriptor.tuples.A_Tuple.Companion.tupleAt
import com.avail.descriptor.tuples.A_Tuple.Companion.tupleIntAt
import com.avail.descriptor.tuples.A_Tuple.Companion.tupleSize
import com.avail.descriptor.tuples.ObjectTupleDescriptor.Companion.generateObjectTupleFrom
import com.avail.descriptor.tuples.ObjectTupleDescriptor.Companion.tuple
import com.avail.descriptor.tuples.ObjectTupleDescriptor.Companion.tupleFromList
import com.avail.descriptor.tuples.StringDescriptor.Companion.formatString
import com.avail.descriptor.tuples.StringDescriptor.Companion.stringFrom
import com.avail.descriptor.tuples.TupleDescriptor
import com.avail.descriptor.tuples.TupleDescriptor.Companion.emptyTuple
import com.avail.descriptor.tuples.TupleDescriptor.Companion.toList
import com.avail.descriptor.types.A_Type
import com.avail.descriptor.types.AbstractEnumerationTypeDescriptor.Companion.instanceTypeOrMetaOn
import com.avail.descriptor.types.PhraseTypeDescriptor.PhraseKind.BLOCK_PHRASE
import com.avail.descriptor.types.PhraseTypeDescriptor.PhraseKind.DECLARATION_PHRASE
import com.avail.descriptor.types.PhraseTypeDescriptor.PhraseKind.EXPRESSION_AS_STATEMENT_PHRASE
import com.avail.descriptor.types.PhraseTypeDescriptor.PhraseKind.LIST_PHRASE
import com.avail.descriptor.types.PhraseTypeDescriptor.PhraseKind.LITERAL_PHRASE
import com.avail.descriptor.types.PhraseTypeDescriptor.PhraseKind.MACRO_SUBSTITUTION_PHRASE
import com.avail.descriptor.types.PhraseTypeDescriptor.PhraseKind.MARKER_PHRASE
import com.avail.descriptor.types.PhraseTypeDescriptor.PhraseKind.PARSE_PHRASE
import com.avail.descriptor.types.PhraseTypeDescriptor.PhraseKind.PERMUTED_LIST_PHRASE
import com.avail.descriptor.types.PhraseTypeDescriptor.PhraseKind.SEND_PHRASE
import com.avail.descriptor.types.PhraseTypeDescriptor.PhraseKind.STATEMENT_PHRASE
import com.avail.descriptor.types.PhraseTypeDescriptor.PhraseKind.VARIABLE_USE_PHRASE
import com.avail.descriptor.types.TupleTypeDescriptor.Companion.stringType
import com.avail.descriptor.types.TypeDescriptor.Types.TOKEN
import com.avail.descriptor.types.TypeDescriptor.Types.TOP
import com.avail.descriptor.types.VariableTypeDescriptor.Companion.variableTypeFor
import com.avail.descriptor.variables.VariableSharedGlobalDescriptor.Companion.createGlobal
import com.avail.dispatch.LookupTree
import com.avail.exceptions.AvailAssertionFailedException
import com.avail.exceptions.AvailEmergencyExitException
import com.avail.exceptions.AvailErrorCode
import com.avail.exceptions.AvailErrorCode.E_AMBIGUOUS_METHOD_DEFINITION
import com.avail.exceptions.AvailErrorCode.E_NO_METHOD_DEFINITION
import com.avail.interpreter.Primitive
import com.avail.interpreter.Primitive.Companion.primitiveByName
import com.avail.interpreter.execution.AvailLoader
import com.avail.interpreter.execution.AvailLoader.Phase.COMPILING
import com.avail.interpreter.execution.AvailLoader.Phase.EXECUTING_FOR_COMPILE
import com.avail.interpreter.execution.Interpreter
import com.avail.interpreter.execution.Interpreter.Companion.runOutermostFunction
import com.avail.interpreter.execution.Interpreter.Companion.stringifyThen
import com.avail.interpreter.levelTwo.operand.TypeRestriction
import com.avail.interpreter.levelTwo.operand.TypeRestriction.Companion.restrictionForConstant
import com.avail.interpreter.levelTwo.operand.TypeRestriction.RestrictionFlagEncoding.BOXED
import com.avail.interpreter.primitive.compiler.P_RejectParsing
import com.avail.io.SimpleCompletionHandler
import com.avail.io.TextInterface
import com.avail.performance.Statistic
import com.avail.performance.StatisticReport.RUNNING_PARSING_INSTRUCTIONS
import com.avail.persistence.Repository
import com.avail.utility.Mutable
import com.avail.utility.PrefixSharingList
import com.avail.utility.PrefixSharingList.Companion.append
import com.avail.utility.PrefixSharingList.Companion.last
import com.avail.utility.StackPrinter.Companion.trace
import com.avail.utility.Strings.increaseIndentation
import com.avail.utility.evaluation.Describer
import com.avail.utility.evaluation.FormattingDescriber
import com.avail.utility.safeWrite
import java.io.IOException
import java.lang.String.format
import java.nio.ByteBuffer
import java.nio.CharBuffer
import java.nio.channels.AsynchronousFileChannel
import java.nio.charset.CodingErrorAction
import java.nio.charset.StandardCharsets
import java.nio.file.StandardOpenOption
<<<<<<< HEAD
import java.util.Arrays
import java.util.EnumSet
import java.util.Formatter
=======
import java.util.ArrayList
import java.util.Arrays
import java.util.Collections.emptyList
import java.util.EnumSet
import java.util.Formatter
import java.util.HashMap
import java.util.HashSet
>>>>>>> bd8b59be
import java.util.concurrent.atomic.AtomicBoolean
import java.util.concurrent.atomic.AtomicInteger
import java.util.concurrent.locks.ReentrantReadWriteLock
import java.util.stream.Collectors.toList
import kotlin.concurrent.write
import kotlin.math.max
import kotlin.math.min
import kotlin.streams.toList

/**
 * The compiler for Avail code.
 *
 * @author Mark van Gulik &lt;mark@availlang.org&gt;
 * @author Todd L Smith &lt;todd@availlang.org&gt;
 *
 * @constructor
 *
 * Construct a new `AvailCompiler`.
 *
 * @param moduleHeader
 *   The [module&#32;header][ModuleHeader] of the module to compile. May be null
 *   for synthetic modules (for entry points), or when parsing the header.
 * @param module
 *   The current [module][ModuleDescriptor].`
 * @param source
 *   The source [A_String].
 * @param textInterface
 *   The [text&#32;interface][TextInterface] for any [fibers][A_Fiber] started
 *   by this compiler.
 * @param pollForAbort
 *   How to quickly check if the client wants to abort compilation.
 * @param progressReporter
 *   How to report progress to the client who instigated compilation. This
 *   [continuation][CompilerProgressReporter] that accepts the
 *   [name][ModuleName] of the [module][A_Module] undergoing
 *   [compilation][AvailCompiler], the line number on which the last complete
 *   statement concluded, the position of the ongoing parse (in bytes), and the
 *   size of the module (in bytes).
 * @param problemHandler
 *   The [ProblemHandler] used for reporting compilation problems.
 */
class AvailCompiler(
	moduleHeader: ModuleHeader?,
	module: A_Module,
	source: A_String,
	textInterface: TextInterface,
	pollForAbort: () -> Boolean,
	progressReporter: CompilerProgressReporter,
	problemHandler: ProblemHandler)
{
	/**
	 * The [CompilationContext] for this compiler.  It tracks parsing and lexing
	 * tasks, and handles serialization to a
	 * [repository][Repository] if necessary.
	 */
	val compilationContext: CompilationContext = CompilationContext(
		moduleHeader,
		module,
		source,
		textInterface,
		pollForAbort,
		progressReporter,
		problemHandler)

	/** The memoization of results of previous parsing attempts. */
	private val fragmentCache = AvailCompilerFragmentCache()

	/**
	 * The Avail [A_String] containing the complete content of the module
	 * being compiled.
	 */
	val source: A_String get() = compilationContext.source

	/**
	 * The [module&#32;header][ModuleHeader] for the current
	 * [module][ModuleDescriptor] being parsed.
	 */
	private val moduleHeader get() = compilationContext.moduleHeader!!

	/**
	 * The fully-qualified name of the [module][ModuleDescriptor] undergoing
	 * compilation.
	 *
	 * @return
	 *   The module name.
	 */
	private val moduleName get() = ModuleName(
		compilationContext.module.moduleName().asNativeString())

	/**
	 * A list of subexpressions being parsed, represented by
	 * [message&#32;bundle&#32;trees][A_BundleTree] holding the positions
	 * within all outer send expressions.
	 *
	 * @property bundleTree
	 *   The [A_BundleTree] being parsed at this moment.
	 * @property parent
	 *   The parent [PartialSubexpressionList] being parsed.
	 * @constructor
	 *
	 * Construct a new `PartialSubexpressionList`.
	 *
	 * @param bundleTree
	 *   The current [A_BundleTree] being parsed.
	 * @param parent
	 *   The enclosing partially-parsed super-expressions being parsed.
	 */
	internal class PartialSubexpressionList constructor(
		val bundleTree: A_BundleTree,
		val parent: PartialSubexpressionList?)
	{
		/** How many subexpressions deep that we're parsing.  */
		val depth: Int = if (parent === null) 1 else parent.depth + 1

		/**
		 * Create a list like the receiver, but with a different
		 * [message&#32;bundle&#32;tree][A_BundleTree].
		 *
		 * @param newBundleTree
		 *   The new [A_BundleTree] to replace the one in the receiver within
		 *   the copy.
		 * @return
		 *   A `PartialSubexpressionList` like the receiver, but with a
		 *   different message bundle tree.
		 */
		fun advancedTo(newBundleTree: A_BundleTree) =
			PartialSubexpressionList(newBundleTree, parent)
	}

	/**
	 * Output a description of the layers of message sends that are being parsed
	 * at this point in history.
	 *
	 * @param partialSubexpressions
	 *   The [PartialSubexpressionList] that captured the nesting of partially
	 *   parsed superexpressions.
	 * @param builder
	 *   Where to describe the chain of superexpressions.
	 */
	private fun describeOn(
		partialSubexpressions: PartialSubexpressionList?,
		builder: StringBuilder)
	{
		var pointer = partialSubexpressions
		if (pointer === null)
		{
			builder.append("\n\t(top level expression)")
			return
		}
		val maxDepth = 10
		val limit = max(pointer.depth - maxDepth, 0)
		while (pointer !== null && pointer.depth >= limit)
		{
			builder.append("\n\t")
			builder.append(pointer.depth)
			builder.append(". ")
			val bundleTree = pointer.bundleTree
			if (bundleTree.equals(compilationContext.loader.rootBundleTree()))
			{
				builder.append("an expression")
			}
			else
			{
				// Reduce to the plans' unique bundles.
				val bundlesMap = bundleTree.allParsingPlansInProgress()
				val bundles = toList<A_Bundle>(bundlesMap.keysAsSet().asTuple())
				bundles.sortedBy { it.message().atomName().asNativeString() }
				var first = true
				val maxBundles = 3
				for (bundle in bundles.subList(0, min(bundles.size,maxBundles)))
				{
					if (!first)
					{
						builder.append(", ")
					}
					val plans = bundlesMap.mapAt(bundle)
					// Pick an active plan arbitrarily for this bundle.
					val plansInProgress = plans.mapIterable().next().value()
					val planInProgress = plansInProgress.iterator().next()
					// Adjust the pc to refer to the actual instruction that
					// caused the argument parse, not the successor instruction
					// that was captured.
					val adjustedPlanInProgress = newPlanInProgress(
						planInProgress.parsingPlan(),
						planInProgress.parsingPc() - 1)
					builder.append(adjustedPlanInProgress.nameHighlightingPc())
					first = false
				}
				if (bundles.size > maxBundles)
				{
					builder.append("… (and ")
					builder.append(bundles.size - maxBundles)
					builder.append(" others)")
				}
			}
			pointer = pointer.parent
		}
	}

	/**
	 * Execute `#tryBlock`, passing a function that it should run upon finding
	 * exactly one local [solution][CompilerSolution].  Report ambiguity as an
	 * error.
	 *
	 * @param start
	 *   Where to start parsing.
	 * @param acceptAnswer
	 *   What to do if exactly one result was produced. This is a continuation
	 *   that accepts the [ParserState] after the uniquely parsed phrase, and
	 *   the [A_Phrase] itself that was parsed.
	 */
	private fun tryIfUnambiguousThen(
		start: ParserState,
		acceptAnswer: (ParserState, A_Phrase)->Unit)
	{
		val solutions = mutableListOf<CompilerSolution>()

		// Set up an action to perform when the last work unit for this compiler
		// has completed.  That's the moment when we can check how many
		// solutions were actually found.
		assert(compilationContext.noMoreWorkUnits === null)
		compilationContext.noMoreWorkUnits = {
			when
			{
				compilationContext.diagnostics.pollForAbort() ->
				{
					// We may have been asked to abort sub-tasks by a failure in
					// another module, so we can't trust the count of solutions.
					compilationContext.diagnostics.reportError()
				}
				solutions.size == 0 ->
				{
					// No solutions were found.  Report the problems.
					compilationContext.diagnostics.reportError()
				}
				solutions.size == 1 ->
				{
					// A unique solution was found.
					acceptAnswer(
						solutions[0].endState,
						solutions[0].phrase)
				}
				else ->
				{
					// Multiple solutions were found.  Report the ambiguity.
					reportAmbiguousInterpretations(
						solutions[0].endState,
						solutions[0].phrase,
						solutions[1].phrase)
				}
			}
		}
		start.workUnitDo {
			parseExpressionThen(start, null) {
				afterExpression, expression ->
				when
				{
					expression.phraseKindIsUnder(STATEMENT_PHRASE) ->
						captureOneMoreSolution(
							CompilerSolution(afterExpression, expression),
							solutions)
					else ->
						afterExpression.expected(
							STRONG,
							FormattingDescriber(
								"an outer level statement, not %s (%s)",
								expression.phraseKind(),
								expression))
				}
			}
			nextNonwhitespaceTokensDo(start) { token ->
				if (token.tokenType() == END_OF_FILE)
				{
					captureOneMoreSolution(
						CompilerSolution(start, endOfFileMarkerPhrase),
						solutions)
				}
			}
		}
	}

	/**
	 * As part of determining an unambiguous interpretation of some top-level
	 * expression, deal with one (more) solution having been found.
	 *
	 * @param newSolution
	 *   The new [CompilerSolution].
	 * @param solutions
	 *   The mutable [List] that collects [CompilerSolution]s, at least up to
	 *   the second solution to arrive.
	 */
	@Synchronized
	private fun captureOneMoreSolution(
		newSolution: CompilerSolution,
		solutions: MutableList<CompilerSolution>)
	{
		// Ignore any solutions discovered after the first two.
		if (solutions.size < 2)
		{
			solutions.add(newSolution)
		}
	}

	/**
	 * A statement was parsed correctly in two different ways. There may be more
	 * ways, but we stop after two as it's already an error. Report the error.
	 *
	 * @param where
	 *   Where the expressions were parsed from.
	 * @param interpretation1
	 *   The first interpretation as a [phrase][PhraseDescriptor].
	 * @param interpretation2
	 *   The second interpretation as a [phrase][PhraseDescriptor].
	 */
	private fun reportAmbiguousInterpretations(
		where: ParserState,
		interpretation1: A_Phrase,
		interpretation2: A_Phrase)
	{
		val phrase1 = Mutable(interpretation1)
		val phrase2 = Mutable(interpretation2)
		if (phrase1.value.equals(phrase2.value))
		{
			where.expected(
				STRONG,
				listOf(
					phrase1.value,
					phrase1.value.macroOriginalSendNode())
			) { strings ->
				("unambiguous interpretation.  "
					 + "At least two parses produced the same "
					 + "phrase:\n\t"
					 + strings[0]
					 + "\n...where the pre-macro expression is:\n\t"
					 + strings[1])
			}
		}
		else
		{
			findParseTreeDiscriminants(phrase1, phrase2)
			if (phrase1.value.isMacroSubstitutionNode()
				&& phrase2.value.isMacroSubstitutionNode())
			{
				where.expected(
					STRONG,
					listOf(
						phrase1.value,
						phrase2.value,
						phrase1.value.macroOriginalSendNode(),
						phrase2.value.macroOriginalSendNode())
				) { strings ->
					val print1 = strings[0]
					val print2 = strings[1]
					val original1 = strings[2]
					val original2 = strings[3]
					if (print1 == print2)
					{
						("unambiguous interpretation.  At least two parses "
							+ "produced same-looking phrases after macro "
							+ "substitution.  The post-macro phrase is:\n"
							+ "\t$print1\n...and the pre-macro phrases are:\n"
							+ "\t$original1\n"
							+ "\t$original2")
					}
					else
					{
						("unambiguous interpretation.  Here are two possible "
							+ "parsings...\n\t$print1\n\t$print2")
					}
				}
			}
			else
			{
				where.expected(
					STRONG,
					listOf(phrase1.value, phrase2.value)
				) { strings ->
					val print1 = strings[0]
					val print2 = strings[1]
					if (print1 == print2)
					{
						("unambiguous interpretation.  "
							+ "At least two parses produced unequal but "
							+ "same-looking phrases:\n\t"
							+ print1)
					}
					else
					{
						("unambiguous interpretation.  "
							+ "Here are two possible parsings...\n\t"
							+ print1
							+ "\n\t"
							+ print2)
					}
				}
			}
		}
		compilationContext.diagnostics.reportError()
	}

	/**
	 * Start definition of a [module][ModuleDescriptor]. The entire definition
	 * can be rolled back because the [interpreter][Interpreter]'s context
	 * module will contain all methods and precedence rules defined between the
	 * transaction start and the rollback (or commit). Committing simply clears
	 * this information.
	 */
	private fun startModuleTransaction()
	{
		// Currently does nothing.  Eval might need this still.
	}

	/**
	 * Rollback the [module][ModuleDescriptor] that was defined since the most
	 * recent [startModuleTransaction]. [Close][A_Module.closeModule] the
	 * module.
	 *
	 * @param afterRollback
	 *   What to do after rolling back.
	 */
	private fun rollbackModuleTransaction(afterRollback: ()->Unit) =
		compilationContext.module.removeFrom(
			compilationContext.loader, afterRollback)

	/**
	 * Commit the [module][A_Module] that was defined since the most recent
	 * [startModuleTransaction]. [Close][A_Module.closeModule] the module.
	 */
	private fun commitModuleTransaction() =
		compilationContext.runtime.addModule(compilationContext.module)

	/**
	 * Evaluate the specified semantic restriction [function][A_Function] in the
	 * module's context; lexically enclosing variables are not considered in
	 * scope, but module variables and constants are in scope.
	 *
	 * @param restriction
	 *   A [semantic&#32;restriction][SemanticRestrictionDescriptor].
	 * @param args
	 *   The arguments to the function.
	 * @param lexingState
	 *   The position at which the semantic restriction is being evaluated.
	 * @param onSuccess
	 *   What to do with the result of the evaluation.
	 * @param onFailure
	 *   What to do with a terminal [Throwable].
	 */
	private fun evaluateSemanticRestrictionFunctionThen(
		restriction: A_SemanticRestriction,
		args: List<A_BasicObject>,
		lexingState: LexingState,
		onSuccess: (AvailObject)->Unit,
		onFailure: (Throwable)->Unit)
	{
		val function = restriction.function()
		val code = function.code()
		val mod = code.module()
		val fiber = newLoaderFiber(
			function.kind().returnType(),
			compilationContext.loader
		) {
			formatString(
				"Semantic restriction %s, in %s:%d",
				restriction.definitionMethod().bundles()
					.iterator().next().message(),
				if (mod.equalsNil())
					"no module"
				else
					mod.moduleName(),
				code.startingLineNumber())
		}
		fiber.setGeneralFlag(GeneralFlag.CAN_REJECT_PARSE)
		fiber.setTextInterface(compilationContext.textInterface)
		lexingState.setFiberContinuationsTrackingWork(
			fiber, onSuccess, onFailure)
		runOutermostFunction(compilationContext.runtime, fiber, function, args)
	}

	/**
	 * Evaluate the specified macro [function][FunctionDescriptor] in the
	 * module's context; lexically enclosing variables are not considered in
	 * scope, but module variables and constants are in scope.
	 *
	 * @param macro
	 *   A [macro&#32;definition][MacroDescriptor].
	 * @param args
	 *   The argument phrases to supply the macro.
	 * @param clientParseData
	 *   The map to associate with the [SpecialAtom.CLIENT_DATA_GLOBAL_KEY] atom
	 *   in the fiber.
	 * @param clientParseDataOut
	 *   A [Mutable] into which we will store an [A_Map] when the fiber
	 *   completes successfully.  The map will be the content of the fiber
	 *   variable holding the client data, extracted just after the fiber
	 *   completes.  If unsuccessful, don't assign to the `Mutable`.
	 * @param lexingState
	 *   The position at which the macro body is being evaluated.
	 * @param onSuccess
	 *   What to do with the result of the evaluation, an [A_Phrase].
	 * @param onFailure
	 *   What to do with a terminal [Throwable].
	 */
	private fun evaluateMacroFunctionThen(
		macro: A_Macro,
		args: List<A_Phrase>,
		clientParseData: A_Map,
		clientParseDataOut: Mutable<A_Map?>,
		lexingState: LexingState,
		onSuccess: (AvailObject)->Unit,
		onFailure: (Throwable)->Unit)
	{
		val function = macro.bodyBlock()
		val fiber = newLoaderFiber(
			function.kind().returnType(),
			compilationContext.loader
		) {
			val code = function.code()
			val mod = code.module()
			formatString(
				"Macro evaluation %s, in %s:%d",
				macro.definitionBundle().message(),
				if (mod.equalsNil()) "no module" else mod.moduleName(),
				code.startingLineNumber())
		}
		fiber.setGeneralFlag(GeneralFlag.CAN_REJECT_PARSE)
		fiber.setGeneralFlag(GeneralFlag.IS_EVALUATING_MACRO)
		var fiberGlobals = fiber.fiberGlobals()
		fiberGlobals = fiberGlobals.mapAtPuttingCanDestroy(
			CLIENT_DATA_GLOBAL_KEY.atom, clientParseData, true)
		fiber.setFiberGlobals(fiberGlobals)
		fiber.setTextInterface(compilationContext.textInterface)
		lexingState.setFiberContinuationsTrackingWork(
			fiber,
			{ outputPhrase ->
				clientParseDataOut.value =
					fiber.fiberGlobals().mapAt(CLIENT_DATA_GLOBAL_KEY.atom)
				onSuccess(outputPhrase)
			},
			onFailure)
		runOutermostFunction(compilationContext.runtime, fiber, function, args)
	}

	/**
	 * Evaluate a phrase. It's a top-level statement in a module. Declarations
	 * are handled differently - they cause a variable to be declared in the
	 * module's scope.
	 *
	 * @param startState
	 *   The start [ParserState], for line number reporting.
	 * @param afterStatement
	 *   The [ParserState] just after the statement.
	 * @param expression
	 *   The expression to compile and evaluate as a top-level statement in the
	 *   module.
	 * @param declarationRemap
	 *   A [Map] holding the isomorphism between phrases and their replacements.
	 *   This is especially useful for keeping track of how to transform
	 *   references to prior declarations that have been transformed from
	 *   local-scoped to module-scoped.
	 * @param onSuccess
	 *   What to do after success. Note that the result of executing the
	 *   statement must be [nil][NilDescriptor.nil], so there is no point in
	 *   having the continuation accept this value, hence the nullary
	 *   continuation.
	 */
	internal fun evaluateModuleStatementThen(
		startState: ParserState,
		afterStatement: ParserState,
		expression: A_Phrase,
		declarationRemap: MutableMap<A_Phrase, A_Phrase>,
		onSuccess: ()->Unit)
	{
		assert(!expression.isMacroSubstitutionNode())
		// The mapping through declarationRemap has already taken place.
		val replacement = treeMapWithParent(
			expression,
			{ phrase, _, _ -> phrase },
			nil,
			mutableListOf(),
			declarationRemap)

		val phraseFailure = { e: Throwable ->
			when (e)
			{
				is AvailAssertionFailedException ->
					compilationContext.reportAssertionFailureProblem(
						startState.lineNumber,
						startState.position,
						e)
				is AvailEmergencyExitException ->
					compilationContext.reportEmergencyExitProblem(
						startState.lineNumber,
						startState.position,
						e)
				else -> compilationContext.reportExecutionProblem(
					startState.lineNumber,
					startState.position,
					e)
			}
			compilationContext.diagnostics.reportError()
		}

		if (!replacement.phraseKindIsUnder(DECLARATION_PHRASE))
		{
			// Only record module statements that aren't declarations. Users of
			// the module don't care if a module variable or constant is only
			// reachable from the module's methods.
			compilationContext.evaluatePhraseThen(
				replacement,
				afterStatement.lexingState,
				true,
				false,
				{ onSuccess() },
				phraseFailure)
			return
		}
		// It's a declaration, but the parser couldn't previously tell that it
		// was at module scope.  Serialize a function that will cause the
		// declaration to happen, so that references to the global
		// variable/constant from a subsequent module will be able to find it by
		// name.
		val module = compilationContext.module
		val loader = compilationContext.loader
		val name = replacement.token().string()
		val shadowProblem =
			when
			{
				module.variableBindings().hasKey(name) -> "module variable"
				module.constantBindings().hasKey(name) -> "module constant"
				else -> null
			}
		when (replacement.declarationKind())
		{
			LOCAL_CONSTANT ->
			{
				if (shadowProblem !== null)
				{
					afterStatement.expected(
						STRONG,
						"new module constant "
						+ name
						+ " not to have same name as existing "
						+ shadowProblem)
					compilationContext.diagnostics.reportError()
					return
				}
				loader.startRecordingEffects()
				compilationContext.evaluatePhraseThen(
					replacement.initializationExpression(),
					afterStatement.lexingState,
					false,
					false,
					{ value ->
						loader.stopRecordingEffects()
						val canSummarize = loader.statementCanBeSummarized()
						val innerType = instanceTypeOrMetaOn(value)
						val varType = variableTypeFor(innerType)
						val creationSend = newSendNode(
							emptyTuple,
							CREATE_MODULE_VARIABLE.bundle,
							newListNode(
								tuple(
									syntheticLiteralNodeFor(module),
									syntheticLiteralNodeFor(name),
									syntheticLiteralNodeFor(varType),
									syntheticLiteralNodeFor(trueObject),
									syntheticLiteralNodeFor(
										objectFromBoolean(canSummarize)))),
							TOP.o
						)
						val creationFunction = createFunctionForPhrase(
							creationSend,
							module,
							replacement.token().lineNumber())
						// Force the declaration to be serialized.
						compilationContext.serializeWithoutSummary(
							creationFunction)
						val variable = createGlobal(varType, module, name, true)
						variable.setValueWasStablyComputed(canSummarize)
						module.addConstantBinding(name, variable)
						// Update the map so that the local constant goes to a
						// module constant.  Then subsequent statements in this
						// sequence will transform uses of the constant
						// appropriately.
						val newConstant = newModuleConstant(
							replacement.token(),
							variable,
							replacement.initializationExpression())
						declarationRemap[expression] = newConstant
						// Now create a module variable declaration (i.e.,
						// cheat) JUST for this initializing assignment.
						val newDeclaration = newModuleVariable(
							replacement.token(),
							variable,
							nil,
							replacement.initializationExpression())
						val assign = newAssignment(
							newUse(replacement.token(), newDeclaration),
							syntheticLiteralNodeFor(value),
							expression.tokens(),
							false)
						val assignFunction = createFunctionForPhrase(
							assign,
							module,
							replacement.token().lineNumber())
						compilationContext.serializeWithoutSummary(
							assignFunction)
						variable.setValue(value)
						onSuccess()
					},
					phraseFailure)
			}
			LOCAL_VARIABLE ->
			{
				if (shadowProblem !== null)
				{
					afterStatement.expected(
						STRONG,
						"new module variable "
						+ name
						+ " not to have same name as existing "
						+ shadowProblem)
					compilationContext.diagnostics.reportError()
					return
				}
				val varType = variableTypeFor(replacement.declaredType())
				val creationSend = newSendNode(
					emptyTuple,
					CREATE_MODULE_VARIABLE.bundle,
					newListNode(
						tuple(
							syntheticLiteralNodeFor(module),
							syntheticLiteralNodeFor(name),
							syntheticLiteralNodeFor(varType),
							syntheticLiteralNodeFor(falseObject),
							syntheticLiteralNodeFor(falseObject))),
					TOP.o
				)
				val creationFunction = createFunctionForPhrase(
					creationSend,
					module,
					replacement.token().lineNumber())
				creationFunction.makeImmutable()
				// Force the declaration to be serialized.
				compilationContext.serializeWithoutSummary(creationFunction)
				val variable = createGlobal(varType, module, name, false)
				module.addVariableBinding(name, variable)
				if (!replacement.initializationExpression().equalsNil())
				{
					val newDeclaration = newModuleVariable(
						replacement.token(),
						variable,
						replacement.typeExpression(),
						replacement.initializationExpression())
					declarationRemap[expression] = newDeclaration
					val assign = newAssignment(
						newUse(replacement.token(), newDeclaration),
						replacement.initializationExpression(),
						tuple(expression.token()),
						false)
					val assignFunction = createFunctionForPhrase(
						assign, module, replacement.token().lineNumber())
					compilationContext.evaluatePhraseThen(
						replacement.initializationExpression(),
						afterStatement.lexingState,
						false,
						false,
						{ value ->
							variable.setValue(value)
							compilationContext.serializeWithoutSummary(
								assignFunction)
							onSuccess()
						},
						phraseFailure)
				}
				else
				{
					onSuccess()
				}
			}
			else -> assert(false) {
				"Expected top-level declaration to have been parsed as local"
			}
		}
	}

	/**
	 * Report that the parser was expecting one of several keywords. The
	 * keywords are keys of the [A_Map] argument `incomplete`.
	 *
	 * @param where
	 *   Where the keywords were expected.
	 * @param incomplete
	 *   A map of partially parsed keywords, where the keys are the strings that
	 *   were expected at this position.
	 * @param caseInsensitive
	 *   `true` if the parsed keywords are case-insensitive, `false` otherwise.
	 * @param excludedStrings
	 *   The [Set] of [A_String]s to omit from the message, since they were the
	 *   actual encountered tokens' texts.  Note that this set may have multiple
	 *   elements because multiple lexers may have produced competing tokens at
	 *   this position.
	 */
	private fun expectedKeywordsOf(
		where: ParserState,
		incomplete: A_Map,
		caseInsensitive: Boolean,
		excludedStrings: Set<A_String>)
	{
		where.expected(MEDIUM) { withString ->
			val builder = buildString {
				if (caseInsensitive)
				{
					append("one of the following case-insensitive tokens:")
				}
				else
				{
					append("one of the following tokens:")
				}
				val sorted = mutableListOf<String>()
				val detail = incomplete.mapSize() < 10
				incomplete.forEach { availTokenString, nextTree ->
					if (!excludedStrings.contains(availTokenString))
					{
						if (!detail)
						{
							sorted.add(availTokenString.asNativeString())
							return@forEach
						}
						// Collect the plans-in-progress and deduplicate them by
						// their string representation (including the indicator
						// at the current parsing location). We can't just
						// deduplicate by bundle, since the current bundle tree
						// might be eligible for continued parsing at multiple
						// positions.
						val strings = mutableSetOf<String>()
						nextTree.allParsingPlansInProgress().forEach {
							bundle, definitions ->
							definitions.forEach { _, plans ->
								plans.forEach { inProgress ->
									val previousPlan = newPlanInProgress(
										inProgress.parsingPlan(),
										max(inProgress.parsingPc() - 1, 1)
									)
									val issuingModule =
										bundle.message().issuingModule()
									val moduleName =
										if (issuingModule.equalsNil())
											"(built-in)"
										else
											issuingModule.moduleName()
												.asNativeString()
									val shortModuleName =
										moduleName.substring(
											moduleName.lastIndexOf('/') + 1)
									strings.add(
										previousPlan.nameHighlightingPc()
											+ " from "
											+ shortModuleName
									)
								}
							}
						}
						val sortedStrings = strings.toList().sorted()
						val buffer = buildString {
							append(availTokenString.asNativeString())
							append("  (")
							var first = true
							for (progressString in sortedStrings)
							{
								if (!first) append(", ")
								append(progressString)
								first = false
							}
							append(')')
						}
						sorted.add(buffer)
					}
				}
				sorted.sort()
				var startOfLine = true
				val leftColumn = 4 + 4 // ">>> " and a tab.
				var column = leftColumn
				for (s in sorted)
				{
					if (startOfLine)
					{
						append("\n\t")
						column = leftColumn
					}
					else
					{
						append("  ")
						column += 2
					}
					startOfLine = false
					val lengthBefore = length
					append(s)
					column += length - lengthBefore
					if (detail || column + 2 + s.length > 80)
					{
						startOfLine = true
					}
				}
			}
			compilationContext.eventuallyDo(where.lexingState) {
				withString(builder)
			}
		}
	}

	/**
	 * Parse a send phrase. To prevent infinite left-recursion and false
	 * ambiguity, we only allow a send with a leading keyword to be parsed from
	 * here, since leading underscore sends are dealt with iteratively
	 * afterward.
	 *
	 * @param start
	 *   Where to start parsing.
	 * @param superexpressions
	 *   The enclosing partially-parsed expressions, if any.
	 * @param continuation
	 *   What to do after parsing a complete send phrase.
	 */
	private fun parseLeadingKeywordSendThen(
		start: ParserState,
		superexpressions: PartialSubexpressionList?,
		continuation: (ParserState, A_Phrase)->Unit)
	{
		val loader = compilationContext.loader
		parseRestOfSendNode(
			start,
			loader.rootBundleTree(),
			null,
			start,
			false, // Nothing consumed yet.
			false, // (ditto)
			emptyList(),
			initialParseStack,
			initialMarkStack,
			PartialSubexpressionList(loader.rootBundleTree(), superexpressions),
			continuation)
	}

	/**
	 * Parse a send phrase whose leading argument has already been parsed.
	 *
	 * @param start
	 *   Where to start parsing.
	 * @param leadingArgument
	 *   The argument that was already parsed.
	 * @param initialTokenPosition
	 *   Where the leading argument started.
	 * @param superexpressions
	 *   The enclosing partially-parsed expressions, if any.
	 * @param continuation
	 *   What to do after parsing a send phrase.
	 */
	private fun parseLeadingArgumentSendAfterThen(
		start: ParserState,
		leadingArgument: A_Phrase,
		initialTokenPosition: ParserState,
		superexpressions: PartialSubexpressionList?,
		continuation: (ParserState, A_Phrase)->Unit)
	{
		assert(start.lexingState != initialTokenPosition.lexingState)
		val loader = compilationContext.loader
		parseRestOfSendNode(
			start,
			loader.rootBundleTree(),
			leadingArgument,
			initialTokenPosition,
			false, // Leading argument does not yet count as something parsed.
			false, // (ditto)
			emptyList(),
			initialParseStack,
			initialMarkStack,
			PartialSubexpressionList(loader.rootBundleTree(), superexpressions),
			continuation)
	}

	/**
	 * Parse an expression with an optional leading-argument message send around
	 * it. Backtracking will find all valid interpretations.
	 *
	 * @param startOfLeadingArgument
	 *   Where the leading argument started.
	 * @param afterLeadingArgument
	 *   Just after the leading argument.
	 * @param phrase
	 *   An expression that acts as the first argument for a potential
	 *   leading-argument message send, or possibly a chain of them.
	 * @param superexpressions
	 *   The enclosing partially-parsed expressions, if any.
	 * @param continuation
	 *   What to do with either the passed phrase, or the phrase wrapped in a
	 *   leading-argument send.
	 */
	private fun parseOptionalLeadingArgumentSendAfterThen(
		startOfLeadingArgument: ParserState,
		afterLeadingArgument: ParserState,
		phrase: A_Phrase,
		superexpressions: PartialSubexpressionList?,
		continuation: (ParserState, A_Phrase)->Unit)
	{
		// It's optional, so try it with no wrapping.  We have to try this even
		// if it's a supercast, since we may be parsing an expression to be a
		// non-leading argument of some send.
		afterLeadingArgument.workUnitDo {
			continuation(afterLeadingArgument, phrase)
		}
		// Try to wrap it in a leading-argument message send.
		afterLeadingArgument.workUnitDo {
			parseLeadingArgumentSendAfterThen(
				afterLeadingArgument,
				phrase,
				startOfLeadingArgument,
				superexpressions
			) { afterSend, sendPhrase ->
				parseOptionalLeadingArgumentSendAfterThen(
					startOfLeadingArgument,
					afterSend,
					sendPhrase,
					superexpressions,
					continuation)
			}
		}
	}

	/**
	 * We've parsed part of a send. Try to finish the job.
	 *
	 * @param start
	 *   Where to start parsing.
	 * @param bundleTreeArg
	 *   The bundle tree used to parse at this position.
	 * @param firstArgOrNull
	 *   Either `null` or an argument that must be consumed before any keywords
	 *   (or completion of a send).
	 * @param initialTokenPosition
	 *   The parse position where the send phrase started to be processed. Does
	 *   not count the position of the first argument if there are no leading
	 *   keywords.
	 * @param consumedAnything
	 *   Whether any actual tokens have been consumed so far for this send
	 *   phrase.  That includes any leading argument.
	 * @param consumedAnythingBeforeLatestArgument
	 *   Whether any tokens or arguments had been consumed before encountering
	 *   the most recent argument.  This is to improve diagnostics when argument
	 *   type checking is postponed past matches for subsequent tokens.
	 * @param consumedTokens
	 *   The immutable [List] of [A_Token]s that have been consumed so far in
	 *   this potential method/macro send, only including tokens that correspond
	 *   with literal message parts of this send (like the `"+"` of `"_+_"`),
	 *   and raw tokens (like the `"…"` of `"…:=_;"`).
	 * @param argsSoFar
	 *   The list of arguments parsed so far. I do not modify it. This is a
	 *   stack of expressions that the parsing instructions will assemble into a
	 *   list that correlates with the top-level non-backquoted underscores and
	 *   guillemet groups in the message name.
	 * @param marksSoFar
	 *   The stack of mark positions used to test if parsing certain
	 *   subexpressions makes progress.
	 * @param superexpressions
	 *   The enclosing partially-parsed expressions, if any.
	 * @param continuation
	 *   What to do with a fully parsed send phrase.
	 */
	private fun parseRestOfSendNode(
		start: ParserState,
		bundleTreeArg: A_BundleTree,
		firstArgOrNull: A_Phrase?,
		initialTokenPosition: ParserState,
		consumedAnything: Boolean,
		consumedAnythingBeforeLatestArgument: Boolean,
		consumedTokens: List<A_Token>,
		argsSoFar: List<A_Phrase>,
		marksSoFar: List<Int>,
		superexpressions: PartialSubexpressionList?,
		continuation: (ParserState, A_Phrase)->Unit)
	{
		var tempBundleTree = bundleTreeArg
		// If a bundle tree is marked as a source of a cycle, its latest
		// backward jump field is always the target.  Just continue processing
		// there and it'll never have to expand the current node.  However, it's
		// the expand() that might set up the cycle in the first place...
		tempBundleTree.expand(compilationContext.module)
		while (tempBundleTree.isSourceOfCycle())
		{
			// Jump to its (once-)equivalent ancestor.
			tempBundleTree = tempBundleTree.latestBackwardJump()
			// Give it a chance to find an equivalent ancestor of its own.
			tempBundleTree.expand(compilationContext.module)
			// Abort if the bundle trees have diverged.
			if (!tempBundleTree.allParsingPlansInProgress().equals(
					bundleTreeArg.allParsingPlansInProgress()))
			{
				// They've diverged.  Disconnect the backward link.
				bundleTreeArg.isSourceOfCycle(false)
				tempBundleTree = bundleTreeArg
				break
			}
		}
		val bundleTree = tempBundleTree

		var skipCheckArgumentAction = false
		if (firstArgOrNull === null)
		{
			// A call site is only valid if at least one token has been parsed.
			if (consumedAnything)
			{
				val complete = bundleTree.lazyComplete()
				if (complete.setSize() > 0)
				{
					// There are complete messages, we didn't leave a leading
					// argument stranded, and we made progress in the file
					// (i.e., the message contains at least one token).
					assert(marksSoFar.isEmpty())
					assert(argsSoFar.size == 1)
					val args = argsSoFar[0]
					for (bundle in complete)
					{
						if (AvailRuntimeConfiguration.debugCompilerSteps)
						{
							println(
								"Completed send/macro: ${bundle.message()} "
								+ "$args")
						}
						completedSendNode(
							initialTokenPosition,
							start,
							args,
							bundle,
							consumedTokens,
							continuation)
					}
				}
			}
			val incomplete = bundleTree.lazyIncomplete()
			if (incomplete.mapSize() > 0)
			{
				attemptToConsumeToken(
					start,
					initialTokenPosition,
					consumedAnythingBeforeLatestArgument,
					consumedTokens,
					argsSoFar,
					marksSoFar,
					incomplete,
					false,
					superexpressions,
					continuation)
			}
			val caseInsensitive = bundleTree.lazyIncompleteCaseInsensitive()
			if (caseInsensitive.mapSize() > 0)
			{
				attemptToConsumeToken(
					start,
					initialTokenPosition,
					consumedAnythingBeforeLatestArgument,
					consumedTokens,
					argsSoFar,
					marksSoFar,
					caseInsensitive,
					true,
					superexpressions,
					continuation)
			}
			val prefilter = bundleTree.lazyPrefilterMap()
			if (prefilter.mapSize() > 0)
			{
				val latestArgument = last(argsSoFar)
				if (latestArgument.isMacroSubstitutionNode()
					|| latestArgument.isInstanceOfKind(
						SEND_PHRASE.mostGeneralType()))
				{
					val argumentBundle =
						latestArgument.apparentSendName().bundleOrNil()
					assert(!argumentBundle.equalsNil())
					if (prefilter.hasKey(argumentBundle))
					{
						val successor = prefilter.mapAt(argumentBundle)
						if (AvailRuntimeConfiguration.debugCompilerSteps)
						{
							println(
								"Grammatical prefilter: $argumentBundle to "
								+ "$successor")
						}
						eventuallyParseRestOfSendNode(
							start,
							successor,
							null,
							initialTokenPosition,
							consumedAnything,
							consumedAnythingBeforeLatestArgument,
							consumedTokens,
							argsSoFar,
							marksSoFar,
							superexpressions,
							continuation)
						// Don't allow any check-argument actions to be
						// processed normally, as it would ignore the
						// restriction which we've been so careful to prefilter.
						skipCheckArgumentAction = true
					}
					// The argument name was not in the prefilter map, so fall
					// through to allow normal action processing, including the
					// default check-argument action if it's present.
				}
			}
			val typeFilterTreePojo = bundleTree.lazyTypeFilterTreePojo()
			if (!typeFilterTreePojo.equalsNil())
			{
				// Use the most recently pushed phrase's type to look up the
				// successor bundle tree.  This implements aggregated argument
				// type filtering.
				val latestPhrase = last(argsSoFar)
				val typeFilterTree = typeFilterTreePojo.javaObjectNotNull<
					LookupTree<A_Tuple, A_BundleTree>>()
				val timeBefore = captureNanos()
				val successor =
					MessageBundleTreeDescriptor.parserTypeChecker.lookupByValue(
						typeFilterTree,
						latestPhrase,
						bundleTree.latestBackwardJump())
				val timeAfter = captureNanos()
				typeCheckArgumentStat.record(timeAfter - timeBefore)
				if (AvailRuntimeConfiguration.debugCompilerSteps)
				{
					println("Type filter: $latestPhrase -> $successor")
				}
				// Don't complain if at least one plan was happy with the type
				// of the argument.  Otherwise list all argument type/plan
				// expectations as neatly as possible.
				if (successor.allParsingPlansInProgress().mapSize() == 0)
				{
					// Also be silent if no static tokens have been consumed
					// yet.
					if (consumedTokens.isNotEmpty())
					{
						start.expected(MEDIUM) { continueWithDescription ->
							stringifyThen(
								compilationContext.runtime,
								compilationContext.textInterface,
								latestPhrase.expressionType()
							) { actualTypeString ->
								describeFailedTypeTestThen(
									actualTypeString,
									bundleTree,
									continueWithDescription)
							}
						}
					}
				}
				eventuallyParseRestOfSendNode(
					start,
					successor,
					null,
					initialTokenPosition,
					consumedAnything,
					consumedAnythingBeforeLatestArgument,
					consumedTokens,
					argsSoFar,
					marksSoFar,
					superexpressions,
					continuation)
				// Parse instruction optimization allows there to be some plans
				// that do a type filter here, but some that are able to
				// postpone it.  Therefore, also allow general actions to be
				// collected here by falling through.
			}
		}
		val actions = bundleTree.lazyActions()
		if (actions.mapSize() > 0)
		{
			for (entry in actions.mapIterable())
			{
				val keyInt = entry.key().extractInt()
				val op = decode(keyInt)
				if (skipCheckArgumentAction && op === CHECK_ARGUMENT)
				{
					// Skip this action, because the latest argument was a send
					// that had an entry in the prefilter map, so it has already
					// been dealt with.
					continue
				}
				// Eliminate it before queueing a work unit if it shouldn't run
				// due to there being a first argument already pre-parsed.
				if (firstArgOrNull === null || op.canRunIfHasFirstArgument)
				{
					start.workUnitDo(entry.value()) {
						runParsingInstructionThen(
							start,
							keyInt,
							firstArgOrNull,
							argsSoFar,
							marksSoFar,
							initialTokenPosition,
							consumedAnything,
							consumedAnythingBeforeLatestArgument,
							consumedTokens,
							it,
							superexpressions,
							continuation)
					}
				}
			}
		}
	}

	/**
	 * Attempt to consume a token from the source.
	 *
	 * @param start
	 *   Where to start consuming the token.
	 * @param initialTokenPosition
	 *   Where the current potential send phrase started.
	 * @param consumedAnythingBeforeLatestArgument
	 *   Whether any tokens or arguments had been consumed before encountering
	 *   the most recent argument.  This is to improve diagnostics when argument
	 *   type checking is postponed past matches for subsequent tokens.
	 * @param consumedTokens
	 *   An immutable [PrefixSharingList] of [A_Token]s that have been consumed
	 *   so far for the current potential send phrase. The tokens are only those
	 *   that match literal parts of the message name or explicit token
	 *   arguments.
	 * @param argsSoFar
	 *   The argument phrases that have been accumulated so far.
	 * @param marksSoFar
	 *   The mark stack.
	 * @param tokenMap
	 *   A map from string to message bundle tree, used for parsing tokens when
	 *   in this state.
	 * @param caseInsensitive
	 *   Whether to match the token case-insensitively.
	 * @param superexpressions
	 *   The enclosing partially-parsed expressions, if any.
	 * @param continuation
	 *   What to do when the current potential send phrase is complete.
	 */
	private fun attemptToConsumeToken(
		start: ParserState,
		initialTokenPosition: ParserState,
		consumedAnythingBeforeLatestArgument: Boolean,
		consumedTokens: List<A_Token>,
		argsSoFar: List<A_Phrase>,
		marksSoFar: List<Int>,
		tokenMap: A_Map,
		caseInsensitive: Boolean,
		superexpressions: PartialSubexpressionList?,
		continuation: (ParserState, A_Phrase)->Unit)
	{
		skipWhitespaceAndComments(start) { afterWhiteSpaceStates ->
			for (afterWhiteSpace in afterWhiteSpaceStates)
			{
				afterWhiteSpace.lexingState.withTokensDo { tokens ->
					// At least one of them must be a non-whitespace, but we can
					// completely ignore the whitespaces(/comments).
					var foundOne = false
					var recognized = false
					for (token in tokens)
					{
						val tokenType = token.tokenType()
						if (tokenType == COMMENT || tokenType == WHITESPACE)
						{
							continue
						}
						foundOne = true
						val string =
							if (caseInsensitive) token.lowerCaseString()
							else token.string()
						if (tokenType != KEYWORD && tokenType != OPERATOR)
						{
							continue
						}
						if (!tokenMap.hasKey(string))
						{
							continue
						}
						val timeBefore = captureNanos()
						val successor = tokenMap.mapAt(string)
						if (AvailRuntimeConfiguration.debugCompilerSteps)
						{
							val insensitive =
								if (caseInsensitive) "insensitive token"
								else "token"
							println(
								"Matched $insensitive: $string " +
									"@${token.lineNumber()} for $successor")
						}
						recognized = true
						// Record this token for the call site.
						val afterToken = ParserState(
							token.nextLexingState(), start.clientDataMap)
						eventuallyParseRestOfSendNode(
							afterToken,
							successor,
							null,
							initialTokenPosition,
							true, // Just consumed a token.
							consumedAnythingBeforeLatestArgument,
							append(consumedTokens, token),
							argsSoFar,
							marksSoFar,
							superexpressions,
							continuation)
						val timeAfter = captureNanos()
						val stat =
							if (caseInsensitive) matchTokenInsensitivelyStat
							else matchTokenStat
						stat.record(timeAfter - timeBefore)
					}
					assert(foundOne)
					// Only report if at least one static token has been
					// consumed.
					if (!recognized && consumedTokens.isNotEmpty())
					{
						val strings = tokens.mapTo(
							mutableSetOf(),
							when {
								caseInsensitive -> A_Token::lowerCaseString
								else -> A_Token::string
							})
						expectedKeywordsOf(
							start, tokenMap, caseInsensitive, strings)
					}
				}
			}
		}
	}

	/**
	 * Skip whitespace and comments, and evaluate the given function with each
	 * possible successive [A_Token]s.
	 *
	 * @param start
	 *   Where to start scanning.
	 * @param continuation
	 *   What to do with each possible next non-whitespace token.
	 */
	internal fun nextNonwhitespaceTokensDo(
		start: ParserState,
		continuation: (A_Token)->Unit)
	{
		compilationContext.startWorkUnits(1)
		skipWhitespaceAndComments(
			start,
			compilationContext.workUnitCompletion(
				start.lexingState, null
			) { statesAfterWhitespace ->
				for (state in statesAfterWhitespace)
				{
					state.lexingState.withTokensDo { tokens ->
						for (token in tokens)
						{
							val tokenType = token.tokenType()
							if (tokenType != WHITESPACE && tokenType != COMMENT)
							{
								state.workUnitDo(token, continuation)
							}
						}
					}
				}
			})
	}

	/**
	 * A type test for a leaf argument of a potential method or macro invocation
	 * site has failed to produce any viable candidates.  Arrange to have a
	 * suitable diagnostic description of the problem produced, then passed to
	 * the given continuation.  This method may or may not return before the
	 * description has been constructed and passed to the continuation.
	 *
	 * @param actualTypeString
	 *   A [String] describing the actual type of the argument.
	 * @param bundleTree
	 *   The [A_BundleTree] at which parsing was foiled.  There may be multiple
	 *   potential methods and/or macros at this position, none of which will
	 *   have survived the type test.
	 * @param continuation
	 *   What to do once a description of the problem has been produced.
	 */
	private fun describeFailedTypeTestThen(
		actualTypeString: String,
		bundleTree: A_BundleTree,
		continuation: (String)->Unit)
	{
		val typeSet = mutableSetOf<A_Type>()
		val typesByPlanString = mutableMapOf<String, MutableSet<A_Type>>()
		for (entry in bundleTree.allParsingPlansInProgress().mapIterable())
		{
			val submap = entry.value()
			for (subentry in submap.mapIterable())
			{
				for (planInProgress in subentry.value())
				{
					val plan = planInProgress.parsingPlan()
					val instructions = plan.parsingInstructions()
					val instruction =
						instructions.tupleIntAt(planInProgress.parsingPc())
					val typeIndex =
						TYPE_CHECK_ARGUMENT.typeCheckArgumentIndex(instruction)
					// TODO(MvG) Present the full phrase type if it can be a
					// macro argument.
					val argType = constantForIndex(typeIndex).expressionType()
					typeSet.add(argType)
					// Add the type under the given plan *string*, even if it's
					// a different underlying message bundle.
					val typesForPlan = typesByPlanString.computeIfAbsent(
						planInProgress.nameHighlightingPc()
					) { mutableSetOf() }
					typesForPlan.add(argType)
				}
			}
		}
		val typeList = typeSet.toList()
		// Generate the type names in parallel.
		stringifyThen(
			compilationContext.runtime,
			compilationContext.textInterface,
			typeList
		) { typeNamesList ->
			assert(typeList.size == typeNamesList.size)
			val typeMap = (typeList zip typeNamesList).toMap()
			// Stitch the type names back onto the plan strings, prior to
			// sorting by type name.
			val entries = typesByPlanString.entries.sortedBy { it.key }
			val string = buildString {
				append("phrase to have a type other than ")
				append(actualTypeString)
				append(".  Expecting:")
				for ((planString, types) in entries) {
					append("\n\t")
					append(planString)
					append("   ")
					val typeNames = types.stream()
						.map { typeMap[it] }
						.sorted()
						.collect(toList<String>())
					var first = true
					for (typeName in typeNames) {
						if (!first) {
							append(", ")
						}
						first = false
						append(increaseIndentation(typeName, 2))
					}
				}
			}
			continuation(string)
		}
	}

	/**
	 * Execute one non-keyword-parsing instruction, then run the continuation.
	 *
	 * @param start
	 *   Where to start parsing.
	 * @param instruction
	 *   An int encoding the [parsing][ParsingOperation] to execute.
	 * @param firstArgOrNull
	 *   Either the already-parsed first argument or `null`. If we're looking
	 *   for leading-argument message sends to wrap an expression then this is
	 *   not-`null` before the first argument position is encountered, otherwise
	 *   it's `null` and we should reject attempts to start with an argument
	 *   (before a keyword).
	 * @param argsSoFar
	 *   The message arguments that have been parsed so far.
	 * @param marksSoFar
	 *   The parsing markers that have been recorded so far.
	 * @param initialTokenPosition
	 *   The position at which parsing of this message started. If it was parsed
	 *   as a leading argument send (i.e., firstArgOrNull started out
	 *   non-`null`) then the position is of the token following the first
	 *   argument.
	 * @param consumedAnything
	 *   Whether any tokens or arguments have been consumed yet.
	 * @param consumedAnythingBeforeLatestArgument
	 *   Whether any tokens or arguments had been consumed before encountering
	 *   the most recent argument.  This is to improve diagnostics when argument
	 *   type checking is postponed past matches for subsequent tokens.
	 * @param consumedTokens
	 *   The immutable [List] of "static" [A_Token]s that have been encountered
	 *   and consumed for the current method or macro invocation being parsed.
	 *   These are the tokens that correspond with tokens that occur verbatim
	 *   inside the name of the method or macro.
	 * @param successorTrees
	 *   The [tuple][TupleDescriptor] of
	 *   [message&#32;bundle&#32;tree][A_BundleTree] at which to continue
	 *   parsing.
	 * @param superexpressions
	 *   The enclosing partially-parsed expressions, if any.
	 * @param continuation
	 *   What to do with a complete
	 *   [message&#32;send&#32;phrase][SendPhraseDescriptor].
	 */
	private fun runParsingInstructionThen(
		start: ParserState,
		instruction: Int,
		firstArgOrNull: A_Phrase?,
		argsSoFar: List<A_Phrase>,
		marksSoFar: List<Int>,
		initialTokenPosition: ParserState,
		consumedAnything: Boolean,
		consumedAnythingBeforeLatestArgument: Boolean,
		consumedTokens: List<A_Token>,
		successorTrees: A_Tuple,
		superexpressions: PartialSubexpressionList?,
		continuation: (ParserState, A_Phrase)->Unit)
	{
		val op = decode(instruction)
		if (AvailRuntimeConfiguration.debugCompilerSteps)
		{
			if (op.ordinal >= distinctInstructions)
			{
				println(
					"Instr @"
					+ start.shortString()
					+ ": "
					+ op.name
					+ " ("
					+ operand(instruction)
					+ ") -> "
					+ successorTrees)
			}
			else
			{
				println(
					"Instr @"
					+ start.shortString()
					+ ": "
					+ op.name
					+ " -> "
					+ successorTrees)
			}
		}

		val timeBefore = captureNanos()
		op.execute(
			this,
			instruction,
			successorTrees,
			start,
			firstArgOrNull,
			argsSoFar,
			marksSoFar,
			initialTokenPosition,
			consumedAnything,
			consumedAnythingBeforeLatestArgument,
			consumedTokens,
			superexpressions,
			continuation)
		val timeAfter = captureNanos()
		op.parsingStatisticInNanoseconds.record(timeAfter - timeBefore)
	}

	/**
	 * Attempt the specified prefix function.  It may throw an
	 * [AvailRejectedParseException] if a specific parsing problem needs to be
	 * described.
	 *
	 * @param start
	 *   The [ParserState] at which the prefix function is being run.
	 * @param successorTree
	 *   The [A_BundleTree] with which to continue parsing.
	 * @param prefixFunction
	 *   The prefix [A_Function] to invoke.
	 * @param listOfArgs
	 *   The argument [phrases][A_Phrase] to pass to the prefix function.
	 * @param firstArgOrNull
	 *   The leading argument if it has already been parsed but not consumed.
	 * @param initialTokenPosition
	 *   The [ParserState] at which the current potential macro invocation
	 *   started.
	 * @param consumedAnything
	 *   Whether any tokens have been consumed so far at this macro site.
	 * @param consumedAnythingBeforeLatestArgument
	 *   Whether any tokens or arguments had been consumed before encountering
	 *   the most recent argument.  This is to improve diagnostics when argument
	 *   type checking is postponed past matches for subsequent tokens.
	 * @param consumedTokens
	 *   The list of [A_Token]s that have been consumed so far for this message
	 *   send.
	 * @param argsSoFar
	 *   The stack of phrases.
	 * @param marksSoFar
	 *   The stack of markers that detect epsilon transitions (subexpressions
	 *   consisting of no tokens).
	 * @param superexpressions
	 *   The enclosing partially-parsed expressions, if any.
	 * @param continuation
	 *   What should eventually be done with the completed macro invocation,
	 *   should parsing ever get that far.
	 */
	internal fun runPrefixFunctionThen(
		start: ParserState,
		successorTree: A_BundleTree,
		prefixFunction: A_Function,
		listOfArgs: List<AvailObject>,
		firstArgOrNull: A_Phrase?,
		initialTokenPosition: ParserState,
		consumedAnything: Boolean,
		consumedAnythingBeforeLatestArgument: Boolean,
		consumedTokens: List<A_Token>,
		argsSoFar: List<A_Phrase>,
		marksSoFar: List<Int>,
		superexpressions: PartialSubexpressionList?,
		continuation: (ParserState, A_Phrase)->Unit)
	{
		if (!prefixFunction.kind().acceptsListOfArgValues(listOfArgs))
		{
			return
		}
		val fiber = newLoaderFiber(
			prefixFunction.kind().returnType(),
			compilationContext.loader
		) {
			val code = prefixFunction.code()
			formatString(
				"Macro prefix %s, in %s:%d",
				code.methodName(),
				code.module().moduleName(),
				code.startingLineNumber())
		}
		fiber.setGeneralFlag(GeneralFlag.CAN_REJECT_PARSE)
		val withTokens = start.clientDataMap
			.mapAtPuttingCanDestroy(
				ALL_TOKENS_KEY.atom,
				tupleFromList(start.lexingState.allTokens),
				false)
			.mapAtPuttingCanDestroy(
				STATIC_TOKENS_KEY.atom, tupleFromList(consumedTokens), false)
		var fiberGlobals = fiber.fiberGlobals()
		fiberGlobals = fiberGlobals.mapAtPuttingCanDestroy(
			CLIENT_DATA_GLOBAL_KEY.atom, withTokens.makeImmutable(), true)
		fiber.setFiberGlobals(fiberGlobals)
		fiber.setTextInterface(compilationContext.textInterface)
		start.lexingState.setFiberContinuationsTrackingWork(
			fiber,
			{
				// The prefix function ran successfully.
				val replacementClientDataMap =
					fiber.fiberGlobals().mapAt(CLIENT_DATA_GLOBAL_KEY.atom)
				eventuallyParseRestOfSendNode(
					start.withMap(replacementClientDataMap),
					successorTree,
					firstArgOrNull,
					initialTokenPosition,
					consumedAnything,
					consumedAnythingBeforeLatestArgument,
					consumedTokens,
					argsSoFar,
					marksSoFar,
					superexpressions,
					continuation)
			},
			{ e ->
				// The prefix function failed in some way.
				if (e is AvailAcceptedParseException)
				{
					// Prefix functions are allowed to explicitly accept a
					// parse.
					val replacementClientDataMap =
						fiber.fiberGlobals().mapAt(CLIENT_DATA_GLOBAL_KEY.atom)
					eventuallyParseRestOfSendNode(
						start.withMap(replacementClientDataMap),
						successorTree,
						firstArgOrNull,
						initialTokenPosition,
						consumedAnything,
						consumedAnythingBeforeLatestArgument,
						consumedTokens,
						argsSoFar,
						marksSoFar,
						superexpressions,
						continuation)
				}
				if (e is AvailRejectedParseException)
				{
					start.expected(
						e.level,
						e.rejectionString.asNativeString())
				}
				else
				{
					start.expected(
						STRONG,
						FormattingDescriber(
							"prefix function not to have failed with:\n%s", e))
				}
			})
		runOutermostFunction(
			compilationContext.runtime, fiber, prefixFunction, listOfArgs)
	}

	/**
	 * Check the proposed message send for validity. Use not only the applicable
	 * [method&#32;definitions][MethodDefinitionDescriptor], but also any
	 * semantic restrictions. The semantic restrictions may choose to
	 * [reject&#32;the&#32;parse][P_RejectParsing], indicating that the argument
	 * types are mutually incompatible.  If all semantic restrictions succeed,
	 * invoke onSuccess with the intersection of the produced types and the
	 * applicable method body return types.
	 *
	 * @param bundle
	 *   A [message&#32;bundle][MessageBundleDescriptor].
	 * @param argTypes
	 *   The argument types.
	 * @param state
	 *   The [parser&#32;state][ParserState] after the function evaluates
	 *   successfully.
	 * @param macroOrNil
	 *   A [macro&#32;definition][MacroDescriptor] if this is for a
	 *   macro invocation, otherwise `nil`.
	 * @param onSuccess
	 *   What to do with the strengthened return type.  This may be invoked at
	 *   most once, and only if no semantic restriction rejected the parse.
	 */
	private fun validateArgumentTypes(
		bundle: A_Bundle,
		argTypes: List<A_Type>,
		macroOrNil: A_Macro,
		state: ParserState,
		onSuccess: (A_Type)->Unit)
	{
		argTypes.forEach { it.makeShared() }
		val method = bundle.bundleMethod()
		val methodDefinitions = method.definitionsTuple()
		val restrictions = method.semanticRestrictions()
		// Filter the definitions down to those that are locally most specific.
		// Fail if more than one survives.
		if (methodDefinitions.tupleSize() > 0)
		{
			// There are method definitions.
			// Compiler should have assured there were no bottom or
			// top argument expressions.
			assert(argTypes.all { !it.isBottom && !it.isTop })
		}
		// Find all method definitions that could match the argument types.
		// Only consider definitions that are defined in the current module or
		// an ancestor.
		val allAncestors = compilationContext.module.allAncestors()
		val filteredByTypes =
<<<<<<< HEAD
			if (macroOrNil.equalsNil())
				method.filterByTypes(argTypes)
			else
				listOf(macroOrNil)
		val satisfyingDefinitions = mutableListOf<A_Definition>()
		for (definition in filteredByTypes)
		{
=======
			if (macroOrNil.equalsNil()) method.filterByTypes(argTypes)
			else listOf(macroOrNil)
		val satisfyingDefinitions = filteredByTypes.filter { definition ->
>>>>>>> bd8b59be
			val definitionModule = definition.definitionModule()
			(definitionModule.equalsNil()
				|| allAncestors.hasElement(definitionModule))
		}
		if (satisfyingDefinitions.isEmpty())
		{
			state.expected(
				STRONG,
				describeWhyDefinitionsAreInapplicable(
					bundle,
					argTypes,
					if (macroOrNil.equalsNil()) methodDefinitions
					else emptyTuple(),
					if (macroOrNil.equalsNil()) emptyTuple()
					else tuple(macroOrNil),
					allAncestors))
			return
		}
		// Compute the intersection of the return types of the possible callees.
		// Macro bodies return phrases, but that's not what we want here.
		var intersection: A_Type = if (macroOrNil.equalsNil())
		{
			satisfyingDefinitions.fold(TOP.o()) { type: A_Type, def ->
				type.typeIntersection(def.bodySignature().returnType())
			}
		}
		else
		{
			// The macro's semantic type (expressionType) is the authoritative
			// type to check against the macro body's actual return phrase's
			// semantic type.  Semantic restrictions may still narrow it below.
			macroOrNil.bodySignature().returnType().expressionType()
		}
		// Determine which semantic restrictions are relevant.
		val restrictionsToTry = mutableListOf<A_SemanticRestriction>()
		for (restriction in restrictions)
		{
			val definitionModule = restriction.definitionModule()
			if (definitionModule.equalsNil()
				|| allAncestors.hasElement(restriction.definitionModule()))
			{
				if (restriction.function().kind().acceptsListOfArgValues(
						argTypes))
				{
					restrictionsToTry.add(restriction)
				}
			}
		}
		// If there are no relevant semantic restrictions, then immediately
		// invoke the success continuation and exit.
		if (restrictionsToTry.isEmpty())
		{
			onSuccess(intersection)
			return
		}
		// Run all relevant semantic restrictions, in parallel, computing the
		// type intersection of their results.
		val outstanding = AtomicInteger(restrictionsToTry.size)
		val failureCount = AtomicInteger(0)
		val outstandingLock = ReentrantReadWriteLock()
		// This runs when the last applicable semantic restriction finishes.
		val whenDone = {
			assert(outstanding.get() == 0)
			if (failureCount.get() == 0)
			{
				// No failures occurred.  Invoke success.
				onSuccess(intersection)
			}
		}
		val intersectAndDecrement = { restrictionType: AvailObject ->
			assert(restrictionType.isType)
<<<<<<< HEAD
			outstandingLock.safeWrite {
=======
			outstandingLock.write {
>>>>>>> bd8b59be
				if (failureCount.get() == 0)
				{
					intersection =
						intersection.typeIntersection(restrictionType)
				}
			}
			if (outstanding.decrementAndGet() == 0)
			{
				whenDone()
			}
		}
		// Launch the semantic restrictions in parallel.
		for (restriction in restrictionsToTry)
		{
			evaluateSemanticRestrictionFunctionThen(
				restriction,
				argTypes,
				state.lexingState,
				intersectAndDecrement,
				{ e ->
					if (e is AvailAcceptedParseException)
					{
						// This is really a success.
						intersectAndDecrement(TOP.o)
						return@evaluateSemanticRestrictionFunctionThen
					}
					when (e)
					{
						is AvailRejectedParseException -> state.expected(
							e.level,
							e.rejectionString.asNativeString()
								+ " (while parsing send of "
								+ bundle.message()
									.atomName().asNativeString()
								+ ')'.toString())
						is FiberTerminationException -> state.expected(
							STRONG,
							"semantic restriction not to raise an "
								+ "unhandled exception (while parsing "
								+ "send of "
								+ bundle.message().atomName().asNativeString()
								+ "):\n\t"
								+ e)
						is AvailAssertionFailedException -> state.expected(
							STRONG,
							"assertion not to have failed "
								+ "(while parsing send of "
								+ bundle.message().atomName().asNativeString()
								+ "):\n\t"
								+ e.assertionString.asNativeString())
						else -> state.expected(
							STRONG,
							FormattingDescriber(
								"unexpected error: %s", e))
					}
					failureCount.incrementAndGet()
					if (outstanding.decrementAndGet() == 0)
					{
						whenDone()
					}
				})
		}
	}

	/**
	 * Given a collection of definitions, whether for methods or for macros, but
	 * not both, and given argument types (phrase types in the case of macros)
	 * for a call site, produce a reasonable explanation of why the definitions
	 * were all rejected.
	 *
	 * @param bundle
	 *   The target bundle for the call site.
	 * @param argTypes
	 *   The types of the arguments, or their phrase types if this is for a
	 *   macro lookup.
	 * @param definitionsTuple
	 *   The method definitions that were visible (defined in the current or an
	 *   ancestor module) but not applicable.
	 * @param macrosTuple
	 *   The [A_Macro] definitions that were visible (defined in the current or
	 *   an ancestor module) but not applicable.  This and the definitionsTuple
	 *   should not both be non-empty.
	 * @param allAncestorModules
	 *   The [set][A_Set] containing the current [module][A_Module] and its
	 *   ancestors.
	 * @return
	 *   A [Describer] able to describe why none of the definitions were
	 *   applicable.
	 */
	private fun describeWhyDefinitionsAreInapplicable(
		bundle: A_Bundle,
		argTypes: List<A_Type>,
		definitionsTuple: A_Tuple,
		macrosTuple: A_Tuple,
		allAncestorModules: A_Set): Describer
	{
		assert((definitionsTuple.tupleSize() > 0)
			xor (macrosTuple.tupleSize() > 0))
		return { c ->
<<<<<<< HEAD
			val kindOfDefinition =
				if (definitionsTuple.tupleAt(1).isMacroDefinition())
					"macro"
				else
					"method"
			val allVisible: List<A_Definition> = definitionsTuple.filter {
				val definingModule = it.definitionModule()
				definingModule.equalsNil()
					|| allAncestorModules.hasElement(definingModule)
			}
			val allFailedIndices = mutableListOf<Int>()
=======
			val kindOfDefinition = when
			{
				macrosTuple.tupleSize() > 0 -> "macro"
				else -> "method"
			}
			val allVisible = mutableListOf<A_Sendable>()
			for (def in definitionsTuple)
			{
				val definingModule = def.definitionModule()
				if (definingModule.equalsNil()
					|| allAncestorModules.hasElement(def.definitionModule()))
				{
					allVisible.add(def)
				}
			}
			for (def in macrosTuple)
			{
				val definingModule = def.definitionModule()
				if (definingModule.equalsNil()
					|| allAncestorModules.hasElement(def.definitionModule()))
				{
					allVisible.add(def)
				}
			}
			val allFailedIndices = ArrayList<Int>(3)
>>>>>>> bd8b59be
			run {
				var i = 1
				val end = argTypes.size
				each_arg@ while (i <= end)
				{
					for (definition in allVisible)
					{
						val sig = definition.bodySignature()
						if (argTypes[i - 1].isSubtypeOf(
								sig.argsTupleType().typeAtIndex(i)))
						{
							i++
							continue@each_arg
						}
					}
					allFailedIndices.add(i)
					i++
				}
			}
			if (allFailedIndices.size == 0)
			{
				// Each argument applied to at least one definition, so put
				// the blame on them all instead of none.
				var i = 1
				val end = argTypes.size
				while (i <= end)
				{
					allFailedIndices.add(i)
					i++
				}
			}
			// Don't stringify all the argument types, just the failed ones. And
			// don't stringify the same value twice. Obviously side effects in
			// stringifiers won't work right here…
			val uniqueValues = mutableListOf<A_BasicObject>()
			val valuesToStringify = mutableMapOf<A_BasicObject, Int>()
			for (i in allFailedIndices)
			{
				val argType = argTypes[i - 1]
				if (!valuesToStringify.containsKey(argType))
				{
					valuesToStringify[argType] = uniqueValues.size
					uniqueValues.add(argType)
				}
				for (definition in allVisible)
				{
					val signatureArgumentsType =
						definition.bodySignature().argsTupleType()
					val sigType = signatureArgumentsType.typeAtIndex(i)
					if (!valuesToStringify.containsKey(sigType))
					{
						valuesToStringify[sigType] = uniqueValues.size
						uniqueValues.add(sigType)
					}
				}
			}
			stringifyThen(
				compilationContext.runtime,
				compilationContext.textInterface,
				uniqueValues
			) { strings ->
				val builder = Formatter()
				builder.format(
					"arguments at indices %s of message %s to "
					+ "match a visible %s definition:%n",
					allFailedIndices,
					bundle.message().atomName(),
					kindOfDefinition)
				builder.format("\tI got:%n")
				for (i in allFailedIndices)
				{
					val argType = argTypes[i - 1]
					val s = strings[valuesToStringify[argType]!!]
					builder.format("\t\t#%d = %s%n", i, s)
				}
				builder.format(
					"\tI expected%s:",
					if (allVisible.size > 1) " one of" else "")
				for (definition in allVisible)
				{
					builder.format(
						"%n\t\tFrom module %s @ line #%s,",
						definition.definitionModuleName(),
						if (definition.isMethodDefinition())
							definition.bodyBlock().code()
								.startingLineNumber()
						else
							"unknown")
					val signatureArgumentsType =
						definition.bodySignature().argsTupleType()
					for (i in allFailedIndices)
					{
						val sigType = signatureArgumentsType.typeAtIndex(i)
						val s = strings[valuesToStringify[sigType]!!]
						builder.format("%n\t\t\t#%d = %s", i, s)
					}
				}
				if (allVisible.isEmpty())
				{
					c(
						"[[[Internal problem - No visible implementations;"
						+ " should have been excluded.]]]\n"
						+ builder)
				}
				else
				{
					c(builder.toString())
				}
			}
		}
	}

	/**
	 * A complete [send&#32;phrase][SendPhraseDescriptor] has been parsed.
	 * Create the send phrase and invoke the continuation.
	 *
	 * If this is a macro, invoke the body immediately with the argument
	 * expressions to produce a phrase.
	 *
	 * @param stateBeforeCall
	 *   The initial parsing state, prior to parsing the entire message.
	 * @param stateAfterCall
	 *   The parsing state after the message.
	 * @param argumentsListNode
	 *   The [list&#32;phrase][ListPhraseDescriptor] that will hold all the
	 *   arguments of the new send phrase.
	 * @param bundle
	 *   The [message&#32;bundle][MessageBundleDescriptor] that identifies the
	 *   message to be sent.
	 * @param consumedTokens
	 *   The list of all tokens collected for this send phrase.  This includes
	 *   only those tokens that are operator or keyword tokens that correspond
	 *   with parts of the method name itself, not the arguments.
	 * @param continuation
	 *   What to do with the resulting send phrase.
	 */
	private fun completedSendNode(
		stateBeforeCall: ParserState,
		stateAfterCall: ParserState,
		argumentsListNode: A_Phrase,
		bundle: A_Bundle,
		consumedTokens: List<A_Token>,
		continuation: (ParserState, A_Phrase)->Unit)
	{
		val method = bundle.bundleMethod()
		val definitions = method.definitionsTuple()
		val macros = bundle.macrosTuple()
		if (definitions.tupleSize() + macros.tupleSize() == 0)
		{
			stateAfterCall.expected(
				STRONG,
				"there to be a method or macro definition for "
				+ bundle.message()
				+ ", but there wasn't")
			return
		}

		// An applicable macro definition (even if ambiguous) prevents this site
		// from being a method invocation.
		var macro: A_Macro = nil
		if (macros.tupleSize() > 0)
		{
			// Find all macro definitions that could match the argument phrases.
			// Only consider definitions that are defined in the current module
			// or an ancestor.
			val allAncestors = compilationContext.module.allAncestors()
<<<<<<< HEAD
			val visibleDefinitions = mutableListOf<A_Definition>()
			for (definition in macroDefinitionsTuple)
=======
			val visibleDefinitions = mutableListOf<A_Macro>()
			for (definition in macros)
>>>>>>> bd8b59be
			{
				val definitionModule = definition.definitionModule()
				if (definitionModule.equalsNil()
					|| allAncestors.hasElement(definitionModule))
				{
					visibleDefinitions.add(definition)
				}
			}
			var errorCode: AvailErrorCode? = null
			if (visibleDefinitions.size == macros.tupleSize())
			{
				// All macro definitions are visible.  Use the lookup tree.
				val matchingMacros = bundle.lookupMacroByPhraseTuple(
					argumentsListNode.expressionsTuple())
				when (matchingMacros.tupleSize())
				{
					0 -> errorCode = E_NO_METHOD_DEFINITION
					1 -> macro = matchingMacros.tupleAt(1)
					else -> errorCode = E_AMBIGUOUS_METHOD_DEFINITION
				}
			}
			else
			{
				// Some of the macro definitions are not visible.  Search the
				// hard (but hopefully infrequent) way.
				val phraseRestrictions = mutableListOf<TypeRestriction>()
				for (argPhrase in argumentsListNode.expressionsTuple())
				{
					phraseRestrictions.add(
						restrictionForConstant(argPhrase, BOXED))
				}
<<<<<<< HEAD
				val filtered = mutableListOf<A_Definition>()
=======
				val filtered = ArrayList<A_Macro>()
>>>>>>> bd8b59be
				for (macroDefinition in visibleDefinitions)
				{
					if (macroDefinition.bodySignature().couldEverBeInvokedWith(
							phraseRestrictions))
					{
						filtered.add(macroDefinition)
					}
				}

				when (filtered.size)
				{
					0 ->
					{
						// Nothing is visible.
						stateAfterCall.expected(
							WEAK,
							"perhaps some definition of the macro "
								+ bundle.message()
								+ " to be visible")
						errorCode = E_NO_METHOD_DEFINITION
						// Fall through.
					}
					1 -> macro = filtered[0]
					else ->
					{
						// Find the most specific macro(s).
<<<<<<< HEAD
						// assert filtered.size() > 1;
						val mostSpecific = mutableListOf<A_Definition>()
						for (candidate in filtered)
						{
							var isMostSpecific = true
							for (other in filtered)
							{
								if (!candidate.equals(other))
								{
									if (candidate.bodySignature()
											.acceptsArgTypesFromFunctionType(
												other.bodySignature()))
									{
										isMostSpecific = false
										break
									}
								}
=======
						val mostSpecific = filtered.filter { candidate ->
							filtered.none {
								!candidate.equals(it) &&
									candidate.bodySignature()
										.acceptsArgTypesFromFunctionType(
											it.bodySignature())
>>>>>>> bd8b59be
							}
						}
						assert(mostSpecific.isNotEmpty())
						when (mostSpecific.size)
						{
							1 -> macro = mostSpecific[0]
							else -> errorCode = E_AMBIGUOUS_METHOD_DEFINITION
						}
					}
				}
			}

			if (macro.equalsNil())
			{
				// Failed lookup.
				if (errorCode !== E_NO_METHOD_DEFINITION)
				{
					val finalErrorCode = errorCode!!
					stateAfterCall.expected(MEDIUM) {
						if (finalErrorCode === E_AMBIGUOUS_METHOD_DEFINITION)
							it("unambiguous definition of macro " +
								bundle.message())
						else
							it("successful macro lookup, not: " +
								finalErrorCode.name)
					}
					// Don't try to treat it as a method invocation.
					return
				}
				if (definitions.tupleSize() == 0)
				{
					// There are only macro definitions, but the arguments were
					// not the right types.
					val phraseTypes = mutableListOf<A_Type>()
					for (argPhrase in argumentsListNode.expressionsTuple())
					{
						phraseTypes.add(instanceTypeOrMetaOn(argPhrase))
					}
					stateAfterCall.expected(
						MEDIUM,
						describeWhyDefinitionsAreInapplicable(
							bundle,
							phraseTypes,
							emptyTuple(),
							macros,
							allAncestors))
					// Don't report it as a failed method lookup, since there
					// were none.
					return
				}
				// No macro definition matched, and there are method definitions
				// also possible, so fall through and treat it as a potential
				// method invocation site instead.
			}
			// Fall through to test semantic restrictions and run the macro if
			// one was found.
		}
		// It invokes a method (not a macro).  We compute the union of the
		// superUnionType() and the expressionType() for lookup, since if this
		// is a supercall we want to know what semantic restrictions and
		// function return types will be reached by the method definition(s)
		// actually being invoked.
		val argTupleType = argumentsListNode.superUnionType().typeUnion(
			argumentsListNode.expressionType())
		val argCount = argumentsListNode.expressionsSize()
<<<<<<< HEAD
		val argTypes = mutableListOf<A_Type>()
		for (i in 1 .. argCount)
		{
			argTypes.add(argTupleType.typeAtIndex(i))
		}
=======
		val argTypes = (1..argCount).map(argTupleType::typeAtIndex)
>>>>>>> bd8b59be
		// Parsing a macro send must not affect the scope.
		val afterState = stateAfterCall.withMap(stateBeforeCall.clientDataMap)
		// Validate the message send before reifying a send phrase.
		validateArgumentTypes(
			bundle,
			argTypes,
			macro,
			stateAfterCall
		) { expectedYieldType ->
			if (macro.equalsNil())
			{
				val sendNode = newSendNode(
					tupleFromList(consumedTokens),
					bundle,
					argumentsListNode,
					expectedYieldType)
				afterState.workUnitDo {
					continuation(afterState, sendNode)
				}
				return@validateArgumentTypes
			}
			else
			{
				completedSendNodeForMacro(
					stateAfterCall,
					argumentsListNode,
					bundle,
					consumedTokens,
					macro,
					expectedYieldType
				) { endState, macroPhrase ->
					assert(macroPhrase.isMacroSubstitutionNode())
					continuation(endState, macroPhrase)
				}
			}
		}
	}

	/**
	 * Parse an argument to a message send. Backtracking will find all valid
	 * interpretations.
	 *
	 * @param start
	 *   Where to start parsing.
	 * @param kindOfArgument
	 *   A [String], in the form of a noun phrase, saying the kind of argument
	 *   that is expected.
	 * @param firstArgOrNull
	 *   Either a phrase to use as the argument, or `null` if we should parse
	 *   one now.
	 * @param canReallyParse
	 *   Whether any tokens may be consumed.  This should be `false`
	 *   specifically when the leftmost argument of a leading-argument message
	 *   is being parsed.
	 * @param wrapInLiteral
	 *   Whether the argument should be wrapped inside a literal phrase. This
	 *   allows statements to be more easily processed by macros.
	 * @param superexpressions
	 *   The enclosing partially-parsed expressions, if any.
	 * @param continuation
	 *   What to do with the argument.
	 */
	internal fun parseSendArgumentWithExplanationThen(
		start: ParserState,
		kindOfArgument: String,
		firstArgOrNull: A_Phrase?,
		canReallyParse: Boolean,
		wrapInLiteral: Boolean,
		superexpressions: PartialSubexpressionList?,
		continuation: (ParserState, A_Phrase)->Unit)
	{
		if (firstArgOrNull !== null)
		{
			// We're parsing a message send with a leading argument, and that
			// argument was explicitly provided to the parser.  We should
			// consume the provided first argument now.
			assert(!canReallyParse)

			// wrapInLiteral allows us to accept anything, even expressions that
			// are ⊤- or ⊥-valued.
			if (wrapInLiteral)
			{
				start.workUnitDo {
					continuation(start, wrapAsLiteral(firstArgOrNull))
				}
				return
			}
			val expressionType = firstArgOrNull.expressionType()
			when
			{
				expressionType.isTop ->
					start.expected(WEAK, "leading argument not to be ⊤-valued.")
				expressionType.isBottom ->
					start.expected(WEAK, "leading argument not to be ⊥-valued.")
				else -> start.workUnitDo { continuation(start, firstArgOrNull) }
			}
			return
		}
		// There was no leading argument, or it has already been accounted for.
		// If we haven't actually consumed anything yet then don't allow a
		// *leading* argument to be parsed here.  That would lead to ambiguous
		// left-recursive parsing.
		if (!canReallyParse)
		{
			return
		}
		parseExpressionThen(start, superexpressions) {
			afterArgument, argument ->
			// Only accept a ⊤-valued or ⊥-valued expression if
			// wrapInLiteral is true.
			if (!wrapInLiteral)
			{
				val type = argument.expressionType()
				val badTypeName =
					when
					{
						type.isTop -> "⊤"
						type.isBottom -> "⊥"
						else -> null
					}
				if (badTypeName !== null)
				{
					afterArgument.expected(WEAK) {
						it(
							buildString {
								append(kindOfArgument)
								append(" to have a type other than ")
								append(badTypeName)
								append(" in:")
								describeOn(superexpressions, this)
							})
					}
					return@parseExpressionThen
				}
			}
			afterArgument.workUnitDo {
				continuation(
					afterArgument,
					if (wrapInLiteral) wrapAsLiteral(argument) else argument)
			}
		}
	}

	/**
	 * Parse an argument in the top-most scope.  This is an important capability
	 * for parsing type expressions, and the macro facility may make good use of
	 * it for other purposes.
	 *
	 * @param start
	 *   The position at which parsing should occur.
	 * @param initialTokenPosition
	 *   The parse position where the send phrase started to be processed. Does
	 *   not count the position of the first argument if there are no leading
	 *   keywords.
	 * @param firstArgOrNull
	 *   An optional already parsed expression which, if present, must be used
	 *   as a leading argument.  If it's `null` then no leading argument has
	 *   been parsed, and a request to parse a leading argument should simply
	 *   produce no local solution.
	 * @param consumedAnything
	 *   Whether anything has yet been consumed for this invocation.
	 * @param consumedTokens
	 *   The tokens that have been consumed for this invocation.
	 * @param argsSoFar
	 *   The list of arguments parsed so far. I do not modify it. This is a
	 *   stack of expressions that the parsing instructions will assemble into a
	 *   list that correlates with the top-level non-backquoted underscores and
	 *   guillemet groups in the message name.
	 * @param marksSoFar
	 *   The stack of mark positions used to test if parsing certain
	 *   subexpressions makes progress.
	 * @param successorTrees
	 *   A [tuple][TupleDescriptor] of [message&#32;bundle&#32;trees] along
	 *   which to continue parsing if a local solution is found.
	 * @param superexpressions
	 *   The enclosing partially-parsed expressions, if any.
	 * @param continuation
	 *   What to do once we have a fully parsed send phrase (of which we are
	 *   currently parsing an argument).
	 */
	internal fun parseArgumentInModuleScopeThen(
		start: ParserState,
		initialTokenPosition: ParserState,
		firstArgOrNull: A_Phrase?,
		consumedAnything: Boolean,
		consumedTokens: List<A_Token>,
		argsSoFar: List<A_Phrase>,
		marksSoFar: List<Int>,
		successorTrees: A_Tuple,
		superexpressions: PartialSubexpressionList?,
		continuation: (ParserState, A_Phrase)->Unit)
	{
		// Parse an argument in the outermost (module) scope and continue.
		assert(successorTrees.tupleSize() == 1)
		val clientDataInGlobalScope =
			start.clientDataMap.mapAtPuttingCanDestroy(
				COMPILER_SCOPE_MAP_KEY.atom,
				emptyMap,
				false)
		parseSendArgumentWithExplanationThen(
			start.withMap(clientDataInGlobalScope),
			"module-scoped argument",
			firstArgOrNull,
			firstArgOrNull === null
				&& initialTokenPosition.lexingState != start.lexingState,
			false, // Static argument can't be top-valued
			superexpressions) { afterArg, newArg ->
				if (newArg.hasSuperCast())
				{
					afterArg.expected(
						STRONG,
						"global-scoped argument, not supercast")
					return@parseSendArgumentWithExplanationThen
				}
				if (firstArgOrNull !== null)
				{
					// A leading argument was already supplied.  We couldn't
					// prevent it from referring to variables that were in scope
					// during its parsing, but we can reject it if the leading
					// argument is supposed to be parsed in global scope, which
					// is the case here, and there are references to local
					// variables within the argument's parse tree.
					val usedLocals = usesWhichLocalVariables(newArg)
					if (usedLocals.setSize() > 0)
					{
						// A leading argument was supplied which used at least
						// one local.  It shouldn't have.
						afterArg.expected(WEAK) {
							val localNames = usedLocals.map {
								val name = it.token().string()
								name.asNativeString()
							}
							it(
								"a leading argument which "
									+ "was supposed to be parsed in "
									+ "module scope, but it referred to "
									+ "some local variables: "
									+ localNames)
						}
						return@parseSendArgumentWithExplanationThen
					}
				}
				val newArgsSoFar = append(argsSoFar, newArg)
				eventuallyParseRestOfSendNode(
					afterArg.withMap(start.clientDataMap),
					successorTrees.tupleAt(1),
					null,
					initialTokenPosition,
					// The argument counts as something that was consumed if
					// it's not a leading argument...
					firstArgOrNull === null,
					// We're about to parse an argument, so whatever was in
					// consumedAnything should be moved into
					// consumedAnythingBeforeLatestArgument.
					consumedAnything,
					consumedTokens,
					newArgsSoFar,
					marksSoFar,
					superexpressions,
					continuation)
			}
	}

	/**
	 * A macro invocation has just been parsed.  Run its body now to produce a
	 * substitute phrase.
	 *
	 * @param stateAfterCall
	 *   The parsing state after the message.
	 * @param argumentsListNode
	 *   The [list&#32;phrase][ListPhraseDescriptor] that will hold all the
	 *   arguments of the new send phrase.
	 * @param bundle
	 *   The [message&#32;bundle][MessageBundleDescriptor] that identifies the
	 *   message to be sent.
	 * @param consumedTokens
	 *   The list of all tokens collected for this send phrase.  This includes
	 *   only those tokens that are operator or keyword tokens that correspond
	 *   with parts of the method name itself, not the arguments.
	 * @param macroDefinitionToInvoke
	 *   The actual [macro&#32;definition][MacroDescriptor] to invoke
	 *   (statically).
	 * @param expectedYieldType
	 *   What semantic type the expression returned from the macro invocation is
	 *   expected to yield.  This will be narrowed further by the actual phrase
	 *   returned by the macro body, although if it's not a send phrase then the
	 *   resulting phrase is *checked* against this expected yield type instead.
	 * @param continuation
	 *   What to do with the resulting send phrase solution.
	 */
	private fun completedSendNodeForMacro(
		stateAfterCall: ParserState,
		argumentsListNode: A_Phrase,
		bundle: A_Bundle,
		consumedTokens: List<A_Token>,
		macroDefinitionToInvoke: A_Macro,
		expectedYieldType: A_Type,
		continuation: (ParserState, A_Phrase)->Unit)
	{
		val argumentsTuple = argumentsListNode.expressionsTuple()
		// Strip off macro substitution wrappers from the arguments.  These were
		// preserved only long enough to test grammatical restrictions.
		val argumentsList = mutableListOf<A_Phrase>()
		for (argument in argumentsTuple)
		{
			argumentsList.add(argument)
		}
		// Capture all of the tokens that comprised the entire macro send.
		val withTokensAndBundle = stateAfterCall.clientDataMap
			.mapAtPuttingCanDestroy(
				STATIC_TOKENS_KEY.atom, tupleFromList(consumedTokens), false)
			.mapAtPuttingCanDestroy(
				ALL_TOKENS_KEY.atom,
				tupleFromList(stateAfterCall.lexingState.allTokens),
				false)
			.mapAtPuttingCanDestroy(MACRO_BUNDLE_KEY.atom, bundle, true)
			.makeShared()
		if (AvailRuntimeConfiguration.debugMacroExpansions)
		{
			println(
				"PRE-EVAL:"
				+ stateAfterCall.lineNumber
				+ '('.toString()
				+ stateAfterCall.position
				+ ") "
				+ macroDefinitionToInvoke
				+ ' '.toString()
				+ argumentsList)
		}
		val clientDataAfterRunning = Mutable<A_Map?>(null)
		evaluateMacroFunctionThen(
			macroDefinitionToInvoke,
			argumentsList,
			withTokensAndBundle,
			clientDataAfterRunning,
			stateAfterCall.lexingState,
			{ replacement ->
				assert(clientDataAfterRunning.value !== null)
				// In theory a fiber can produce anything, although you have to
				// mess with continuations to get it wrong.
				val adjustedReplacement: A_Phrase = replacement.run {
					when {
						!isInstanceOfKind(PARSE_PHRASE.mostGeneralType()) ->
						{
							stateAfterCall.expected(
								STRONG,
								listOf(replacement)) {
								"Macro body for ${bundle.message()} to have " +
									"produced a phrase, not ${it[0]}"
							}
							return@evaluateMacroFunctionThen
						}
						phraseKindIsUnder(SEND_PHRASE) ->
							newSendNode(
								tokens(),
								bundle(),
								argumentsListNode(),
								expressionType()
									.typeIntersection(expectedYieldType))
						expressionType().isSubtypeOf(expectedYieldType) ->
							replacement
						else ->
						{
							stateAfterCall.expected(
								STRONG,
								"macro "
									+ bundle.message().atomName()
									+ " to produce either a send phrase to "
									+ "be strengthened, or a phrase that "
									+ "yields "
									+ expectedYieldType
									+ ", not "
									+ replacement)
							return@evaluateMacroFunctionThen
						}
					}
				}
				// Continue after this macro invocation with whatever client
				// data was set up by the macro.
				val stateAfter = stateAfterCall.withMap(
					clientDataAfterRunning.value!!)
				val original = newSendNode(
					tupleFromList(consumedTokens),
					bundle,
					argumentsListNode,
					macroDefinitionToInvoke.bodySignature().returnType())
				val substitution =
					newMacroSubstitution(original, adjustedReplacement)
				if (AvailRuntimeConfiguration.debugMacroExpansions)
				{
					println(
						":"
						+ stateAfter.lineNumber
						+ '('.toString()
						+ stateAfter.position
						+ ") "
						+ substitution)
				}
				stateAfter.workUnitDo { continuation(stateAfter, substitution) }
			},
			{ e ->
				when (e)
				{
					is AvailAcceptedParseException -> stateAfterCall.expected(
						STRONG,
						"macro body to reject the parse or produce "
							+ "a replacement expression, not merely "
							+ "accept its phrases like a semantic "
							+ "restriction")
					is AvailRejectedParseException ->
					{
						stateAfterCall.expected(
							e.level,
							e.rejectionString.asNativeString())
					}
					else -> stateAfterCall.expected(
						STRONG,
						"evaluation of macro body not to raise an "
							+ "unhandled exception:\n\t"
							+ e)
				}
			})
	}

	/**
	 * Check a property of the Avail virtual machine.
	 *
	 * @param state
	 *   The [ParserState] at which the pragma was found.
	 * @param propertyName
	 *   The name of the property that is being checked.
	 * @param propertyValue
	 *   A value that should be checked, somehow, for conformance.
	 * @param success
	 *   What to do after the check completes successfully.
	 */
	internal fun pragmaCheckThen(
		state: ParserState,
		propertyName: String,
		propertyValue: String,
		success: ()->Unit)
	{
		if ("version" == propertyName)
		{
			// Split the versions at commas.
			val versions = propertyValue.split(",").toTypedArray()
			for (i in versions.indices)
			{
				versions[i] = versions[i].trim { it <= ' ' }
			}
			// Put the required versions into a set.
			val requiredVersions = generateSetFrom(versions, ::stringFrom)
			// Ask for the guaranteed versions.
			val activeVersions =
				generateSetFrom(AvailRuntimeConfiguration.activeVersions) {
					stringFrom(it)
				}
			// If the intersection of the sets is empty, then the module and
			// the virtual machine are incompatible.
			if (!requiredVersions.setIntersects(activeVersions))
			{
				state.expected(
					STRONG,
					format(
						"Module and virtual machine are not compatible; "
						+ "the virtual machine guarantees versions %s, "
						+ "but the current module requires %s",
						activeVersions,
						requiredVersions))
				return
			}
		}
		else
		{
			val viableAssertions = mutableSetOf<String>()
			viableAssertions.add("version")
			state.expected(
				STRONG,
				format(
					"Expected check pragma to assert one of the following "
					+ "properties: %s",
					viableAssertions))
			return
		}
		success()
	}

	/**
	 * Create a bootstrap primitive method. Use the primitive's type declaration
	 * as the argument types.  If the primitive is fallible then generate
	 * suitable primitive failure code (to invoke the [CRASH]
	 * [method][MethodDescriptor]'s [bundle][A_BundleTree]).
	 *
	 * @param state
	 *   The [state][ParserState] following a parse of the
	 *   [module&#32;header][ModuleHeader].
	 * @param token
	 *   A token with which to associate the definition of the function. Since
	 *   this is a bootstrap method, it's appropriate to use the string token
	 *   within the pragma for this purpose.
	 * @param methodName
	 *   The name of the primitive method being defined.
	 * @param primitiveName
	 *   The [primitive&#32;name][Primitive.fieldName] of the
	 *   [method][MethodDescriptor] being defined.
	 * @param success
	 *   What to do after the method is bootstrapped successfully.
	 */
	internal fun bootstrapMethodThen(
		state: ParserState,
		token: A_Token,
		methodName: String,
		primitiveName: String,
		success: ()->Unit)
	{
		val availName = stringFrom(methodName)
		val nameLiteral = syntheticLiteralNodeFor(availName)
		val primitive = primitiveByName(primitiveName)!!
		val function = createFunction(
			newPrimitiveRawFunction(
				primitive,
				compilationContext.module,
				token.lineNumber()),
			emptyTuple)
		function.makeShared()
		val send = newSendNode(
			emptyTuple,
			METHOD_DEFINER.bundle,
<<<<<<< HEAD
			newListNode(ObjectTupleDescriptor.tuple(nameLiteral, syntheticLiteralNodeFor(function))),
			TOP.o
		)
=======
			newListNode(tuple(nameLiteral, syntheticLiteralNodeFor(function))),
			TOP.o())
>>>>>>> bd8b59be
		evaluateModuleStatementThen(
			state, state, send, mutableMapOf(), success)
	}

	/**
	 * Create a bootstrap primitive [macro][MacroDescriptor]. Use the
	 * primitive's type declaration as the argument types.  If the primitive is
	 * fallible then generate suitable primitive failure code (to invoke the
	 * [CRASH]'s [method's][MethodDescriptor] [bundle][A_BundleTree]).
	 *
	 * @param state
	 *   The [state][ParserState] following a parse of the
	 *   [module&#32;header][ModuleHeader].
	 * @param token
	 *   A token with which to associate the definition of the function(s).
	 *   Since this is a bootstrap macro (and possibly prefix functions), it's
	 *   appropriate to use the string token within the pragma for this purpose.
	 * @param macroName
	 *   The name of the primitive macro being defined.
	 * @param primitiveNames
	 *   The array of [String]s that are bootstrap macro names. These correspond
	 *   to the occurrences of the [SECTION_SIGN][Metacharacter.SECTION_SIGN]
	 *   (§) in the macro name, plus a final body for the complete macro.
	 * @param success
	 *   What to do after the macro is defined successfully.
	 */
	internal fun bootstrapMacroThen(
		state: ParserState,
		token: A_Token,
		macroName: String,
		primitiveNames: Array<String>,
		success: ()->Unit)
	{
		assert(primitiveNames.isNotEmpty())
		val availName = stringFrom(macroName)
		val token1 = literalToken(
			stringFrom(availName.toString()),
			0,
			0,
			availName)
		val nameLiteral = literalNodeFromToken(token1)
		val functionLiterals = mutableListOf<A_Phrase>()
		try
		{
			for (primitiveName in primitiveNames)
			{
				val prim = primitiveByName(primitiveName)!!
				functionLiterals.add(
					syntheticLiteralNodeFor(
						createFunction(
							newPrimitiveRawFunction(
								prim,
								compilationContext.module,
								token.lineNumber()),
							emptyTuple)))
			}
		}
		catch (e: RuntimeException)
		{
			compilationContext.reportInternalProblem(
				state.lineNumber,
				state.position,
				e)
			compilationContext.diagnostics.reportError()
			return
		}

		val bodyLiteral = functionLiterals.removeAt(functionLiterals.size - 1)
		val send = newSendNode(
			emptyTuple,
			MACRO_DEFINER.bundle,
			newListNode(
				tuple(
					nameLiteral,
					newListNode(tupleFromList(functionLiterals)),
					bodyLiteral)),
			TOP.o
		)
		evaluateModuleStatementThen(state, state, send, mutableMapOf(), success)
	}

	/**
	 * Create a bootstrap primitive lexer. Validate the primitive's type
	 * declaration against what's needed for a lexer function.  If either
	 * primitive is fallible then generate suitable primitive failure code for
	 * it (to invoke the [CRASH] [method's][MethodDescriptor]
	 * [bundle][A_BundleTree]).
	 *
	 * The filter takes a character and answers a boolean indicating whether the
	 * lexer should be attempted when that character is next in the source file.
	 *
	 * The body takes a character (which has already passed the filter), the
	 * entire source string, and the one-based index of the current character in
	 * the string.  It returns nothing, but it invokes a success primitive for
	 * each successful lexing (passing a tuple of tokens and the character
	 * position after what was lexed), and/or invokes a failure primitive to
	 * give specific diagnostics about what went wrong.
	 *
	 * @param state
	 *   The [state][ParserState] following a parse of the
	 *   [module&#32;header][ModuleHeader].
	 * @param token
	 *   A token with which to associate the definition of the lexer function.
	 *   Since this is a bootstrap lexer, it's appropriate to use the string
	 *   token within the pragma for this purpose.
	 * @param lexerAtom
	 *   The name (an [atom][A_Atom]) of the lexer being defined.
	 * @param filterPrimitiveName
	 *   The [primitive&#32;name][Primitive.fieldName] of the filter for the
	 *   lexer being defined.
	 * @param bodyPrimitiveName
	 *   The [primitive&#32;name][Primitive.fieldName] of the body of the
	 *   [lexer][A_Lexer] being defined.
	 * @param success
	 *   What to do after the method is bootstrapped successfully.
	 */
	internal fun bootstrapLexerThen(
		state: ParserState,
		token: A_Token,
		lexerAtom: A_Atom,
		filterPrimitiveName: String,
		bodyPrimitiveName: String,
		success: ()->Unit)
	{
		// Process the filter primitive.
		val filterPrimitive = primitiveByName(filterPrimitiveName)
		if (filterPrimitive === null)
		{
			state.expected(STRONG, "a valid primitive for the lexer filter")
			return
		}
		val filterFunctionType = filterPrimitive.blockTypeRestriction()
		if (!filterFunctionType.equals(lexerFilterFunctionType()))
		{
			state.expected(
				STRONG,
				"a primitive lexer filter function with type "
				+ lexerFilterFunctionType()
				+ ", not "
				+ filterFunctionType)
			return
		}
		val filterFunction = createFunction(
			newPrimitiveRawFunction(
				filterPrimitive,
				compilationContext.module,
				token.lineNumber()),
			emptyTuple)

		// Process the body primitive.
		val bodyPrimitive = primitiveByName(bodyPrimitiveName)
		if (bodyPrimitive === null)
		{
			state.expected(
				STRONG,
				"a valid primitive for the lexer body")
			return
		}
		val bodyFunctionType = bodyPrimitive.blockTypeRestriction()
		if (!bodyFunctionType.equals(lexerBodyFunctionType()))
		{
			state.expected(
				STRONG,
				"a primitive lexer body function with type "
				+ lexerBodyFunctionType()
				+ ", not "
				+ bodyFunctionType)
		}
		val bodyFunction = createFunction(
			newPrimitiveRawFunction(
				bodyPrimitive,
				compilationContext.module,
				token.lineNumber()),
			emptyTuple)

		// Process the lexer name.
		val nameLiteral = syntheticLiteralNodeFor(lexerAtom)

		// Build a phrase to define the lexer.
		val send = newSendNode(
			emptyTuple,
			LEXER_DEFINER.bundle,
			newListNode(
				tuple(
					nameLiteral,
					syntheticLiteralNodeFor(filterFunction),
					syntheticLiteralNodeFor(bodyFunction))),
			TOP.o
		)
		evaluateModuleStatementThen(
			ParserState(token.nextLexingState(), emptyMap),
			state,
			send,
			mutableMapOf(),
			success)
	}

	/**
	 * Apply any pragmas detected during the parse of the
	 * [module&#32;header][ModuleHeader].
	 *
	 * @param state
	 *   The [parse&#32;state][ParserState] following a parse of the module
	 *   header.
	 * @param success
	 *   What to do after the pragmas have been applied successfully.
	 */
	private fun applyPragmasThen(state: ParserState, success: ()->Unit)
	{
		val iterator = moduleHeader.pragmas.iterator()
		compilationContext.loader.setPhase(EXECUTING_FOR_COMPILE)
		var recurse: (()->Unit)? = null
		recurse = recurse@ {
			if (!iterator.hasNext())
			{
				// Done with all the pragmas, if any.  Report any new
				// problems relative to the body section.
				recordExpectationsRelativeTo(state)
				success()
				return@recurse
			}
			val pragmaToken = iterator.next()
			val pragmaString = pragmaToken.literal()
			val nativeString = pragmaString.asNativeString()
			val pragmaParts =
				nativeString.split("=".toRegex(), 2).toTypedArray()
			if (pragmaParts.size != 2)
			{
				compilationContext.diagnostics.reportError(
					pragmaToken.nextLexingState(),
					"Malformed pragma at %s on line %d:",
					"Pragma should have the form key=value")
				return@recurse
			}
			val pragmaKindString = pragmaParts[0].trim { it <= ' ' }
			val pragmaValue = pragmaParts[1].trim { it <= ' ' }
			val pragmaKind = pragmaKindByLexeme(pragmaKindString)
			if (pragmaKind === null)
			{
				compilationContext.diagnostics.reportError(
					pragmaToken.nextLexingState(),
					"Unsupported pragma kind at %s on line %d:",
					"Pragma kind should be one of: "
					+ Arrays.stream(PragmaKind.values())
						.map { it.lexeme }
						.toList())
				return@recurse
			}
			pragmaKind.applyThen(
				this@AvailCompiler,
				pragmaToken,
				pragmaValue,
				state
			) {
				state.lexingState.compilationContext.eventuallyDo(
					state.lexingState, recurse!!)
			}
		}
		recurse()
	}

	/**
	 * Parse a [module&#32;header][ModuleHeader] from the
	 * [token&#32;list][TokenDescriptor] and apply any side-effects. Then
	 * [parse&#32;the&#32;module&#32;body][parseAndExecuteOutermostStatements]
	 * and apply any side-effects. Finally, execute the [CompilerDiagnostics]'s
	 * [success&#32;reporter][CompilerDiagnostics.successReporter].
	 */
	private fun parseModuleCompletely()
	{
		parseModuleHeader { afterHeader ->
			compilationContext.progressReporter(
				moduleName,
				source.tupleSize().toLong(),
				afterHeader.position.toLong(),
				afterHeader.lineNumber)
			// Run any side-effects implied by this module header against
			// the module.
			val errorString = moduleHeader.applyToModule(
				compilationContext.module,
				compilationContext.runtime)
			if (errorString !== null)
			{
				compilationContext.progressReporter(
					moduleName,
					source.tupleSize().toLong(),
					source.tupleSize().toLong(),
					afterHeader.lineNumber)
				afterHeader.expected(STRONG, errorString)
				compilationContext.diagnostics.reportError()
				return@parseModuleHeader
			}
			compilationContext.loader.prepareForCompilingModuleBody()
			applyPragmasThen(afterHeader) {
				parseAndExecuteOutermostStatements(afterHeader)
			}
		}
	}

	/**
	 * Parse a top-level statement, execute it, and repeat if we're not at the
	 * end of the module.
	 *
	 * @param start
	 *   The [parse&#32;state][ParserState] after parsing a
	 *   [module&#32;header][ModuleHeader].
	 */
	private fun parseAndExecuteOutermostStatements(start: ParserState)
	{
		compilationContext.loader.setPhase(COMPILING)
		// Forget any accumulated tokens from previous top-level statements.
		val startLexingState = start.lexingState
		val startWithoutAnyTokens = ParserState(
			LexingState(
				startLexingState.compilationContext,
				startLexingState.position,
				startLexingState.lineNumber,
				emptyList()),
			start.clientDataMap)
		parseOutermostStatement(startWithoutAnyTokens) {
			afterStatement, unambiguousStatement ->
			// The counters must be read in this order for correctness.
			assert(
				compilationContext.workUnitsCompleted
					== compilationContext.workUnitsQueued)

			// Check if we're cleanly at the end.
			if (unambiguousStatement.equals(endOfFileMarkerPhrase))
			{
				reachedEndOfModule(afterStatement)
				return@parseOutermostStatement
			}

			// In case the top level statement is compound, process the
			// base statements individually.
			val simpleStatements = mutableListOf<A_Phrase>()
			unambiguousStatement.statementsDo { simpleStatement ->
				assert(
					simpleStatement.phraseKindIsUnder(STATEMENT_PHRASE))
				simpleStatements.add(simpleStatement)
			}

			// For each top-level simple statement, (1) transform it to have
			// referenced previously transformed top-level declarations
			// mapped from local scope into global scope, (2) if it's itself
			// a declaration, transform it and record the transformation for
			// subsequent statements, and (3) execute it.  The
			// declarationRemap accumulates the transformations.  Parts 2
			// and 3 actually happen together so that module constants can
			// have types as strong as the actual values produced by running
			// their initialization expressions.

			// What to do after running all these simple statements.
			val resumeParsing = {
				// Report progress.
				compilationContext.progressReporter.invoke(
					moduleName,
					source.tupleSize().toLong(),
					afterStatement.position.toLong(),
					afterStatement.lineNumber)
				parseAndExecuteOutermostStatements(
					afterStatement.withMap(start.clientDataMap))
			}

			compilationContext.loader.setPhase(EXECUTING_FOR_COMPILE)
			// Run the simple statements in succession.
			val simpleStatementIterator = simpleStatements.iterator()
			val declarationRemap = mutableMapOf<A_Phrase, A_Phrase>()
			var recurse: (()->Unit)? = null
			recurse = recurse@{
				if (!simpleStatementIterator.hasNext())
				{
					resumeParsing()
					return@recurse
				}
				val statement = simpleStatementIterator.next()
				if (AvailLoader.debugLoadedStatements)
				{
					println(
						moduleName.qualifiedName
							+ ':'.toString() + start.lineNumber
							+ " Running statement:\n" + statement)
				}
				evaluateModuleStatementThen(
					start,
					afterStatement,
					statement,
					declarationRemap,
					recurse!!)
			}
			recurse()
		}
	}

	/**
	 * We just reached the end of the module.
	 *
	 * @param afterModule
	 *   The position at the end of the module.
	 */
	private fun reachedEndOfModule(afterModule: ParserState)
	{
		val theLoader = compilationContext.loader
		if (theLoader.pendingForwards.setSize() != 0)
		{
			val formatter = Formatter()
			formatter.format("the following forwards to be resolved:")
			for (forward in theLoader.pendingForwards)
			{
				formatter.format("%n\t%s", forward)
			}
			afterModule.expected(STRONG, formatter.toString())
			compilationContext.diagnostics.reportError()
			return
		}
		// Clear the section of the fragment cache associated with the
		// (outermost) statement just parsed and executed...
		synchronized(fragmentCache) { fragmentCache.clear() }
		compilationContext.diagnostics.successReporter!!()
	}

	/**
	 * Clear any information about potential problems encountered during
	 * parsing.  Reset the problem information to record relative to the given
	 * [ParserState].
	 *
	 * @param positionInSource
	 *   The [ParserState] at the earliest source position for which we should
	 *   record problem information.
	 */
	@Synchronized
	private fun recordExpectationsRelativeTo(positionInSource: ParserState) =
		compilationContext.diagnostics.startParsingAt(positionInSource)

	/**
	 * Parse a [module][ModuleDescriptor] from the source and install it into
	 * the [runtime][AvailRuntime].  This method generally returns long before
	 * the module has been parsed, but either the onSuccess or afterFail
	 * continuation is invoked when module parsing has completed or failed.
	 *
	 * @param onSuccess
	 *   What to do when the entire module has been parsed successfully.
	 * @param afterFail
	 *   What to do after compilation fails.
	 */
	@Synchronized
	fun parseModule(
		onSuccess: (A_Module)->Unit,
		afterFail: ()->Unit)
	{
		val ran = AtomicBoolean(false)
		compilationContext.diagnostics.setSuccessAndFailureReporters(
			{
				val old = ran.getAndSet(true)
				assert(!old) { "Attempting to succeed twice." }
				serializePublicationFunction(true)
				serializePublicationFunction(false)
				commitModuleTransaction()
				onSuccess(compilationContext.module)
			},
			{
				rollbackModuleTransaction(afterFail)
			})
		startModuleTransaction()
		parseModuleCompletely()
	}

	/**
	 * Parse a command, compiling it into the current
	 * [module][ModuleDescriptor], from the [token][TokenDescriptor] list.
	 *
	 * @param onSuccess
	 *   What to do after compilation succeeds. This continuation is invoked
	 *   with a list of [phrases][A_Phrase] that represent the possible
	 *   solutions of compiling the command and a continuation that cleans up
	 *   this compiler and its module (and then continues with a post-cleanup
	 *   continuation).
	 * @param afterFail
	 *   What to do after compilation fails.
	 */
	@Synchronized
	fun parseCommand(
		onSuccess: (List<A_Phrase>, (()->Unit)->Unit)->Unit,
		afterFail: ()->Unit)
	{
		compilationContext.diagnostics.setSuccessAndFailureReporters(
			{}, afterFail)
		assert(compilationContext.workUnitsCompleted == 0L
			&& compilationContext.workUnitsQueued == 0L)
		// Start a module transaction, just to complete any necessary
		// initialization. We are going to rollback this transaction no matter
		// what happens.
		startModuleTransaction()
		val loader = compilationContext.loader
		loader.prepareForCompilingModuleBody()
		val clientData = mapFromPairs(
			COMPILER_SCOPE_MAP_KEY.atom,
			emptyMap,
			STATIC_TOKENS_KEY.atom,
			emptyTuple,
			ALL_TOKENS_KEY.atom,
			emptyTuple)
		val start = ParserState(
			LexingState(compilationContext, 1, 1, emptyList()), clientData)
		val solutions = mutableListOf<A_Phrase>()
		compilationContext.noMoreWorkUnits = noMoreWorkUnits@ {
			// The counters must be read in this order for correctness.
			assert(compilationContext.workUnitsCompleted == compilationContext.workUnitsQueued)
			// If no solutions were found, then report an error.
			if (solutions.isEmpty())
			{
				start.expected(STRONG, "an invocation of an entry point")
				compilationContext.diagnostics.reportError()
				return@noMoreWorkUnits
			}
			onSuccess(solutions) { this.rollbackModuleTransaction(it) }
		}
		recordExpectationsRelativeTo(start)
		if (loader.lexicalScanner().allVisibleLexers.isEmpty())
		{
			start.expected(
				STRONG,
				"module to export at least 1 lexer in order to handle command")
		}
		parseExpressionThen(start, null) { afterExpression, expression ->
			if (expression.equals(endOfFileMarkerPhrase))
			{
				afterExpression.expected(
					STRONG,
					"a valid command, not just whitespace"
				)
				return@parseExpressionThen
			}
			if (expression.hasSuperCast())
			{
				afterExpression.expected(
					STRONG,
					"a valid command, not a supercast"
				)
				return@parseExpressionThen
			}
			// Check that after the expression is only whitespace and
			// the end-of-file.
			nextNonwhitespaceTokensDo(afterExpression) { token ->
				if (token.tokenType() == END_OF_FILE)
				{
					synchronized(solutions) {
						solutions.add(expression)
					}
				}
				else
				{
					afterExpression.expected(
						STRONG, "end of command"
					)
				}
			}
		}
	}

	/**
	 * Process a header that has just been parsed.
	 *
	 * @param headerPhrase
	 *   The invocation of [SpecialMethodAtom.MODULE_HEADER] that was just
	 *   parsed.
	 * @param stateAfterHeader
	 *   The [ParserState] after the module's header.
	 * @return
	 *   Whether header processing was successful.  If unsuccessful,
	 *   arrangements will already have been made (and perhaps already executed)
	 *   to present the error.
	 */
	private fun processHeaderMacro(
		headerPhrase: A_Phrase,
		stateAfterHeader: ParserState): Boolean
	{
		assert(headerPhrase.phraseKindIsUnder(SEND_PHRASE))
		assert(headerPhrase.apparentSendName().equals(MODULE_HEADER.atom))
		val args = convertHeaderPhraseToValue(headerPhrase.argumentsListNode())
		assert(args.tupleSize() == 6)
		val (
			moduleNameToken,
			optionalVersionsPart,
			allImportsPart,
			optionalNamesPart,
			optionalEntriesPart,
			optionalPragmasPart) = args

		// Module name was checked against file name in a prefix function.
		val moduleName = stringFromToken(moduleNameToken)
		assert(moduleName.asNativeString() == this.moduleName.localName)

		// Module versions were already checked for duplicates.
		if (optionalVersionsPart.tupleSize() > 0)
		{
			assert(optionalVersionsPart.tupleSize() == 1)
			for (versionStringToken in optionalVersionsPart.tupleAt(1))
			{
				val versionString = stringFromToken(versionStringToken)
				assert(!moduleHeader.versions.contains(versionString))
				moduleHeader.versions.add(versionString)
			}
		}

		// Imports section (all Extends/Uses subsections)
		for ((importKindToken, importEntries) in allImportsPart)
		{
			assert(importKindToken.isInstanceOfKind(TOKEN.o))
			val importKind = importKindToken.literal()
			assert(importKind.isInt)
			val importKindInt = importKind.extractInt()
			assert(importKindInt in 1 .. 2)
			val isExtension = importKindInt == 1

			for ((
				importedModuleToken,
				optionalImportVersions,
				optionNameImports) in importEntries)
			{
				val importedModuleName = stringFromToken(importedModuleToken)
				assert(optionalImportVersions.isTuple)

				var importVersions = emptySet
				if (optionalImportVersions.tupleSize() > 0)
				{
					assert(optionalImportVersions.tupleSize() == 1)
					for (importVersionToken in optionalImportVersions.tupleAt(1))
					{
						val importVersionString =
							stringFromToken(importVersionToken)
						// Guaranteed by P_ModuleHeaderPrefixCheckImportVersion.
						assert(!importVersions.hasElement(importVersionString))
						importVersions =
							importVersions.setWithElementCanDestroy(
								importVersionString, true)
					}
				}

				var importedNames = emptySet
				var importedRenames = emptyMap
				var importedExcludes = emptySet
				var wildcard = true

				// <filterEntries, finalEllipsis>?
				if (optionNameImports.tupleSize() > 0)
				{
					assert(optionNameImports.tupleSize() == 1)
					val namesPart = optionNameImports.tupleAt(1)
					val (filterEntries, finalEllipsisToken) = namesPart
					for ((negationToken, nameToken, optionalRename)
						in filterEntries)
					{
						val negation = negationToken.literal().extractBoolean()
						val name = stringFromToken(nameToken)
						when
						{
							optionalRename.tupleSize() > 0 ->
							{
								// Process a renamed import.
								assert(optionalRename.tupleSize() == 1)
								val renameToken = optionalRename.tupleAt(1)
								if (negation)
								{
									renameToken
										.nextLexingState()
										.expected(
											STRONG,
											"negated or renaming import, but "
												+ "not both")
									compilationContext.diagnostics.reportError()
									return false
								}
								val rename = stringFromToken(renameToken)
								if (importedRenames.hasKey(rename))
								{
									renameToken
										.nextLexingState()
										.expected(
											STRONG,
											"renames to specify distinct "
												+ "target names")
									compilationContext.diagnostics.reportError()
									return false
								}
								importedRenames =
									importedRenames.mapAtPuttingCanDestroy(
										rename, name, true)
							}
							negation ->
							{
								// Process an excluded import.
								if (importedExcludes.hasElement(name))
								{
									nameToken.nextLexingState().expected(
										STRONG,
										"import exclusions to be unique")
									compilationContext.diagnostics.reportError()
									return false
								}
								importedExcludes =
									importedExcludes.setWithElementCanDestroy(
										name, true)
							}
							else ->
							{
								// Process a regular import (neither a negation
								// nor an exclusion).
								if (importedNames.hasElement(name))
								{
									nameToken.nextLexingState().expected(
										STRONG, "import names to be unique")
									compilationContext.diagnostics.reportError()
									return false
								}
								importedNames =
									importedNames.setWithElementCanDestroy(
										name, true)
							}
						}
					}
					// Check for the trailing ellipsis.
					wildcard = finalEllipsisToken.literal().extractBoolean()
				}

				try
				{
					moduleHeader.importedModules.add(
						ModuleImport(
							importedModuleName,
							importVersions,
							isExtension,
							importedNames,
							importedRenames,
							importedExcludes,
							wildcard))
				}
				catch (e: ImportValidationException)
				{
					importedModuleToken.nextLexingState().expected(
						STRONG, e.message!!)
					compilationContext.diagnostics.reportError()
					return false
				}

			}  // modules of an import subsection
		}  // imports section

		// Names section
		if (optionalNamesPart.tupleSize() > 0)
		{
			assert(optionalNamesPart.tupleSize() == 1)
			for (nameToken in optionalNamesPart.tupleAt(1))
			{
				val nameString = stringFromToken(nameToken)
				if (moduleHeader.exportedNames.contains(nameString))
				{
					compilationContext.diagnostics.reportError(
						nameToken.nextLexingState(),
						"Duplicate declared name detected at %s on line %d:",
						format(
							"Declared name %s should be unique",
							nameString))
					return false
				}
				moduleHeader.exportedNames.add(nameString)
			}
		}

		// Entries section
		if (optionalEntriesPart.tupleSize() > 0)
		{
			assert(optionalEntriesPart.tupleSize() == 1)
			for (entryToken in optionalEntriesPart.tupleAt(1))
			{
				moduleHeader.entryPoints.add(stringFromToken(entryToken))
			}
		}

		// Pragmas section
		if (optionalPragmasPart.tupleSize() > 0)
		{
			assert(optionalPragmasPart.tupleSize() == 1)
			for (pragmaToken in optionalPragmasPart.tupleAt(1))
			{
				val innerToken = pragmaToken.literal()
				moduleHeader.pragmas.add(innerToken)
			}
		}
		moduleHeader.startOfBodyPosition = stateAfterHeader.position
		moduleHeader.startOfBodyLineNumber = stateAfterHeader.lineNumber
		return true
	}

	/**
	 * Parse the header of the module from the token stream. If successful,
	 * invoke onSuccess with the [ParserState] just after the header, otherwise
	 * invoke onFail without reporting the problem.
	 *
	 * If the `dependenciesOnly` parameter is true, only parse the bare minimum
	 * needed to determine information about which modules are used by this one.
	 *
	 * @param onSuccess
	 *   What to do after successfully parsing the header.  The compilation
	 *   context's header will have been updated, and the continuation will be
	 *   passed the [ParserState] after the header.
	 */
	fun parseModuleHeader(onSuccess: (ParserState)->Unit)
	{
		// Create the initial parser state: no tokens have been seen, and no
		// names are in scope.
		val clientData = mapFromPairs(
			COMPILER_SCOPE_MAP_KEY.atom,
			emptyMap,
			STATIC_TOKENS_KEY.atom,
			emptyMap,
			ALL_TOKENS_KEY.atom,
			emptyTuple)
		val state = ParserState(
			LexingState(compilationContext, 1, 1, emptyList()), clientData)

		recordExpectationsRelativeTo(state)

		// Parse an invocation of the special module header macro.
		parseOutermostStatement(state) { endState, headerPhrase ->
			if (headerPhrase.phraseKindIsUnder(MARKER_PHRASE))
			{
				// It made it to the end of the file.  This mechanism is
				// used to determine when we've already parsed the last
				// top-level statement of a module, when only whitespace and
				// comments remain.  Not appropriate for a module header.
				compilationContext.diagnostics.reportError(
					endState.lexingState,
					"Unexpectedly reached end of file without "
						+ "encountering module header.",
					"")
				return@parseOutermostStatement
			}
			if (!headerPhrase.phraseKindIsUnder(
					EXPRESSION_AS_STATEMENT_PHRASE)
				|| !headerPhrase.apparentSendName().equals(
					MODULE_HEADER.atom))
			{
				// This shouldn't be possible, but in theory we might some
				// day introduce non-root macros for arguments.
				stringifyThen(
					compilationContext.runtime,
					compilationContext.textInterface,
					headerPhrase
				) { headerPhraseAsString ->
					compilationContext.diagnostics.reportError(
						endState.lexingState,
						"Expected module header, but found this "
							+ "phrase instead: %s",
						headerPhraseAsString)
				}
				return@parseOutermostStatement
			}
			try
			{
				val ok = processHeaderMacro(
					headerPhrase.expression(), endState)
				if (ok)
				{
					onSuccess(endState)
				}
			}
			catch (e: Exception)
			{
				compilationContext.diagnostics.reportError(
					endState.lexingState,
					"Unexpected exception encountered while processing "
						+ "module header (ends at %s, line %d):",
					trace(e))
			}
		}
	}

	/**
	 * Parse an expression. Backtracking will find all valid interpretations.
	 * This method is a key optimization point, so the fragmentCache is used to
	 * keep track of parsing solutions at this point, simply replaying them on
	 * subsequent parses, as long as the variable declarations up to that point
	 * were identical.
	 *
	 * Additionally, the [fragmentCache] also keeps track of actions to perform
	 * when another solution is found at this position, so the solutions and
	 * actions can be added in arbitrary order while ensuring that each action
	 * gets a chance to try each solution.
	 *
	 * @param start
	 *   Where to start parsing.
	 * @param superexpressions
	 *   The enclosing partially-parsed expressions, if any.
	 * @param originalContinuation
	 *   What to do with the expression.
	 */
	private fun parseExpressionThen(
		start: ParserState,
		superexpressions: PartialSubexpressionList?,
		originalContinuation: (ParserState, A_Phrase)->Unit)
	{
		// The first time we parse at this position the fragmentCache will have
		// no knowledge about it.
		val rendezvous = fragmentCache.getRendezvous(start)
		if (!rendezvous.getAndSetStartedParsing())
		{
			// We're the (only) cause of the transition from hasn't-started to
			// has-started.  Suppress reporting if there are no superexpressions
			// being parsed, or if we're at the root of the bundle tree.
			val isRoot = superexpressions === null
				|| superexpressions.bundleTree.equals(
					compilationContext.loader.rootBundleTree())
			start.expected(if (isRoot) SILENT else WEAK) {
				val builder = StringBuilder()
				builder.append("an expression for (at least) this reason:")
				describeOn(superexpressions, builder)
				it(builder.toString())
			}
			start.workUnitDo {
				parseExpressionUncachedThen(
					start, superexpressions, rendezvous::addSolution)
			}
		}
		start.workUnitDo { rendezvous.addAction(originalContinuation) }
	}

	/**
	 * Parse a top-level statement.  This is the *only* boundary for the
	 * backtracking grammar (it used to be that *all* statements had to be
	 * unambiguous, even those in blocks).  The passed continuation will be
	 * invoked at most once, and only if the top-level statement had a single
	 * interpretation.
	 *
	 * @param start
	 *   Where to start parsing a top-level statement.
	 * @param continuation
	 *   What to do with the (unambiguous) top-level statement.
	 */
	private fun parseOutermostStatement(
		start: ParserState,
		continuation: (ParserState, A_Phrase)->Unit)
	{
		// If a parsing error happens during parsing of this outermost
		// statement, only show the section of the file starting here.
		recordExpectationsRelativeTo(start)
		tryIfUnambiguousThen(start, continuation)
	}

	/**
	 * Parse an expression, without directly using the [fragmentCache].
	 *
	 * @param start
	 *   Where to start parsing.
	 * @param superexpressions
	 *   The enclosing partially-parsed expressions, if any.
	 * @param continuation
	 *   What to do with the expression.
	 */
	private fun parseExpressionUncachedThen(
		start: ParserState,
		superexpressions: PartialSubexpressionList?,
		continuation: (ParserState, A_Phrase)->Unit)
	{
		parseLeadingKeywordSendThen(start, superexpressions) {
			endState, phrase ->
			parseOptionalLeadingArgumentSendAfterThen(
				start, endState, phrase, superexpressions, continuation)
		}
	}

	/**
	 * A helper method to queue a parsing activity for continuing to parse a
	 * [send&#32;phrase][SendPhraseDescriptor].
	 *
	 * @param start
	 *   The current [ParserState].
	 * @param bundleTree
	 *   The current [A_BundleTree] being applied.
	 * @param firstArgOrNull
	 *   Either `null` or a pre-parsed first argument phrase.
	 * @param initialTokenPosition
	 *   The position at which parsing of this message started. If it was parsed
	 *   as a leading argument send (i.e., `firstArgOrNull` started out
	 *   non-`null`) then the position is of the token following the first
	 *   argument.
	 * @param consumedAnything
	 *   Whether any tokens have been consumed yet.
	 * @param consumedAnythingBeforeLatestArgument
	 *   Whether any tokens or arguments had been consumed before encountering
	 *   the most recent argument.  This is to improve diagnostics when argument
	 *   type checking is postponed past matches for subsequent tokens.
	 * @param consumedTokens
	 *   The [A_Token]s that have been consumed so far for this invocation.
	 * @param argsSoFar
	 *   The arguments stack.
	 * @param marksSoFar
	 *   The marks stack.
	 * @param superexpressions
	 *   The enclosing partially-parsed expressions, if any.
	 * @param continuation
	 *   What to do with a completed phrase.
	 */
	internal fun eventuallyParseRestOfSendNode(
		start: ParserState,
		bundleTree: A_BundleTree,
		firstArgOrNull: A_Phrase?,
		initialTokenPosition: ParserState,
		consumedAnything: Boolean,
		consumedAnythingBeforeLatestArgument: Boolean,
		consumedTokens: List<A_Token>,
		argsSoFar: List<A_Phrase>,
		marksSoFar: List<Int>,
		superexpressions: PartialSubexpressionList?,
		continuation: (ParserState, A_Phrase)->Unit)
	{
		start.workUnitDo("ignored") {
			parseRestOfSendNode(
				start,
				bundleTree,
				firstArgOrNull,
				initialTokenPosition,
				consumedAnything,
				consumedAnythingBeforeLatestArgument,
				consumedTokens,
				argsSoFar,
				marksSoFar,
				superexpressions,
				continuation)
		}
	}

	/**
	 * Serialize a function that will publish all atoms that are currently
	 * public in the module.
	 *
	 * @param isPublic
	 *   `true` if the atoms are public, `false` if they are private.
	 */
	private fun serializePublicationFunction(isPublic: Boolean)
	{
		// Output a function that publishes the initial public set of atoms.
		val sourceNames =
			if (isPublic)
				compilationContext.module.importedNames()
			else
				compilationContext.module.privateNames()
		var namesByModule = emptyMap
		sourceNames.mapIterable().forEach { (_, atoms) ->
			atoms.forEach { atom ->
				namesByModule = namesByModule.mapAtReplacingCanDestroy(
					atom.issuingModule(),
					emptySet,
					{ _, set -> set.setWithElementCanDestroy(atom, true) },
					true)
			}
		}
		var completeModuleNames = emptySet
		var leftovers = emptySet
		namesByModule.mapIterable().forEach { (module, names) ->
			if (!module.equals(compilationContext.module)
				&& module.exportedNames().equals(names))
			{
				// All published names were imported from that module, which
				// is a common case.
				completeModuleNames =
					completeModuleNames.setWithElementCanDestroy(
						module.moduleName(), true)
			}
			else
			{
				leftovers = leftovers.setUnionCanDestroy(names, true)
			}
		}
		if (completeModuleNames.setSize() > 0)
		{
			val send = newSendNode(
				emptyTuple,
				PUBLISH_ALL_ATOMS_FROM_OTHER_MODULE.bundle,
				newListNode(
					tuple(
						syntheticLiteralNodeFor(
							completeModuleNames,
							stringFrom("(complete module imports)")),
						syntheticLiteralNodeFor(
							objectFromBoolean(isPublic)))),
				TOP.o
			)
			val function = createFunctionForPhrase(
				send, compilationContext.module, 0)
			privateSerializeFunction(function.makeImmutable())
		}
		if (leftovers.setSize() > 0)
		{
			// Deal with every atom that was not part of a complete import of
			// its defining module.
			val send = newSendNode(
				emptyTuple,
				PUBLISH_ATOMS.bundle,
				newListNode(
					tuple(
						syntheticLiteralNodeFor(
							leftovers,
							stringFrom("(${leftovers.setSize()} atoms)")),
						syntheticLiteralNodeFor(objectFromBoolean(isPublic)))),
				TOP.o
			)
			val function = createFunctionForPhrase(
				send, compilationContext.module, 0)
			function.makeImmutable()
			privateSerializeFunction(function)
		}
	}

	/**
	 * Hold the monitor and serialize the given function.
	 *
	 * @param function
	 *   The [A_Function] to serialize.
	 */
	@Synchronized
	private fun privateSerializeFunction(function: A_Function) =
		compilationContext.serializer.serialize(function)

	companion object
	{
		/**
		 * Asynchronously construct a suitable `AvailCompiler` to parse the
		 * specified [module&#32;name][ModuleName].
		 *
		 * @param resolvedName
		 *   The [resolved&#32;name][ResolvedModuleName] of the
		 *   [module][ModuleDescriptor] to compile.
		 * @param textInterface
		 *   The [text&#32;interface][TextInterface] for any [fiber][A_Fiber]
		 *   started by the new compiler.
		 * @param pollForAbort
		 *   A function that indicates whether to abort.
		 * @param reporter
		 *   The [CompilerProgressReporter] used to report progress.
		 * @param afterFail
		 *   What to do after a failure that the
		 *   [problem&#32;handler][ProblemHandler] does not choose to continue.
		 * @param problemHandler
		 *   A problem handler.
		 * @param succeed
		 *   What to do with the resultant compiler in the event of success.
		 *   This is a continuation that accepts the new compiler.
		 */
		@JvmStatic
		fun create(
			resolvedName: ResolvedModuleName,
			textInterface: TextInterface,
			pollForAbort: () -> Boolean,
			reporter: CompilerProgressReporter,
			afterFail: ()->Unit,
			problemHandler: ProblemHandler,
			succeed: (AvailCompiler)->Unit)
		{
			extractSourceThen(resolvedName, afterFail, problemHandler) {
				sourceText ->
				succeed(
					AvailCompiler(
						ModuleHeader(resolvedName),
						newModule(stringFrom(resolvedName.qualifiedName)),
						stringFrom(sourceText),
						textInterface,
						pollForAbort,
						reporter,
						problemHandler))
			}
		}

		/**
		 * Read the source string for the [module][ModuleDescriptor] specified
		 * by the fully-qualified [module&#32;name][ModuleName].
		 *
		 * @param resolvedName
		 *   The [resolved&#32;name][ResolvedModuleName] of the module.
		 * @param fail
		 *   What to do in the event of a failure that the
		 *   [problem&#32;handler][ProblemHandler] does not wish to continue.
		 * @param problemHandler
		 *   A problem handler.
		 * @param withSource
		 *   What to do after the source module has been completely read.
		 *   Accepts the source text of the module.
		 */
		private fun extractSourceThen(
			resolvedName: ResolvedModuleName,
			fail: ()->Unit,
			problemHandler: ProblemHandler,
			withSource: (String)->Unit)
		{
			val runtime = currentRuntime()
			val ref = resolvedName.sourceReference
			val decoder = StandardCharsets.UTF_8.newDecoder()
			decoder.onMalformedInput(CodingErrorAction.REPLACE)
			decoder.onUnmappableCharacter(CodingErrorAction.REPLACE)
			val input = ByteBuffer.allocateDirect(4096)
			val output = CharBuffer.allocate(4096)
			val file: AsynchronousFileChannel
			try
			{
				file = runtime.ioSystem().openFile(
					ref.toPath(), EnumSet.of(StandardOpenOption.READ))
			}
			catch (e: IOException)
			{
				val problem = object : Problem(
					resolvedName,
					1,
					0,
					PARSE,
					"Unable to open source module \"{0}\" [{1}]: {2}",
					resolvedName,
					ref.absolutePath,
					e.localizedMessage)
				{
					override fun abortCompilation()
					{
						fail()
					}
				}
				problemHandler.handle(problem)
				return
			}

			val sourceBuilder = StringBuilder(4096)
			var filePosition = 0L
			// Kick off the asynchronous read.
			SimpleCompletionHandler<Int>(
				{
					try
					{
						var moreInput = true
						if (value == -1)
						{
							moreInput = false
						}
						else
						{
							filePosition += value.toLong()
						}
						input.flip()
						val result = decoder.decode(
							input, output, !moreInput)
						// UTF-8 never compresses data, so the number of
						// characters encoded can be no greater than the number
						// of bytes encoded. The input buffer and the output
						// buffer are equally sized (in units), so an overflow
						// cannot occur.
						assert(!result.isOverflow)
						assert(!result.isError)
						// If the decoder didn't consume all of the bytes, then
						// preserve the unconsumed bytes in the next buffer (for
						// decoding).
						if (input.hasRemaining())
						{
							input.compact()
						}
						else
						{
							input.clear()
						}
						output.flip()
						sourceBuilder.append(output)
						// If more input remains, then queue another read.
						if (moreInput)
						{
							output.clear()
							handler.guardedDo {
								file.read(input, filePosition, dummy, handler)
							}
						}
						// Otherwise, close the file channel and queue the
						// original continuation.
						else
						{
							decoder.flush(output)
							sourceBuilder.append(output)
							file.close()
							runtime.execute(
								FiberDescriptor.compilerPriority
							) { withSource(sourceBuilder.toString()) }
						}
					}
					catch (e: IOException)
					{
						val problem = object : Problem(
							resolvedName,
							1,
							0,
							PARSE,
							"Invalid UTF-8 encoding in source module "
								+ "\"{0}\": {1}\n{2}",
							resolvedName,
							e.localizedMessage,
							trace(e))
						{
							override fun abortCompilation()
							{
								fail()
							}
						}
						problemHandler.handle(problem)
					}
				},
				// failure
				{
					val problem = object : Problem(
						resolvedName,
						1,
						0,
						EXTERNAL,
						"Unable to read source module \"{0}\": {1}\n{2}",
						resolvedName,
						throwable.localizedMessage,
						trace(throwable))
					{
						override fun abortCompilation()
						{
							fail()
						}
					}
					problemHandler.handle(problem)
				}
			).guardedDo { file.read(input, 0L, dummy, handler) }
		}

		/**
		 * Map the entire phrase through the (destructive) transformation
		 * specified by aBlock, children before parents. The block takes three
		 * arguments: the phrase, its parent, and the list of enclosing block
		 * phrases. Answer the recursively transformed phrase.
		 *
		 * @param obj
		 *   The current [phrase][PhraseDescriptor].
		 * @param transformer
		 *   What to do with each descendant.
		 * @param parentPhrase
		 *   This phrase's parent.
		 * @param outerPhrases
		 *   The list of [blocks][BlockPhraseDescriptor] surrounding this
		 *   phrase, from outermost to innermost.
		 * @param phraseMap
		 *   The [Map] from old [phrases][PhraseDescriptor] to newly copied,
		 *   mutable phrases.  This should ensure the consistency of declaration
		 *   references.
		 * @return
		 *   A replacement for this phrase, possibly this phrase itself.
		 */
		private fun treeMapWithParent(
			obj: A_Phrase,
			transformer: (A_Phrase, A_Phrase, List<A_Phrase>) -> A_Phrase,
			parentPhrase: A_Phrase,
			outerPhrases: List<A_Phrase>,
			phraseMap: MutableMap<A_Phrase, A_Phrase>): A_Phrase
		{
			if (phraseMap.containsKey(obj))
			{
				return phraseMap[obj]!!
			}
			val objectCopy = obj.copyMutablePhrase()
			objectCopy.childrenMap { child ->
				assert(child.isInstanceOfKind(PARSE_PHRASE.mostGeneralType()))
				treeMapWithParent(
					child, transformer, objectCopy, outerPhrases, phraseMap)
			}
			val transformed = transformer(
				objectCopy, parentPhrase, outerPhrases)
			transformed.makeShared()
			phraseMap[obj] = transformed
			return transformed
		}

		/**
		 * Given two unequal phrases, find the smallest descendant phrases that
		 * still contain all the differences.  The given [Mutable] objects
		 * initially contain references to the root phrases, but are updated to
		 * refer to the most specific pair of phrases that contain all the
		 * differences.
		 *
		 * @param phrase1
		 *   A `Mutable` reference to a [phrase][PhraseDescriptor].  Updated to
		 *   hold the most specific difference.
		 * @param phrase2
		 *   The `Mutable` reference to the other phrase. Updated to hold the
		 *   most specific difference.
		 */
		private fun findParseTreeDiscriminants(
			phrase1: Mutable<A_Phrase>,
			phrase2: Mutable<A_Phrase>)
		{
			while (true)
			{
				assert(!phrase1.value.equals(phrase2.value))
				if (phrase1.value.phraseKind() != phrase2.value.phraseKind())
				{
					// The phrases are different kinds, so present them as what's
					// different.
					return
				}
				if (phrase1.value.isMacroSubstitutionNode()
					&& phrase2.value.isMacroSubstitutionNode())
				{
					if (phrase1.value.macroOriginalSendNode().equals(
							phrase2.value.macroOriginalSendNode()))
					{
						// Two occurrences of the same macro.  Drill into the
						// resulting phrases.
						phrase1.value = phrase1.value.outputPhrase()
						phrase2.value = phrase2.value.outputPhrase()
						continue
					}
					// Otherwise the macros are different and we should stop.
					return
				}
				if (phrase1.value.isMacroSubstitutionNode()
					|| phrase2.value.isMacroSubstitutionNode())
				{
					// They aren't both macros, but one is, so they're different.
					return
				}
				if (phrase1.value.phraseKindIsUnder(SEND_PHRASE)
					&& !phrase1.value.bundle().equals(phrase2.value.bundle()))
				{
					// They're sends of different messages, so don't go any
					// deeper.
					return
				}
				val parts1 = mutableListOf<A_Phrase>()
				phrase1.value.childrenDo { parts1.add(it) }
				val parts2 = mutableListOf<A_Phrase>()
				phrase2.value.childrenDo { parts2.add(it) }
				val isBlock = phrase1.value.phraseKindIsUnder(BLOCK_PHRASE)
				if (parts1.size != parts2.size && !isBlock)
				{
					// Different structure at this level.
					return
				}
				val differentIndices = mutableListOf<Int>()
				for (i in 0 until min(parts1.size, parts2.size))
				{
					if (!parts1[i].equals(parts2[i]))
					{
						differentIndices.add(i)
					}
				}
				if (isBlock)
				{
					if (differentIndices.size == 0)
					{
						// Statement or argument lists are probably different
						// sizes. Use the block itself.
						return
					}
					// Show the first argument or statement that differs.
					// Fall through.
				}
				else if (differentIndices.size != 1)
				{
					// More than one part differs, so we can't drill deeper.
					return
				}
				// Drill into the only part that differs.
				phrase1.value = parts1[differentIndices[0]]
				phrase2.value = parts2[differentIndices[0]]
			}
		}

		/**
		 * Pre-build the state of the initial parse stack.  Now that the
		 * top-most arguments get concatenated into a list, simply start with a
		 * list containing one empty list phrase.
		 */
		private val initialParseStack = listOf<A_Phrase>(emptyListNode())

		/**
		 * Pre-build the state of the initial mark stack.  This stack keeps
		 * track of parsing positions to detect if progress has been made at
		 * certain points. This mechanism serves to prevent empty expressions
		 * from being considered an occurrence of a repeated or optional
		 * subexpression, even if it would otherwise be recognized as such.
		 */
		private val initialMarkStack = emptyList<Int>()

		/** Statistic for matching an exact token.  */
		private val matchTokenStat = Statistic(
			"(Match particular token)",
			RUNNING_PARSING_INSTRUCTIONS)

		/** Statistic for matching a token case-insensitively.  */
		private val matchTokenInsensitivelyStat = Statistic(
			"(Match insensitive token)",
			RUNNING_PARSING_INSTRUCTIONS)

		/** Statistic for type-checking an argument.  */
		private val typeCheckArgumentStat = Statistic(
			"(type-check argument)",
			RUNNING_PARSING_INSTRUCTIONS)

		/** Marker phrase to signal cleanly reaching the end of the input.  */
		private val endOfFileMarkerPhrase =
			newMarkerNode(stringFrom("End of file marker")).makeShared()

		/**
		 * Skip over whitespace and comment tokens, collecting the latter.
		 * Produce a [List] of [ParserState]s corresponding to the possible
		 * positions after completely parsing runs of whitespaces and comments
		 * (i.e., the potential [A_Token]s that follow each such [ParserState]
		 * must include at least one token that isn't whitespace or a comment).
		 * Invoke the continuation with this list of parser states.
		 *
		 * Informally, it just skips as many whitespace and comment tokens as it
		 * can, but the nature of the ambiguous lexer makes this more subtle to
		 * express.
		 *
		 * Note that the continuation always gets invoked exactly once, after
		 * any relevant lexing has completed.
		 *
		 * @param start
		 *   Where to start consuming the token.
		 * @param continuation
		 *   What to invoke with the collection of successor [ParserState]s.
		 */
		private fun skipWhitespaceAndComments(
			start: ParserState,
			continuation: (List<ParserState>)->Unit)
		{
			val ran = AtomicBoolean(false)
			skipWhitespaceAndComments(
				start,
				{ list ->
					val old = ran.getAndSet(true)
					assert(!old) { "Completed skipping whitespace twice." }
					continuation(list)
				},
				AtomicBoolean(false))
		}

		/**
		 * Skip over whitespace and comment tokens, collecting the latter.
		 * Produce a [List] of [ParserState]s corresponding to the possible
		 * positions after completely parsing runs of whitespaces and comments
		 * (i.e., the potential [A_Token]s that follow each such [ParserState]
		 * must include at least one token that isn't whitespace or a comment).
		 * Invoke the continuation with this list of parser states.
		 *
		 * Informally, it just skips as many whitespace and comment tokens as it
		 * can, but the nature of the ambiguous lexer makes this more subtle to
		 * express.
		 *
		 * @param start
		 *   Where to start consuming the token.
		 * @param continuation
		 *   What to invoke with the collection of successor [ParserState]s.
		 * @param ambiguousWhitespace
		 *   An [AtomicBoolean], which should be set to `false` by the outermost
		 *   caller, but will be set to `true` if any part of the sequence of
		 *   whitespace tokens is determined to be ambiguously scanned.  The
		 *   ambiguity will be reported in that case, so there's no need for the
		 *   client to ever read the value.
		 */
		private fun skipWhitespaceAndComments(
			start: ParserState,
			continuation: (List<ParserState>)->Unit,
			ambiguousWhitespace: AtomicBoolean)
		{
			if (ambiguousWhitespace.get())
			{
				// Should probably be queued instead of called directly.
				continuation(emptyList())
				return
			}
			start.lexingState.withTokensDo { tokens ->
				val toSkip = mutableListOf<A_Token>()
				val toKeep = mutableListOf<A_Token>()
				for (token in tokens)
				{
					val tokenType = token.tokenType()
					if (tokenType == COMMENT || tokenType == WHITESPACE)
					{
						for (previousToSkip in toSkip)
						{
							if (previousToSkip.string().equals(token.string()))
							{
								ambiguousWhitespace.set(true)
								if (tokenType == WHITESPACE
									&& token.string().tupleSize() < 50)
								{
									start.expected(
										STRONG,
										"the whitespace " + token.string()
											+ " to be uniquely lexically"
											+ " scanned.  There are probably"
											+ " multiple conflicting lexers"
											+ " visible in this module.")
								}
								else if (tokenType == COMMENT
									&& token.string().tupleSize() < 100)
								{
									start.expected(
										STRONG,
										"the comment " + token.string()
											+ " to be uniquely lexically"
											+ " scanned.  There are probably"
											+ " multiple conflicting lexers"
											+ " visible in this module.")
								}
								else
								{
									start.expected(
										STRONG,
										"the comment or whitespace ("
											+ token.string().tupleSize()
											+ " characters) to be uniquely"
											+ " lexically scanned.  There are"
											+ " probably multiple conflicting"
											+ " lexers visible in this"
											+ " module.")
								}
								continuation(emptyList())
								return@withTokensDo
							}
						}
						toSkip.add(token)
					}
					else
					{
						toKeep.add(token)
					}
				}
				if (toSkip.size == 0)
				{
					if (toKeep.size == 0)
					{
						start.expected(
							STRONG,
							"a way to parse tokens here, but all lexers were "
								+ "unproductive")
						continuation(emptyList())
					}
					else
					{
						// The common case where no interpretation is
						// whitespace/comment, but there's a non-whitespace
						// token (or end of file).  Allow parsing to continue
						// right here.
						continuation(listOf(start))
					}
					return@withTokensDo
				}
				if (toSkip.size == 1 && toKeep.size == 0)
				{
					// Common case of an unambiguous whitespace/comment token.
					val token = toSkip[0]
					skipWhitespaceAndComments(
						ParserState(
							token.nextLexingState(), start.clientDataMap),
						continuation,
						ambiguousWhitespace)
					return@withTokensDo
				}
				// Rarer, more complicated cases with at least two
				// interpretations, at least one of which is whitespace/comment.
				val result = mutableListOf<ParserState>()
				if (toKeep.size > 0)
				{
					// There's at least one non-whitespace token present at
					// start.
					result.add(start)
				}
				var countdown = toSkip.size
				for (tokenToSkip in toSkip)
				{
					// Common case of an unambiguous whitespace/comment token.
					val after = ParserState(
						tokenToSkip.nextLexingState(), start.clientDataMap)
					skipWhitespaceAndComments(
						after,
						{ partialList ->
							synchronized(countdown) {
								result.addAll(partialList)
								countdown--
								assert(countdown >= 0)
								if (countdown == 0)
								{
									continuation(result)
								}
							}
						},
						ambiguousWhitespace)
				}
			}
		}

		/**
		 * Transform the argument, a [phrase][A_Phrase], into a
		 * [literal&#32;phrase] whose value is the original phrase. If the given
		 * phrase is a [macro&#32;substitution&#32;phrase] then extract its
		 * [A_Phrase.apparentSendName], strip off the macro substitution, wrap
		 * the resulting expression in a literal phrase, then re-apply the same
		 * apparentSendName to the new literal phrase to produce another macro
		 * substitution phrase.
		 *
		 * @param phrase
		 *   A phrase.
		 * @return
		 *   A literal phrase that yields the given phrase as its value.
		 */
		private fun wrapAsLiteral(phrase: A_Phrase): A_Phrase
		{
			return if (phrase.isMacroSubstitutionNode())
			{
				newMacroSubstitution(
					phrase.macroOriginalSendNode(),
					syntheticLiteralNodeFor(phrase))
			}
			else syntheticLiteralNodeFor(phrase)
		}

		/**
		 * The given phrase must contain only subexpressions that are literal
		 * phrases or list phrases.  Convert the structure into a nested tuple
		 * of tokens.
		 *
		 * The tokens are kept, rather than extracting the literal strings or
		 * integers, so that error reporting can refer to the token positions.
		 *
		 * @param phrase
		 *   The root literal phrase or list phrase.
		 * @return
		 *   The token of the literal phrase, or a tuple with the (recursive)
		 *   tuples of the list phrase's subexpressions' tokens.
		 */
		private fun convertHeaderPhraseToValue(phrase: A_Phrase): AvailObject
		{
			return when (phrase.phraseKind())
			{
				LITERAL_PHRASE -> phrase.token() as AvailObject
				LIST_PHRASE, PERMUTED_LIST_PHRASE ->
				{
					val expressions = phrase.expressionsTuple()
					generateObjectTupleFrom(expressions.tupleSize() ) { index ->
						convertHeaderPhraseToValue(expressions.tupleAt(index))
					}
				}
				MACRO_SUBSTITUTION_PHRASE ->
					convertHeaderPhraseToValue(phrase.stripMacro())
				else ->
				{
					throw RuntimeException(
						"Unexpected phrase type in header: "
							+ phrase.phraseKind().name)
				}
			}
		}

		/**
		 * Extract a [string][A_String] from the given string literal
		 * [token][A_Token].
		 *
		 * @param token
		 *   The string literal token.
		 * @return
		 *   The token's string.
		 */
		private fun stringFromToken(token: A_Token): A_String
		{
			assert(token.isInstanceOfKind(TOKEN.o))
			val innerToken = token.literal()
			val literal = innerToken.literal()
			assert(literal.isInstanceOfKind(stringType()))
			return literal
		}

		/**
		 * Answer the [set][SetDescriptor] of [declaration&#32;phrases] which
		 * are used by this parse tree but are locally declared (i.e., not at
		 * global module scope).
		 *
		 * @param phrase
		 *   The phrase to recursively examine.
		 * @return
		 *   The set of the local declarations that were used in the phrase.
		 */
		private fun usesWhichLocalVariables(phrase: A_Phrase): A_Set
		{
			var usedDeclarations = emptySet
			phrase.childrenDo { childPhrase ->
				if (childPhrase.isInstanceOfKind(
						VARIABLE_USE_PHRASE.mostGeneralType()))
				{
					val declaration = childPhrase.declaration()
					if (!declaration.declarationKind().isModuleScoped)
					{
						usedDeclarations =
							usedDeclarations.setWithElementCanDestroy(
								declaration, true)
					}
				}
			}
			return usedDeclarations
		}
	}
}<|MERGE_RESOLUTION|>--- conflicted
+++ resolved
@@ -106,7 +106,6 @@
 import com.avail.descriptor.methods.MacroDescriptor
 import com.avail.descriptor.methods.MethodDefinitionDescriptor
 import com.avail.descriptor.methods.MethodDescriptor
-import com.avail.descriptor.methods.MethodDescriptor.SpecialMethodAtom
 import com.avail.descriptor.methods.MethodDescriptor.SpecialMethodAtom.CRASH
 import com.avail.descriptor.methods.MethodDescriptor.SpecialMethodAtom.CREATE_MODULE_VARIABLE
 import com.avail.descriptor.methods.MethodDescriptor.SpecialMethodAtom.LEXER_DEFINER
@@ -264,24 +263,15 @@
 import java.nio.charset.CodingErrorAction
 import java.nio.charset.StandardCharsets
 import java.nio.file.StandardOpenOption
-<<<<<<< HEAD
-import java.util.Arrays
-import java.util.EnumSet
-import java.util.Formatter
-=======
 import java.util.ArrayList
 import java.util.Arrays
 import java.util.Collections.emptyList
 import java.util.EnumSet
 import java.util.Formatter
-import java.util.HashMap
-import java.util.HashSet
->>>>>>> bd8b59be
 import java.util.concurrent.atomic.AtomicBoolean
 import java.util.concurrent.atomic.AtomicInteger
 import java.util.concurrent.locks.ReentrantReadWriteLock
 import java.util.stream.Collectors.toList
-import kotlin.concurrent.write
 import kotlin.math.max
 import kotlin.math.min
 import kotlin.streams.toList
@@ -945,8 +935,7 @@
 									syntheticLiteralNodeFor(trueObject),
 									syntheticLiteralNodeFor(
 										objectFromBoolean(canSummarize)))),
-							TOP.o
-						)
+							TOP.o)
 						val creationFunction = createFunctionForPhrase(
 							creationSend,
 							module,
@@ -1013,8 +1002,7 @@
 							syntheticLiteralNodeFor(varType),
 							syntheticLiteralNodeFor(falseObject),
 							syntheticLiteralNodeFor(falseObject))),
-					TOP.o
-				)
+					TOP.o)
 				val creationFunction = createFunctionForPhrase(
 					creationSend,
 					module,
@@ -1119,8 +1107,7 @@
 								plans.forEach { inProgress ->
 									val previousPlan = newPlanInProgress(
 										inProgress.parsingPlan(),
-										max(inProgress.parsingPc() - 1, 1)
-									)
+										max(inProgress.parsingPc() - 1, 1))
 									val issuingModule =
 										bundle.message().issuingModule()
 									val moduleName =
@@ -1135,12 +1122,11 @@
 									strings.add(
 										previousPlan.nameHighlightingPc()
 											+ " from "
-											+ shortModuleName
-									)
+											+ shortModuleName)
 								}
 							}
 						}
-						val sortedStrings = strings.toList().sorted()
+						val sortedStrings = strings.sorted()
 						val buffer = buildString {
 							append(availTokenString.asNativeString())
 							append("  (")
@@ -2120,19 +2106,9 @@
 		// an ancestor.
 		val allAncestors = compilationContext.module.allAncestors()
 		val filteredByTypes =
-<<<<<<< HEAD
-			if (macroOrNil.equalsNil())
-				method.filterByTypes(argTypes)
-			else
-				listOf(macroOrNil)
-		val satisfyingDefinitions = mutableListOf<A_Definition>()
-		for (definition in filteredByTypes)
-		{
-=======
 			if (macroOrNil.equalsNil()) method.filterByTypes(argTypes)
 			else listOf(macroOrNil)
 		val satisfyingDefinitions = filteredByTypes.filter { definition ->
->>>>>>> bd8b59be
 			val definitionModule = definition.definitionModule()
 			(definitionModule.equalsNil()
 				|| allAncestors.hasElement(definitionModule))
@@ -2155,7 +2131,7 @@
 		// Macro bodies return phrases, but that's not what we want here.
 		var intersection: A_Type = if (macroOrNil.equalsNil())
 		{
-			satisfyingDefinitions.fold(TOP.o()) { type: A_Type, def ->
+			satisfyingDefinitions.fold(TOP.o) { type: A_Type, def ->
 				type.typeIntersection(def.bodySignature().returnType())
 			}
 		}
@@ -2204,11 +2180,7 @@
 		}
 		val intersectAndDecrement = { restrictionType: AvailObject ->
 			assert(restrictionType.isType)
-<<<<<<< HEAD
 			outstandingLock.safeWrite {
-=======
-			outstandingLock.write {
->>>>>>> bd8b59be
 				if (failureCount.get() == 0)
 				{
 					intersection =
@@ -2308,19 +2280,6 @@
 		assert((definitionsTuple.tupleSize() > 0)
 			xor (macrosTuple.tupleSize() > 0))
 		return { c ->
-<<<<<<< HEAD
-			val kindOfDefinition =
-				if (definitionsTuple.tupleAt(1).isMacroDefinition())
-					"macro"
-				else
-					"method"
-			val allVisible: List<A_Definition> = definitionsTuple.filter {
-				val definingModule = it.definitionModule()
-				definingModule.equalsNil()
-					|| allAncestorModules.hasElement(definingModule)
-			}
-			val allFailedIndices = mutableListOf<Int>()
-=======
 			val kindOfDefinition = when
 			{
 				macrosTuple.tupleSize() > 0 -> "macro"
@@ -2346,7 +2305,6 @@
 				}
 			}
 			val allFailedIndices = ArrayList<Int>(3)
->>>>>>> bd8b59be
 			run {
 				var i = 1
 				val end = argTypes.size
@@ -2513,13 +2471,8 @@
 			// Only consider definitions that are defined in the current module
 			// or an ancestor.
 			val allAncestors = compilationContext.module.allAncestors()
-<<<<<<< HEAD
-			val visibleDefinitions = mutableListOf<A_Definition>()
-			for (definition in macroDefinitionsTuple)
-=======
 			val visibleDefinitions = mutableListOf<A_Macro>()
 			for (definition in macros)
->>>>>>> bd8b59be
 			{
 				val definitionModule = definition.definitionModule()
 				if (definitionModule.equalsNil()
@@ -2551,11 +2504,7 @@
 					phraseRestrictions.add(
 						restrictionForConstant(argPhrase, BOXED))
 				}
-<<<<<<< HEAD
-				val filtered = mutableListOf<A_Definition>()
-=======
-				val filtered = ArrayList<A_Macro>()
->>>>>>> bd8b59be
+				val filtered = mutableListOf<A_Macro>()
 				for (macroDefinition in visibleDefinitions)
 				{
 					if (macroDefinition.bodySignature().couldEverBeInvokedWith(
@@ -2582,32 +2531,12 @@
 					else ->
 					{
 						// Find the most specific macro(s).
-<<<<<<< HEAD
-						// assert filtered.size() > 1;
-						val mostSpecific = mutableListOf<A_Definition>()
-						for (candidate in filtered)
-						{
-							var isMostSpecific = true
-							for (other in filtered)
-							{
-								if (!candidate.equals(other))
-								{
-									if (candidate.bodySignature()
-											.acceptsArgTypesFromFunctionType(
-												other.bodySignature()))
-									{
-										isMostSpecific = false
-										break
-									}
-								}
-=======
 						val mostSpecific = filtered.filter { candidate ->
 							filtered.none {
 								!candidate.equals(it) &&
 									candidate.bodySignature()
 										.acceptsArgTypesFromFunctionType(
 											it.bodySignature())
->>>>>>> bd8b59be
 							}
 						}
 						assert(mostSpecific.isNotEmpty())
@@ -2673,15 +2602,7 @@
 		val argTupleType = argumentsListNode.superUnionType().typeUnion(
 			argumentsListNode.expressionType())
 		val argCount = argumentsListNode.expressionsSize()
-<<<<<<< HEAD
-		val argTypes = mutableListOf<A_Type>()
-		for (i in 1 .. argCount)
-		{
-			argTypes.add(argTupleType.typeAtIndex(i))
-		}
-=======
 		val argTypes = (1..argCount).map(argTupleType::typeAtIndex)
->>>>>>> bd8b59be
 		// Parsing a macro send must not affect the scope.
 		val afterState = stateAfterCall.withMap(stateBeforeCall.clientDataMap)
 		// Validate the message send before reifying a send phrase.
@@ -2911,8 +2832,7 @@
 						// one local.  It shouldn't have.
 						afterArg.expected(WEAK) {
 							val localNames = usedLocals.map {
-								val name = it.token().string()
-								name.asNativeString()
+								it.token().string().asNativeString()
 							}
 							it(
 								"a leading argument which "
@@ -3210,14 +3130,8 @@
 		val send = newSendNode(
 			emptyTuple,
 			METHOD_DEFINER.bundle,
-<<<<<<< HEAD
-			newListNode(ObjectTupleDescriptor.tuple(nameLiteral, syntheticLiteralNodeFor(function))),
-			TOP.o
-		)
-=======
 			newListNode(tuple(nameLiteral, syntheticLiteralNodeFor(function))),
-			TOP.o())
->>>>>>> bd8b59be
+			TOP.o)
 		evaluateModuleStatementThen(
 			state, state, send, mutableMapOf(), success)
 	}
@@ -3782,8 +3696,7 @@
 	 * Process a header that has just been parsed.
 	 *
 	 * @param headerPhrase
-	 *   The invocation of [SpecialMethodAtom.MODULE_HEADER] that was just
-	 *   parsed.
+	 *   The invocation of [MODULE_HEADER] that was just parsed.
 	 * @param stateAfterHeader
 	 *   The [ParserState] after the module's header.
 	 * @return
