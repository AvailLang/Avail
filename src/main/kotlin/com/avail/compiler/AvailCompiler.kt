--- conflicted
+++ resolved
@@ -319,14 +319,7 @@
 				// Reduce to the plans' unique bundles.
 				val bundlesMap = bundleTree.allParsingPlansInProgress()
 				val bundles = toList<A_Bundle>(bundlesMap.keysAsSet().asTuple())
-<<<<<<< HEAD
-				bundles.sortWith(
-					comparing {
-						b: A_Bundle -> b.message().atomName().asNativeString()
-					})
-=======
 				bundles.sortedBy { it.message().atomName().asNativeString() }
->>>>>>> 044d245e
 				var first = true
 				val maxBundles = 3
 				for (bundle in bundles.subList(0, min(bundles.size,maxBundles)))
@@ -1664,32 +1657,6 @@
 			val typeMap = (typeList zip typeNamesList).toMap()
 			// Stitch the type names back onto the plan strings, prior to
 			// sorting by type name.
-<<<<<<< HEAD
-			val entries = ArrayList(typesByPlanString.entries)
-			entries.sortWith(comparing { e: Map.Entry<String, *> -> e.key })
-
-			val builder = StringBuilder(100)
-			builder.append("phrase to have a type other than ")
-			builder.append(actualTypeString)
-			builder.append(".  Expecting:")
-			for (entry in entries)
-			{
-				val planString = entry.key
-				val types = entry.value
-				builder.append("\n\t")
-				builder.append(planString)
-				builder.append("   ")
-				val typeNames = types.stream()
-					.map { typeMap[it] }
-					.sorted()
-					.collect(toList<String>())
-				var first = true
-				for (typeName in typeNames)
-				{
-					if (!first)
-					{
-						builder.append(", ")
-=======
 			val entries: ArrayList<Map.Entry<String, Set<A_Type>>> =
 				ArrayList(typesByPlanString.entries)
 			entries.sortedBy { it.key }
@@ -1712,7 +1679,6 @@
 						}
 						first = false
 						append(increaseIndentation(typeName, 2))
->>>>>>> 044d245e
 					}
 				}
 			}
