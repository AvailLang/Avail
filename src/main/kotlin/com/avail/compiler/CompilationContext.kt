/*
 * CompilationContext.kt
 * Copyright © 1993-2020, The Avail Foundation, LLC.
 * All rights reserved.
 *
 * Redistribution and use in source and binary forms, with or without
 * modification, are permitted provided that the following conditions are met:
 *
 * * Redistributions of source code must retain the above copyright notice, this
 *   list of conditions and the following disclaimer.
 *
 * * Redistributions in binary form must reproduce the above copyright notice,
 *   this list of conditions and the following disclaimer in the documentation
 *   and/or other materials provided with the distribution.
 *
 * * Neither the name of the copyright holder nor the names of the contributors
 *   may be used to endorse or promote products derived from this software
 *   without specific prior written permission.
 *
 * THIS SOFTWARE IS PROVIDED BY THE COPYRIGHT HOLDERS AND CONTRIBUTORS "AS IS"
 * AND ANY EXPRESS OR IMPLIED WARRANTIES, INCLUDING, BUT NOT LIMITED TO, THE
 * IMPLIED WARRANTIES OF MERCHANTABILITY AND FITNESS FOR A PARTICULAR PURPOSE
 * ARE DISCLAIMED. IN NO EVENT SHALL THE COPYRIGHT HOLDER OR CONTRIBUTORS BE
 * LIABLE FOR ANY DIRECT, INDIRECT, INCIDENTAL, SPECIAL, EXEMPLARY, OR
 * CONSEQUENTIAL DAMAGES (INCLUDING, BUT NOT LIMITED TO, PROCUREMENT OF
 * SUBSTITUTE GOODS OR SERVICES; LOSS OF USE, DATA, OR PROFITS; OR BUSINESS
 * INTERRUPTION) HOWEVER CAUSED AND ON ANY THEORY OF LIABILITY, WHETHER IN
 * CONTRACT, STRICT LIABILITY, OR TORT (INCLUDING NEGLIGENCE OR OTHERWISE)
 * ARISING IN ANY WAY OUT OF THE USE OF THIS SOFTWARE, EVEN IF ADVISED OF THE
 * POSSIBILITY OF SUCH DAMAGE.
 */

package com.avail.compiler

import com.avail.AvailRuntime
import com.avail.AvailRuntime.Companion.currentRuntime
import com.avail.AvailRuntimeSupport
import com.avail.builder.ModuleName
import com.avail.builder.ResolvedModuleName
import com.avail.compiler.problems.CompilerDiagnostics
import com.avail.compiler.problems.Problem
import com.avail.compiler.problems.ProblemHandler
import com.avail.compiler.problems.ProblemType
import com.avail.compiler.problems.ProblemType.EXECUTION
import com.avail.compiler.problems.ProblemType.INTERNAL
import com.avail.compiler.scanning.LexingState
import com.avail.descriptor.atoms.AtomDescriptor.SpecialAtom
import com.avail.descriptor.atoms.AtomDescriptor.SpecialAtom.CLIENT_DATA_GLOBAL_KEY
import com.avail.descriptor.fiber.A_Fiber
import com.avail.descriptor.fiber.FiberDescriptor
import com.avail.descriptor.fiber.FiberDescriptor.Companion.newLoaderFiber
import com.avail.descriptor.fiber.FiberDescriptor.Companion.setSuccessAndFailure
import com.avail.descriptor.functions.A_Function
import com.avail.descriptor.functions.FunctionDescriptor
import com.avail.descriptor.functions.FunctionDescriptor.Companion.createFunction
import com.avail.descriptor.functions.FunctionDescriptor.Companion.createFunctionForPhrase
import com.avail.descriptor.maps.A_Map
import com.avail.descriptor.maps.MapDescriptor.Companion.emptyMap
import com.avail.descriptor.module.A_Module
import com.avail.descriptor.module.ModuleDescriptor
import com.avail.descriptor.phrases.A_Phrase
import com.avail.descriptor.phrases.PhraseDescriptor
import com.avail.descriptor.representation.A_BasicObject
import com.avail.descriptor.representation.AvailObject
import com.avail.descriptor.tokens.A_Token
import com.avail.descriptor.tuples.A_String
import com.avail.descriptor.tuples.StringDescriptor.Companion.formatString
import com.avail.descriptor.tuples.TupleDescriptor.Companion.emptyTuple
import com.avail.descriptor.types.TypeDescriptor.Types.TOP
import com.avail.exceptions.AvailAssertionFailedException
import com.avail.exceptions.AvailEmergencyExitException
import com.avail.interpreter.execution.AvailLoader
import com.avail.interpreter.execution.Interpreter
import com.avail.interpreter.levelOne.L1Decompiler
import com.avail.interpreter.levelOne.L1InstructionWriter
import com.avail.interpreter.levelOne.L1Operation
import com.avail.io.TextInterface
import com.avail.serialization.Serializer
import com.avail.utility.StackPrinter.Companion.trace
import java.io.ByteArrayOutputStream
import java.lang.String.format
import java.util.concurrent.atomic.AtomicBoolean
import java.util.concurrent.atomic.AtomicLong
import java.util.logging.Level
import java.util.logging.Logger

/**
 * A `CompilationContext` lasts for a module's entire compilation
 * activity.
 *
 * @property moduleHeader
 *   The header information for the current module being parsed.
 * @property module
 *   The Avail [module][ModuleDescriptor] undergoing compilation.
 * @property source
 *   The source text of the Avail [module][ModuleDescriptor] undergoing
 *   compilation.
 * @property textInterface
 *   The [text&#32;interface][TextInterface] for any [fibers][A_Fiber] started
 *   by this [compiler][AvailCompiler].
 * @property progressReporter
 *   The [CompilerProgressReporter] that reports compilation progress at various
 *   checkpoints. It accepts the [name][ResolvedModuleName] of the
 *   [module][ModuleDescriptor] undergoing [compilation][AvailCompiler], the
 *   line number on which the last complete statement concluded, the position of
 *   the ongoing parse (in bytes), and the size of the module (in bytes).
 * @author Mark van Gulik &lt;mark@availlang.org&gt;
 *
 * @constructor
 *
 * Create a `CompilationContext` for compiling an [A_Module].
 *
 * @param moduleHeader
 *   The [module&#32;header][ModuleHeader] of the module to compile. May be null
 *   for synthetic modules (for entry points), or when parsing the header.
 * @param module
 *   The current [module][ModuleDescriptor].`
 * @param source
 *   The source [A_String].
 * @param textInterface
 *   The [text&#32;interface][TextInterface] for any [fibers][A_Fiber] started
 *   by this compiler.
 * @param pollForAbort
 *   How to quickly check if the client wants to abort compilation.
 * @param progressReporter
 *   How to report progress to the client who instigated compilation. This
 *   [continuation][CompilerProgressReporter] that accepts the
 *   [name][ModuleName] of the [module][ModuleDescriptor] undergoing
 *   [compilation][AvailCompiler], the line number on which the last complete
 *   statement concluded, the position of the ongoing parse (in bytes), and the
 *   size of the module (in bytes).
 * @param problemHandler
 *   The [ProblemHandler] used for reporting compilation problems.
 */
class CompilationContext(
	val moduleHeader: ModuleHeader?,
	val module: A_Module,
	internal val source: A_String,
	val textInterface: TextInterface,
	pollForAbort: () -> Boolean,
	val progressReporter: CompilerProgressReporter,
	problemHandler: ProblemHandler)
{
	/**
	 * The [CompilerDiagnostics] that tracks potential errors during
	 * compilation.
	 */
	val diagnostics = CompilerDiagnostics(
		source, moduleName, pollForAbort, problemHandler)

	/**
	 * The [AvailRuntime] for the compiler. Since a compiler cannot migrate
	 * between two runtime environments, it is safe to cache it for efficient
	 * access.
	 */
	val runtime: AvailRuntime = currentRuntime()

	/**
	 * The [loader][AvailLoader] created and operated by this
	 * [compiler][AvailCompiler] to facilitate the loading of
	 * [modules][ModuleDescriptor].
	 */
	val loader = AvailLoader(module, textInterface)

	/** The number of work units that have been queued.  */
	private val atomicWorkUnitsQueued = AtomicLong(0)

	/** The number of work units that have been completed.  */
	private val atomicWorkUnitsCompleted = AtomicLong(0)

	/**
	 * What to do when there are no more work units.
	 */
	@Volatile
	var noMoreWorkUnits: (()->Unit)? = null
		set(newNoMoreWorkUnits)
		{
			assert(newNoMoreWorkUnits === null
				   != (this.noMoreWorkUnits === null)) {
				"noMoreWorkUnits must transition to or from null"
			}

			if (Interpreter.debugWorkUnits)
			{
				val wasNull = this.noMoreWorkUnits === null
				val isNull = newNoMoreWorkUnits === null
				println(
					(if (isNull) "\nClear" else "\nSet")
					+ " noMoreWorkUnits (was "
					+ if (wasNull) "null)" else "non-null)")

				val builder = StringBuilder()
				val e = Throwable().fillInStackTrace()
				builder.append(trace(e))
				val trace = builder.toString().replace(
					"\\A.*\\R((.*\\R){6})(.|\\R)*\\z".toRegex(), "$1")
				logWorkUnits(
					"SetNoMoreWorkUnits:\n\t" + trace.trim { it <= ' ' })
			}
			val ran = AtomicBoolean(false)
			field =
				if (newNoMoreWorkUnits === null)
					null
				else {
					{
					assert(!ran.getAndSet(true)) {
						"Attempting to invoke the same noMoreWorkUnits twice"
					}
					if (Interpreter.debugWorkUnits)
					{
						logWorkUnits("Running noMoreWorkUnits")
					}
					newNoMoreWorkUnits()
					}
				}
		}

	/** The output stream on which the serializer writes.  */
	val serializerOutputStream = ByteArrayOutputStream(1000)

	/**
	 * The serializer that captures the sequence of bytes representing the
	 * module during compilation.
	 */
	internal val serializer = Serializer(serializerOutputStream, module)

	/** The cached module name.  */
	@Volatile
	private var debugModuleName: String? = null

	/**
	 * The fully-qualified name of the [module][ModuleDescriptor] undergoing
	 * compilation.
	 */
	internal val moduleName get() =
		ModuleName(module.moduleName().asNativeString())

	/** The current number of work units that have been queued. */
	val workUnitsQueued get() = atomicWorkUnitsQueued.get()

	/** The current number of work units that have been completed. */
	val workUnitsCompleted get() = atomicWorkUnitsCompleted.get()

	/**
	 * Record the fact that this token was encountered while parsing the current
	 * top-level statement.
	 *
	 * @param token
	 *   The token that was encountered.
	 */
	fun recordToken(token: A_Token)
	{
		diagnostics.recordToken(token)
	}

	/**
	 * Attempt the zero-argument continuation. The implementation is free to
	 * execute it now or to put it in a bag of continuations to run later *in an
	 * arbitrary order*. There may be performance and/or scale benefits to
	 * processing entries in FIFO, LIFO, or some hybrid order, but the
	 * correctness is not affected by a choice of order. The implementation may
	 * run the expression in parallel with the invoking thread and other such
	 * expressions.
	 *
	 * @param lexingState
	 *   The [LexingState] for which to report problems.
	 * @param continuation
	 *   What to do at some point in the future.
	 */
	fun eventuallyDo(lexingState: LexingState, continuation: () -> Unit)
	{
		runtime.execute(FiberDescriptor.compilerPriority) {
			try
			{
				continuation()
			}
			catch (e: Exception)
			{
				reportInternalProblem(
					lexingState.lineNumber,
					lexingState.position, e)
			}
		}
	}

	/**
	 * Lazily extract the module name, and prefix all relevant debug lines with
	 * it.
	 *
	 * @param debugString
	 *   The string to log, with the module name prefixed on each line.
	 */
	private fun logWorkUnits(debugString: String)
	{
		var moduleName = debugModuleName
		if (moduleName === null)
		{
			moduleName = this.moduleName.localName
			debugModuleName = moduleName
		}
		val builder = StringBuilder()
		for (line in debugString.split("\n"))
		{
			builder.append(moduleName)
			builder.append("   ")
			builder.append(line)
			builder.append('\n')
		}
		print(builder)
	}

	/**
	 * Start `N` work units, which are about to be queued.
	 *
	 * @param countToBeQueued
	 *   The number of new work units that are being queued.
	 */
	fun startWorkUnits(countToBeQueued: Int)
	{
		assert(noMoreWorkUnits !== null)
		assert(countToBeQueued > 0)
		val queued = atomicWorkUnitsQueued.addAndGet(countToBeQueued.toLong())
		if (Interpreter.debugWorkUnits)
		{
			val completed = workUnitsCompleted
			val builder = StringBuilder()
			val e = Throwable().fillInStackTrace()
			builder.append(trace(e))
			var lines: Array<String?> =
				builder.toString().split("\n".toRegex(), 7).toTypedArray()
			if (lines.size > 6)
			{
				lines = lines.copyOf(lines.size - 1)
			}
			logWorkUnits(
				"Starting work unit: queued = "
				+ queued
				+ ", completed = "
				+ completed
				+ " (delta="
				+ (queued - completed)
				+ ')'.toString()
				+ (if (countToBeQueued > 1)
					" (bulk = +$countToBeQueued)"
				else
					"")
				+ "\n\t"
				+ lines.joinToString("\n").trim { it <= ' ' })
		}
		if (logger.isLoggable(Level.FINEST))
		{
			logger.log(
				Level.FINEST,
				format(
					"Started work unit: %d/%d%n",
					workUnitsCompleted,
					workUnitsQueued))
		}
	}

	/**
	 * Construct and answer a function that wraps the specified continuation in
	 * logic that will increment the
	 * [count&#32;of&#32;completed&#32;work&#32;units][workUnitsCompleted] and
	 * potentially call the [unambiguous&#32;statement][noMoreWorkUnits].
	 *
	 * @param ArgType
	 *   The type of value that will be passed to the continuation.
	 * @param lexingState
	 *   The [LexingState] for which to report problems.
	 * @param optionalSafetyCheck
	 *   Either `null` or an [AtomicBoolean] which must transition from false to
	 *   true only once.
	 * @param continuation
	 *   What to do as a work unit.
	 * @return
	 *   A new continuation. It accepts an argument of some kind, which will be
	 *   passed forward to the argument continuation.
	 */
	fun <ArgType> workUnitCompletion(
		lexingState: LexingState,
		optionalSafetyCheck: AtomicBoolean?,
		continuation: (ArgType)->Unit
	): (ArgType)->Unit
	{
		assert(noMoreWorkUnits !== null)
		val hasRunSafetyCheck = optionalSafetyCheck ?: AtomicBoolean(false)
		if (Interpreter.debugWorkUnits)
		{
			logWorkUnits(
				"Creating unit for continuation @${continuation.hashCode()}")
		}
		return { value ->
			val hadRun = hasRunSafetyCheck.getAndSet(true)
			assert(!hadRun)
			try
			{
				continuation(value)
			}
			catch (e: Exception)
			{
				reportInternalProblem(
					lexingState.lineNumber, lexingState.position, e)
			}
			finally
			{
				// We increment and read completed and then read queued.  That's
				// because at every moment completed must always be <= queued.
				// No matter how many new tasks are being queued and completed
				// by other threads, that invariant holds.  The other fact is
				// that the moment the counters have the same (nonzero) value,
				// they will forever after have that same value.  Note that we
				// still have to do the fused incrementAndGet so that we know if
				// *we* were the (sole) cause of exhaustion.
				val completed = atomicWorkUnitsCompleted.incrementAndGet()
				val queued = workUnitsQueued
				assert(completed <= queued)
				if (Interpreter.debugWorkUnits)
				{
					logWorkUnits(
						"Completed work unit: queued = "
						+ queued
						+ ", completed = "
						+ completed
						+ " (delta="
						+ (queued - completed)
						+ ')'.toString())
				}
				if (logger.isLoggable(Level.FINEST))
				{
					logger.log(
						Level.FINEST,
						format(
							"Completed work unit: %d/%d%n", completed, queued))
				}
				if (completed == queued)
				{
					try
					{
						val noMore = noMoreWorkUnits!!
						noMoreWorkUnits = null
						noMore()
					}
					catch (e: Exception)
					{
						reportInternalProblem(
							lexingState.lineNumber,
							lexingState.position, e)
					}

				}
			}
		}
	}

	/**
	 * Eventually execute the specified [List] of functions as
	 * [compiler][AvailCompiler] work units. Note that the queued work unit
	 * count must be increased by the full amount up-front to ensure the
	 * completion of the first N tasks before the N+1st can be queued doesn't
	 * trigger execution of [noMoreWorkUnits]. Each continuation will be passed
	 * the same given argument.
	 *
	 * @param ArgType
	 *   The type of the argument to pass to the continuations.
	 * @param lexingState
	 *   The [LexingState] for which to report problems.
	 * @param continuations
	 *   A non-empty list of things to do at some point in the future.
	 * @param argument
	 *   The argument to pass to each continuation.
	 */
	fun <ArgType> workUnitsDo(
		lexingState: LexingState,
		continuations: List<(ArgType)->Unit>,
		argument: ArgType)
	{
		assert(continuations.isNotEmpty())
		assert(noMoreWorkUnits !== null)

		// Start by increasing the queued counter by the number of actions we're
		// adding.
		startWorkUnits(continuations.size)
		// We're tracking work units, so we have to make sure to account for the
		// new unit being queued, to increment the completed count when it
		// completes, and to run the noMoreWorkUnits action as soon the counters
		// coincide (indicating the last work unit just completed).
		for (continuation in continuations)
		{
			val workUnit = workUnitCompletion(lexingState, null, continuation)
			runtime.execute(FiberDescriptor.compilerPriority) {
				workUnit(argument)
			}
		}
	}

	/**
	 * Evaluate the specified [function][FunctionDescriptor] in the module's
	 * context; lexically enclosing variables are not considered in scope, but
	 * module variables and constants are in scope.
	 *
	 * @param function
	 *   A function.
	 * @param lexingState
	 *   The position at which this function occurs in the module.
	 * @param args
	 *   The arguments to the function.
	 * @param clientParseData
	 *   The map to associate with the [SpecialAtom.CLIENT_DATA_GLOBAL_KEY] atom
	 *   in the fiber.
	 * @param shouldSerialize
	 *   `true` if the generated function should be serialized, `false`
	 *   otherwise.
	 * @param trackTasks
	 *   Whether to track that this fiber is running, and when done, to run
	 *   [noMoreWorkUnits] if the queued/completed counts agree.
	 * @param onSuccess
	 *   What to do with the result of the evaluation.
	 * @param onFailure
	 *   What to do with a terminal [Throwable].
	 */
	private fun evaluateFunctionThen(
		function: A_Function,
		lexingState: LexingState,
		args: List<A_BasicObject>,
		clientParseData: A_Map,
		shouldSerialize: Boolean,
		trackTasks: Boolean,
		onSuccess: (AvailObject)->Unit,
		onFailure: (Throwable)->Unit)
	{
		val code = function.code()
		assert(code.numArgs() == args.size)
		val fiber = newLoaderFiber(
			function.kind().returnType(),
			loader
		) {
			formatString(
				"Eval fn=%s, in %s:%d",
				code.methodName(),
				code.module().moduleName(),
				code.startingLineNumber())
		}
		var fiberGlobals = fiber.fiberGlobals()
		fiberGlobals = fiberGlobals.mapAtPuttingCanDestroy(
			CLIENT_DATA_GLOBAL_KEY.atom, clientParseData, true)
		fiber.setFiberGlobals(fiberGlobals)
		fiber.setTextInterface(textInterface)
		if (shouldSerialize)
		{
			loader.startRecordingEffects()
		}
		var adjustedSuccess = onSuccess
		if (shouldSerialize)
		{
			val before = AvailRuntimeSupport.captureNanos()
			adjustedSuccess = { successValue ->
				val after = AvailRuntimeSupport.captureNanos()
				Interpreter.current().recordTopStatementEvaluation(
					(after - before).toDouble(), module)
				loader.stopRecordingEffects()
				serializeAfterRunning(function)
				onSuccess(successValue)
			}
		}
		if (trackTasks)
		{
			val finalAdjustedSuccess = adjustedSuccess
			lexingState.setFiberContinuationsTrackingWork(
				fiber,
				{ value ->
					finalAdjustedSuccess(value)
				},
				{ throwable ->
					onFailure(throwable)
				})
		}
		else
		{
			fiber.setSuccessAndFailure(adjustedSuccess, onFailure)
		}
		Interpreter.runOutermostFunction(runtime, fiber, function, args)
	}

	/**
	 * Generate a [function][FunctionDescriptor] from the specified
	 * [phrase][PhraseDescriptor] and evaluate it in the module's context;
	 * lexically enclosing variables are not considered in scope, but module
	 * variables and constants are in scope.
	 *
	 * @param expressionNode
	 *   A [phrase][PhraseDescriptor].
	 * @param lexingState
	 *   The position at which the expression starts.
	 * @param shouldSerialize
	 *   `true` if the generated function should be serialized, `false`
	 *   otherwise.
	 * @param trackTasks
	 *   Whether to track that this fiber is running, and when done, to run
	 *   [noMoreWorkUnits] if the queued/completed counts agree.
	 * @param onSuccess
	 *   What to do with the result of the evaluation.
	 * @param onFailure
	 *   What to do after a failure.
	 */
	fun evaluatePhraseThen(
		expressionNode: A_Phrase,
		lexingState: LexingState,
		shouldSerialize: Boolean,
		trackTasks: Boolean,
		onSuccess: (AvailObject)->Unit,
		onFailure: (Throwable)->Unit)
	{
		evaluateFunctionThen(
			createFunctionForPhrase(
				expressionNode, module, lexingState.lineNumber),
			lexingState,
			emptyList(),
			emptyMap,
			shouldSerialize,
			trackTasks,
			onSuccess,
			onFailure)
	}

	/**
	 * Evaluate the given phrase.  Pass the result to the continuation, or if it
	 * fails pass the exception to the failure continuation.
	 *
	 * @param lexingState
	 *   The [LexingState] at which the phrase starts.
	 * @param expression
	 *   The phrase to evaluate.
	 * @param continuation
	 *   What to do with the result of evaluation.
	 * @param onFailure
	 *   What to do after a failure.
	 */
	internal fun evaluatePhraseAtThen(
		lexingState: LexingState,
		expression: A_Phrase,
		continuation: (AvailObject)->Unit,
		onFailure: (Throwable)->Unit)
	{
		evaluatePhraseThen(
			expressionNode = expression,
			lexingState = lexingState,
			shouldSerialize = false,
			trackTasks = true,
			onSuccess = continuation,
			onFailure = onFailure)
	}

	/**
	 * Serialize either the given function or something semantically equivalent.
	 * The equivalent is expected to be faster, but can only be used if no
	 * triggers had been tripped during execution of the function.  The triggers
	 * include reading or writing shared variables, or executing certain
	 * primitives.
	 *
	 * @param function
	 *   The function that has already run.
	 */
	@Synchronized
	private fun serializeAfterRunning(function: A_Function)
	{
		val code = function.code()
		val startingLineNumber = code.startingLineNumber()
		if (loader.statementCanBeSummarized())
		{
			// Output summarized functions instead of what ran.  Associate the
			// original phrase with it, which allows the subphrases to be marked
			// up in an editor and stepped in a debugger, even though the
			// top-level phrase itself will be invalid.
			val iterator = loader.recordedEffects().iterator()
			while (iterator.hasNext())
			{
				val writer = L1InstructionWriter(
					module,
					startingLineNumber,
					code.originatingPhrase())
				writer.argumentTypes()
<<<<<<< HEAD
				writer.returnType = TOP.o
=======
				writer.returnType = Types.TOP.o()
				writer.returnTypeIfPrimitiveFails = Types.TOP.o()
>>>>>>> bd8b59be
				var batchCount = 0
				while (batchCount < 100 && iterator.hasNext())
				{
					if (batchCount > 0)
					{
						writer.write(
							startingLineNumber, L1Operation.L1_doPop)
					}
					iterator.next().writeEffectTo(writer)
					batchCount++
				}
				assert(batchCount > 0)
				// Flush the batch.
				val summaryFunction =
					createFunction(writer.compiledCode(), emptyTuple)
				if (AvailLoader.debugUnsummarizedStatements)
				{
					println(
						module.moduleName().asNativeString()
						+ ':'.toString() + startingLineNumber
						+ " Summary -- \n"
						+ L1Decompiler.decompile(summaryFunction.code())
						+ "(batch = $batchCount)")
				}
				serializer.serialize(summaryFunction)
			}
		}
		else
		{
			// Can't summarize; write the original function.
			if (AvailLoader.debugUnsummarizedStatements)
			{
				println(
					module.moduleName().asNativeString()
					+ ":" + startingLineNumber
					+ " Unsummarized -- \n" + function)
			}
			serializer.serialize(function)
		}
	}

	/**
	 * Serialize the given function without attempting to summarize it into
	 * equivalent statements.
	 *
	 * @param function
	 *   The function that has already run.
	 */
	@Synchronized
	internal fun serializeWithoutSummary(
		function: A_Function)
	{
		if (AvailLoader.debugUnsummarizedStatements)
		{
			println(
				module.moduleName().asNativeString()
				+ ":" + function.code().startingLineNumber()
				+ " Forced -- \n" + function)
		}
		serializer.serialize(function)
	}

	/**
	 * Report an [internal][ProblemType.INTERNAL] [problem][Problem].
	 *
	 * @param lineNumber
	 *   The one-based line number on which the problem occurs.
	 * @param position
	 *   The one-based position in the source at which the problem occurs.
	 * @param e
	 *   The unexpected [exception][Throwable] that is the proximal cause of the
	 *   problem.
	 */
	internal fun reportInternalProblem(
		lineNumber: Int,
		position: Int,
		e: Throwable)
	{
		diagnostics.compilationIsInvalid = true
		val problem = object : Problem(
			moduleName,
			lineNumber,
			position.toLong(),
			INTERNAL,
			"Internal error: {0}\n{1}",
			e.message!!,
			trace(e))
		{
			override fun abortCompilation()
			{
				// Nothing else needed.
			}
		}
		diagnostics.handleProblem(problem)
	}

	/**
	 * Report an [execution][ProblemType.EXECUTION] [problem][Problem].
	 *
	 * @param lineNumber
	 *   The one-based line number on which the problem occurs.
	 * @param position
	 *   The one-based position in the source at which the problem occurs.
	 * @param e
	 *   The unexpected [exception][Throwable] that is the proximal cause of the
	 *   problem.
	 */
	internal fun reportExecutionProblem(
		lineNumber: Int,
		position: Int,
		e: Throwable)
	{
		diagnostics.compilationIsInvalid = true
		if (e is FiberTerminationException)
		{
			diagnostics.handleProblem(
				object : Problem(
					moduleName,
					lineNumber,
					position.toLong(),
					EXECUTION,
					"Execution error: Avail stack reported above.\n")
				{
					override fun abortCompilation()
					{
						// Nothing else needed.
					}
				})
		}
		else
		{
			diagnostics.handleProblem(
				object : Problem(
					moduleName,
					lineNumber,
					position.toLong(),
					EXECUTION,
					"Execution error: {0}\n{1}",
					e.message!!,
					trace(e))
				{
					override fun abortCompilation()
					{
						// Nothing else needed.
					}
				})
		}
	}

	/**
	 * Report an [assertion&#32;failure][ProblemType.EXECUTION]
	 * [problem][Problem].
	 *
	 * @param lineNumber
	 *   The one-based line number on which the problem occurs.
	 * @param position
	 *   The one-based position in the source at which the problem occurs.
	 * @param e
	 *   The [assertion&#32;failure][AvailAssertionFailedException].
	 */
	internal fun reportAssertionFailureProblem(
		lineNumber: Int,
		position: Int,
		e: AvailAssertionFailedException)
	{
		diagnostics.compilationIsInvalid = true
		diagnostics.handleProblem(object : Problem(
			moduleName,
			lineNumber,
			position.toLong(),
			EXECUTION,
			"{0}",
			e.message)
		{
			override fun abortCompilation()
			{
				// Nothing else needed.
			}
		})
	}

	/**
	 * Report an [emergency&#32;exit][ProblemType.EXECUTION] [problem][Problem].
	 *
	 * @param lineNumber
	 *   The one-based line number on which the problem occurs.
	 * @param position
	 *   The one-based position in the source at which the problem occurs.
	 * @param e
	 *   The [emergency&#32;exit][AvailEmergencyExitException].
	 */
	internal fun reportEmergencyExitProblem(
		lineNumber: Int,
		position: Int,
		e: AvailEmergencyExitException)
	{
		diagnostics.compilationIsInvalid = true
		diagnostics.handleProblem(object : Problem(
			moduleName,
			lineNumber,
			position.toLong(),
			EXECUTION,
			"{0}",
			e.message)
		{
			override fun abortCompilation()
			{
				// Nothing else needed.
			}
		})
	}

	companion object
	{
		/** The [logger][Logger].  */
		val logger: Logger = Logger.getLogger(
			CompilationContext::class.java.name)
	}
}<|MERGE_RESOLUTION|>--- conflicted
+++ resolved
@@ -66,6 +66,7 @@
 import com.avail.descriptor.tuples.A_String
 import com.avail.descriptor.tuples.StringDescriptor.Companion.formatString
 import com.avail.descriptor.tuples.TupleDescriptor.Companion.emptyTuple
+import com.avail.descriptor.types.TypeDescriptor
 import com.avail.descriptor.types.TypeDescriptor.Types.TOP
 import com.avail.exceptions.AvailAssertionFailedException
 import com.avail.exceptions.AvailEmergencyExitException
@@ -680,12 +681,8 @@
 					startingLineNumber,
 					code.originatingPhrase())
 				writer.argumentTypes()
-<<<<<<< HEAD
 				writer.returnType = TOP.o
-=======
-				writer.returnType = Types.TOP.o()
-				writer.returnTypeIfPrimitiveFails = Types.TOP.o()
->>>>>>> bd8b59be
+				writer.returnTypeIfPrimitiveFails = TOP.o
 				var batchCount = 0
 				while (batchCount < 100 && iterator.hasNext())
 				{
