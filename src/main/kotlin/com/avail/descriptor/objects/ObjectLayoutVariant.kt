--- conflicted
+++ resolved
@@ -42,13 +42,9 @@
 import com.avail.descriptor.representation.A_BasicObject
 import com.avail.descriptor.representation.Mutability
 import com.avail.descriptor.sets.A_Set
-<<<<<<< HEAD
 import com.avail.utility.safeWrite
-=======
 import java.lang.ref.WeakReference
-import java.util.Collections.synchronizedMap
 import java.util.WeakHashMap
->>>>>>> bd8b59be
 import java.util.concurrent.locks.ReentrantReadWriteLock
 import javax.annotation.concurrent.GuardedBy
 import kotlin.concurrent.read
@@ -192,13 +188,8 @@
 			// write lock, abandoning it for the existing one if found.
 			// Instead, hold the write lock, test again, and create and add if
 			// necessary.
-<<<<<<< HEAD
 			return variantsLock.safeWrite {
-				when (val theirVariant = allVariants[allFields]) {
-=======
-			return variantsLock.write {
 				when (val theirVariant = allVariants[allFields]?.get()) {
->>>>>>> bd8b59be
 					null -> ObjectLayoutVariant(allFields, ++variantsCounter)
 						.also { allVariants[allFields] = WeakReference(it) }
 					else -> theirVariant
