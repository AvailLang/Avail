/*
 * MessageBundleDescriptor.kt
 * Copyright © 1993-2020, The Avail Foundation, LLC.
 * All rights reserved.
 *
 * Redistribution and use in source and binary forms, with or without
 * modification, are permitted provided that the following conditions are met:
 *
 * * Redistributions of source code must retain the above copyright notice, this
 *   list of conditions and the following disclaimer.
 *
 * * Redistributions in binary form must reproduce the above copyright notice,
 *   this list of conditions and the following disclaimer in the documentation
 *   and/or other materials provided with the distribution.
 *
 * * Neither the name of the copyright holder nor the names of the contributors
 *   may be used to endorse or promote products derived from this software
 *   without specific prior written permission.
 *
 * THIS SOFTWARE IS PROVIDED BY THE COPYRIGHT HOLDERS AND CONTRIBUTORS "AS IS"
 * AND ANY EXPRESS OR IMPLIED WARRANTIES, INCLUDING, BUT NOT LIMITED TO, THE
 * IMPLIED WARRANTIES OF MERCHANTABILITY AND FITNESS FOR A PARTICULAR PURPOSE
 * ARE DISCLAIMED. IN NO EVENT SHALL THE COPYRIGHT HOLDER OR CONTRIBUTORS BE
 * LIABLE FOR ANY DIRECT, INDIRECT, INCIDENTAL, SPECIAL, EXEMPLARY, OR
 * CONSEQUENTIAL DAMAGES (INCLUDING, BUT NOT LIMITED TO, PROCUREMENT OF
 * SUBSTITUTE GOODS OR SERVICES; LOSS OF USE, DATA, OR PROFITS; OR BUSINESS
 * INTERRUPTION) HOWEVER CAUSED AND ON ANY THEORY OF LIABILITY, WHETHER IN
 * CONTRACT, STRICT LIABILITY, OR TORT (INCLUDING NEGLIGENCE OR OTHERWISE)
 * ARISING IN ANY WAY OUT OF THE USE OF THIS SOFTWARE, EVEN IF ADVISED OF THE
 * POSSIBILITY OF SUCH DAMAGE.
 */
package com.avail.descriptor.bundles

import com.avail.compiler.splitter.MessageSplitter
import com.avail.descriptor.atoms.A_Atom
import com.avail.descriptor.atoms.A_Atom.Companion.atomName
import com.avail.descriptor.atoms.AtomDescriptor
import com.avail.descriptor.bundles.A_Bundle.Companion.bundleMethod
import com.avail.descriptor.bundles.A_Bundle.Companion.message
import com.avail.descriptor.bundles.MessageBundleDescriptor.ObjectSlots
import com.avail.descriptor.bundles.MessageBundleDescriptor.ObjectSlots.DEFINITION_PARSING_PLANS
import com.avail.descriptor.bundles.MessageBundleDescriptor.ObjectSlots.GRAMMATICAL_RESTRICTIONS
import com.avail.descriptor.bundles.MessageBundleDescriptor.ObjectSlots.MACROS_TUPLE
import com.avail.descriptor.bundles.MessageBundleDescriptor.ObjectSlots.MESSAGE
import com.avail.descriptor.bundles.MessageBundleDescriptor.ObjectSlots.METHOD
import com.avail.descriptor.maps.A_Map
import com.avail.descriptor.maps.MapDescriptor.Companion.emptyMap
import com.avail.descriptor.methods.A_Definition
import com.avail.descriptor.methods.A_GrammaticalRestriction
import com.avail.descriptor.methods.A_Macro
import com.avail.descriptor.methods.A_Method
import com.avail.descriptor.methods.MacroDescriptor
import com.avail.descriptor.methods.MethodDescriptor
import com.avail.descriptor.parsing.A_DefinitionParsingPlan
import com.avail.descriptor.parsing.A_DefinitionParsingPlan.Companion.definition
import com.avail.descriptor.parsing.DefinitionParsingPlanDescriptor
import com.avail.descriptor.parsing.DefinitionParsingPlanDescriptor.Companion.newParsingPlan
import com.avail.descriptor.representation.A_BasicObject
import com.avail.descriptor.representation.A_BasicObject.Companion.synchronizeIf
import com.avail.descriptor.representation.AbstractSlotsEnum
import com.avail.descriptor.representation.AvailObject
import com.avail.descriptor.representation.AvailObjectFieldHelper
import com.avail.descriptor.representation.Descriptor
import com.avail.descriptor.representation.Mutability
import com.avail.descriptor.representation.ObjectSlotsEnum
import com.avail.descriptor.sets.A_Set
import com.avail.descriptor.sets.SetDescriptor.Companion.emptySet
import com.avail.descriptor.tokens.A_Token
import com.avail.descriptor.tuples.A_String
import com.avail.descriptor.tuples.A_Tuple
import com.avail.descriptor.tuples.A_Tuple.Companion.appendCanDestroy
import com.avail.descriptor.tuples.A_Tuple.Companion.tupleSize
import com.avail.descriptor.tuples.ObjectTupleDescriptor.Companion.tupleFromArray
import com.avail.descriptor.tuples.StringDescriptor.Companion.stringFrom
import com.avail.descriptor.tuples.TupleDescriptor.Companion.emptyTuple
import com.avail.descriptor.tuples.TupleDescriptor.Companion.toList
import com.avail.descriptor.tuples.TupleDescriptor.Companion.tupleWithout
import com.avail.descriptor.types.BottomTypeDescriptor.Companion.bottom
import com.avail.descriptor.types.IntegerRangeTypeDescriptor.Companion.singleInt
import com.avail.descriptor.types.PhraseTypeDescriptor.PhraseKind
import com.avail.descriptor.types.TupleTypeDescriptor.Companion.tupleTypeForSizesTypesDefaultType
import com.avail.descriptor.types.TypeDescriptor.Types.MESSAGE_BUNDLE
import com.avail.descriptor.types.TypeTag
import com.avail.dispatch.LookupTree
import com.avail.exceptions.AvailErrorCode
import com.avail.exceptions.SignatureException
import com.avail.interpreter.execution.Interpreter
import com.avail.interpreter.levelTwo.L2Chunk
import com.avail.interpreter.levelTwo.operand.TypeRestriction.Companion.restrictionForType
import com.avail.interpreter.levelTwo.operand.TypeRestriction.RestrictionFlagEncoding
import com.avail.serialization.SerializerOperation
import com.avail.utility.json.JSONWriter
<<<<<<< HEAD
import java.util.IdentityHashMap
=======
import java.util.Collections.nCopies
import java.util.IdentityHashMap
import java.util.concurrent.atomic.AtomicReferenceFieldUpdater
import kotlin.concurrent.withLock
>>>>>>> bd8b59be

/**
 * A message bundle is how a message name is bound to a [method][A_Method].
 * Besides the message name, which is an [A_Atom], the bundle also contains
 * information useful for parsing its invocations.  This information includes
 * parsing instructions which, when aggregated with other bundles, forms a
 * [message&#32;bundle&#32;tree][MessageBundleTreeDescriptor].  This allows
 * parsing of multiple similar methods *in aggregate*, avoiding the cost of
 * repeatedly parsing the same constructs (tokens and subexpressions) for
 * different purposes.
 *
 * Additionally, the message bundle's
 * [grammatical&#32;restrictions][ObjectSlots.GRAMMATICAL_RESTRICTIONS] are held
 * here, rather than with the [method][MethodDescriptor], since these rules are
 * intended to work with the actual [tokens][A_Token] that occur (i.e., how
 * sends are *written*), not their underlying semantics (what the methods *do*).
 *
 * @constructor
 * Construct a new `MessageBundleDescriptor`.
 *
 * @param mutability
 *   The [mutability][Mutability] of the new descriptor.
 * @param
 *   The [MessageSplitter] that describes how to parse invocations of this
 *   message bundle.
 * @author Mark van Gulik &lt;mark@availlang.org&gt;
 */
class MessageBundleDescriptor private constructor(
	mutability: Mutability,
	private val messageSplitter: MessageSplitter
) : Descriptor(mutability, TypeTag.BUNDLE_TAG, ObjectSlots::class.java, null)
{
	/**
	 * A [LookupTree] used to determine the most specific
	 * [macro&#32;definition][MacroDescriptor] that satisfies the
	 * supplied argument types.  A `null` indicates the tree has not yet been
	 * constructed.
	 */
	@Volatile
	private var macroTestingTree: LookupTree<A_Definition, A_Tuple>? = null

	/**
	 * The layout of object slots for my instances.
	 */
	enum class ObjectSlots : ObjectSlotsEnum {
		/**
		 * The [method][MethodDescriptor] for which this is a message bundle.
		 * That is, if a use of this bundle is parsed, the resulting code will
		 * ultimately invoke this method.  A method may have multiple such
		 * bundles due to renaming of imports.
		 */
		METHOD,

		/**
		 * An [atom][AtomDescriptor] which is the "true name" of this bundle.
		 * Due to import renaming, a [method][MethodDescriptor] might have
		 * multiple such names, one per bundle.
		 */
		MESSAGE,

		/**
		 * A [set][A_Set] of
		 * [grammatical&#32;restrictions][A_GrammaticalRestriction] that apply
		 * to this message bundle.
		 */
		GRAMMATICAL_RESTRICTIONS,

		/**
		 * The [tuple][A_Tuple] of
		 * [macro&#32;definitions][MacroDescriptor] that are defined
		 * for this macro.
		 */
		MACROS_TUPLE,

		/**
		 * The [A_Map] from [A_Definition] to [A_DefinitionParsingPlan].  The
		 * keys should always agree with the [A_Method]'s collection of
		 * definitions and macro definitions.
		 */
		DEFINITION_PARSING_PLANS
	}

	/**
	 * Extract the current [macroTestingTree], creating one atomically, if
	 * necessary.
	 *
	 * @param self
	 *   The [A_Method] for which to answer the [macroTestingTree].
	 * @return
	 *   The [LookupTree] for looking up macro definitions.
	 */
	private fun macroTestingTree(
		self: AvailObject
	): LookupTree<A_Definition, A_Tuple>
	{
		var tree = macroTestingTree
		if (tree === null) {
			val method = self.slot(METHOD)
			val numArgs = method.numArgs()
			val newTree = MethodDescriptor.runtimeDispatcher.createRoot(
				toList(self.slot(MACROS_TUPLE)),
				nCopies(
					numArgs,
					restrictionForType(
						PhraseKind.PARSE_PHRASE.mostGeneralType(),
						RestrictionFlagEncoding.BOXED)),
				Unit)
			do {
				// Try to replace null with the new tree.  If the replacement
				// fails, it means someone else already succeeded, so use that
				// winner's tree.
				macroTestingTreeUpdater.compareAndSet(this, null, newTree)
				tree = macroTestingTree
			} while (tree === null)
		}
		return tree
	}

	override fun allowsImmutableToMutableReferenceInField(
		e: AbstractSlotsEnum
	) = e === METHOD
		|| e === GRAMMATICAL_RESTRICTIONS
		|| e === MACROS_TUPLE
		|| e === DEFINITION_PARSING_PLANS

	override fun o_AddGrammaticalRestriction(
		self: AvailObject,
		grammaticalRestriction: A_GrammaticalRestriction
	) = self.synchronizeIf(isShared) {
			addGrammaticalRestriction(self, grammaticalRestriction)
		}

	override fun o_AddDefinitionParsingPlan(
		self: AvailObject,
		plan: A_DefinitionParsingPlan
	) = self.synchronizeIf(isShared) { addDefinitionParsingPlan(self, plan) }

	/**
	 * Method/bundle manipulation takes place while all fibers are L1-precise
	 * and suspended.  Use a global lock at the outermost calls to side-step
	 * deadlocks.  Because no fiber is running, we don't have to protect
	 * subsystems like the L2Generator from these changes.
	 *
	 * Also create a definition parsing plan for this bundle.  HOWEVER, note
	 * that we don't update the current module's message bundle tree here, and
	 * leave that to the caller to deal with.  Other modules' parsing should be
	 * unaffected by this change.
	 */
	@Throws(SignatureException::class)
	override fun o_BundleAddMacro(
		self: AvailObject,
		macro: A_Macro
	) = L2Chunk.invalidationLock.withLock {
		val paramTypes = macro.bodySignature().argsTupleType()
		val seals: A_Tuple = self.bundleMethod().sealedArgumentsTypesTuple()
		seals.forEach { seal: A_Tuple ->
			val sealType = tupleTypeForSizesTypesDefaultType(
				singleInt(seal.tupleSize()), seal, bottom())
			if (paramTypes.isSubtypeOf(sealType)) {
				throw SignatureException(AvailErrorCode.E_METHOD_IS_SEALED)
			}
		}
		// Install the macro.
		val oldTuple: A_Tuple = self.slot(MACROS_TUPLE)
		val newTuple = oldTuple.appendCanDestroy(macro, true)
		self.setSlot(MACROS_TUPLE, newTuple.makeShared())
		// It's only a macro change, so don't invalidate dependent L2Chunks.
		synchronized(self) {
			macroTestingTree = null
			addDefinitionParsingPlan(self, newParsingPlan(self, macro))
		}
	}

	override fun o_BundleMethod(self: AvailObject) =
		self.mutableSlot(METHOD)

	override fun o_DefinitionParsingPlans(self: AvailObject): A_Map =
		self.slot(DEFINITION_PARSING_PLANS)

	override fun o_DescribeForDebugger(
		self: AvailObject
	): Array<AvailObjectFieldHelper> {
		val fields = super.o_DescribeForDebugger(self).toMutableList()
		fields.add(
			AvailObjectFieldHelper(
				self,
				DebuggerObjectSlots("messageSplitter"),
				-1,
				messageSplitter,
				forcedName = "messageSplitter"))
		fields.add(
			AvailObjectFieldHelper(
				self,
				DebuggerObjectSlots("macroTestingTree"),
				-1,
				macroTestingTree,
				forcedName = "macroTestingTree"))
		return fields.toTypedArray()
	}

	override fun o_Equals(self: AvailObject, another: A_BasicObject) =
		another.traversed().sameAddressAs(self)

	override fun o_GrammaticalRestrictions(self: AvailObject): A_Set =
		self.mutableSlot(GRAMMATICAL_RESTRICTIONS)

	override fun o_HasGrammaticalRestrictions(self: AvailObject) =
		self.mutableSlot(GRAMMATICAL_RESTRICTIONS).setSize() > 0

	override fun o_Hash(self: AvailObject) =
		self.message().hash() xor 0x0312CAB9

	override fun o_Kind(self: AvailObject) = MESSAGE_BUNDLE.o

	/**
	 * Look up the macro definition to invoke, given an array of argument
	 * phrases.  Use the [macroTestingTree] to find the macro definition to
	 * invoke.  Answer the tuple of applicable macro definitions, ideally just
	 * one if there is an unambiguous macro to invoke.
	 *
	 * Note that this testing tree approach is only applicable if all of the
	 * macro definitions are visible (defined in the current module or an
	 * ancestor.  That should be the *vast* majority of the use of macros, but
	 * when it isn't, other lookup approaches are necessary.
	 */
	override fun o_LookupMacroByPhraseTuple(
		self: AvailObject,
		argumentPhraseTuple: A_Tuple
	): A_Tuple = MethodDescriptor.runtimeDispatcher.lookupByValues(
		macroTestingTree(self), argumentPhraseTuple, Unit)

	override fun o_MacrosTuple(self: AvailObject): A_Tuple
	{
		assert(isShared)
		return synchronized(self) { self.slot(MACROS_TUPLE) }
	}

	override fun o_Message(self: AvailObject): A_Atom = self.slot(MESSAGE)

	override fun o_MessagePart(self: AvailObject, index: Int): A_String =
		// One-based index.
		messageSplitter.messageParts[index - 1]

	override fun o_MessageParts(self: AvailObject): A_Tuple =
		tupleFromArray(*messageSplitter.messageParts)

	override fun o_MessageSplitter(self: AvailObject): MessageSplitter =
		messageSplitter

	override fun o_NumArgs(self: AvailObject): Int =
		messageSplitter.numberOfArguments

	override fun o_RemoveMacro(
		self: AvailObject,
		macro: A_Macro
	) = self.synchronizeIf(isShared) {
		removeMacro(self, macro)
	}

	override fun o_RemovePlanForDefinition(
		self: AvailObject,
		definition: A_Definition
	) = self.synchronizeIf(isShared) {
		removePlanForDefinition(self, definition)
	}

	override fun o_RemoveGrammaticalRestriction(
		self: AvailObject,
		obsoleteRestriction: A_GrammaticalRestriction
	) = self.synchronizeIf(isShared) {
		removeGrammaticalRestriction(self, obsoleteRestriction)
	}

	override fun o_SerializerOperation(self: AvailObject) =
		SerializerOperation.MESSAGE_BUNDLE

	override fun o_WriteTo(self: AvailObject, writer: JSONWriter) =
		writer.writeObject {
			at("kind") { write("message bundle") }
			at("method") { self.slot(MESSAGE).atomName().writeTo(writer) }
			at("macro definitions") { self.slot(MACROS_TUPLE).writeTo(writer) }
		}

	override fun o_WriteSummaryTo(self: AvailObject, writer: JSONWriter) =
		writer.writeObject {
			at("kind") { write("message bundle") }
			at("method") { self.slot(MESSAGE).atomName().writeTo(writer) }
		}

	override fun printObjectOnAvoidingIndent(
		self: AvailObject,
		builder: StringBuilder,
		recursionMap: IdentityHashMap<A_BasicObject, Void>,
		indent: Int
	) {
		// The existing definitions are also printed in parentheses to help
		// distinguish polymorphism from occurrences of non-polymorphic
		// homonyms.
		builder.append("bundle \"")
		builder.append(self.message().atomName().asNativeString())
		builder.append("\"")
		when (val numMacros = self.macrosTuple().tupleSize())
		{
			0 -> { }
			1 -> builder.append(" (1 macro)")
			else -> builder.append(" ($numMacros macros)")
		}
	}


	@Deprecated("Not supported", ReplaceWith("newBundle()"))
	override fun mutable() = unsupported

	@Deprecated("Not supported", ReplaceWith("newBundle()"))
	override fun immutable() = unsupported

	@Deprecated("Not supported", ReplaceWith("newBundle()"))
	override fun shared() = unsupported

	companion object {
		/** Atomic access to [macroTestingTree]. */
		private val macroTestingTreeUpdater =
			AtomicReferenceFieldUpdater.newUpdater(
				MessageBundleDescriptor::class.java,
				LookupTree::class.java,
				"macroTestingTree")

		/**
		 * Add a
		 * [definition&#32;parsing&#32;plan][DefinitionParsingPlanDescriptor] to
		 * this bundle.  This is performed to make the bundle agree with the
		 * method's definitions and macro definitions.
		 *
		 * @param self
		 *   The affected message bundle.
		 * @param plan
		 *   A definition parsing plan.
		 */
		private fun addDefinitionParsingPlan(
			self: AvailObject,
			plan: A_DefinitionParsingPlan
		) {
			var plans: A_Map = self.slot(DEFINITION_PARSING_PLANS)
			plans = plans.mapAtPuttingCanDestroy(plan.definition(), plan, true)
			self.setSlot(DEFINITION_PARSING_PLANS, plans.makeShared())
		}

		/**
		 * Remove an [A_Macro] from this bundle.  This is performed to make the
		 * bundle agree with the method's definitions and macro definitions.
		 *
		 * @param self
		 *   The affected message bundle.
		 * @param macro
		 *   The [A_Macro] to be removed.
		 */
		private fun removeMacro(
			self: AvailObject,
			macro: A_Macro
		) = self.updateSlotShared(MACROS_TUPLE) { tupleWithout(this, macro) }

		/**
		 * Remove a [A_DefinitionParsingPlan] from this bundle, specifically
		 * the one associated with the given [A_Definition].  This is performed
		 * to make the bundle agree with the method's definitions and macro
		 * definitions.
		 *
		 * @param self
		 *   The affected message bundle.
		 * @param definition
		 *   A definition whose plan should be removed.
		 */
		private fun removePlanForDefinition(
			self: AvailObject,
			definition: A_Definition
		) {
			var plans: A_Map = self.mutableSlot(DEFINITION_PARSING_PLANS)
			assert(plans.hasKey(definition))
			plans = plans.mapWithoutKeyCanDestroy(definition, true)
			self.setMutableSlot(DEFINITION_PARSING_PLANS, plans.makeShared())
		}

		/**
		 * Add a grammatical restriction to this bundle.
		 *
		 * @param self
		 *   The affected message bundle.
		 * @param grammaticalRestriction
		 *   A [grammatical&#32;restriction][A_GrammaticalRestriction].
		 */
		private fun addGrammaticalRestriction(
			self: AvailObject,
			grammaticalRestriction: A_GrammaticalRestriction
		) = self.updateSlotShared(GRAMMATICAL_RESTRICTIONS) {
			setWithElementCanDestroy(grammaticalRestriction, true)
		}

		/**
		 * Remove a grammatical restriction from this bundle.
		 *
		 * @param self
		 *   A message bundle.
		 * @param obsoleteRestriction
		 *   The [grammatical&#32;restriction][A_GrammaticalRestriction] to
		 *   remove.
		 */
		private fun removeGrammaticalRestriction(
			self: AvailObject,
			obsoleteRestriction: A_GrammaticalRestriction
		) = self.updateSlotShared(GRAMMATICAL_RESTRICTIONS) {
			setWithoutElementCanDestroy(obsoleteRestriction, true)
		}

		/**
		 * Create a new [message&#32;bundle][A_Bundle] for the given message.
		 * Add the bundle to the method's collection of
		 * [owning&32;bundles][MethodDescriptor.ObjectSlots.OWNING_BUNDLES].
		 *
		 * @param methodName
		 *   The message name, an [atom][AtomDescriptor].
		 * @param method
		 *   The method that this bundle represents.
		 * @param splitter
		 *   A MessageSplitter for this message name.
		 * @return
		 *   A new [message&#32;bundle][A_Bundle].
		 */
		fun newBundle(
			methodName: A_Atom,
			method: A_Method,
			splitter: MessageSplitter
		): A_Bundle {
			assert(methodName.isAtom)
			assert(splitter.numberOfArguments == method.numArgs())
			assert(splitter.messageName.equals(methodName.atomName()))
			val currentModule = Interpreter.currentOrNull()
				?.availLoaderOrNull()
				?.module()
			return initialMutableDescriptor.create {
				setSlot(METHOD, method)
<<<<<<< HEAD
				setSlot(MESSAGE, methodName)
				setSlot(MESSAGE_SPLITTER_POJO, splitterPojo)
				setSlot(GRAMMATICAL_RESTRICTIONS, emptySet)
				var plans = emptyMap
=======
				setSlot(MESSAGE, methodName.makeShared())
				setSlot(MACROS_TUPLE, emptyTuple())
				setSlot(GRAMMATICAL_RESTRICTIONS, emptySet())
				setSlot(DEFINITION_PARSING_PLANS, emptyMap())
				val newDescriptor = MessageBundleDescriptor(
					Mutability.SHARED, splitter)
				setDescriptor(newDescriptor)
				method.methodAddBundle(this)
				currentModule?.addBundle(this)
				// Note that there are no macros implementations in this bundle
				// at this time, since this bundle is new.
				var plans = emptyMap()
>>>>>>> bd8b59be
				for (definition in method.definitionsTuple())
				{
					val plan = newParsingPlan(this, definition)
					plans = plans.mapAtPuttingCanDestroy(definition, plan, true)
				}
				setSlot(DEFINITION_PARSING_PLANS, plans.makeShared())
			}
		}

		/**
		 * The mutable [MessageBundleDescriptor].  It has a dummy
		 * [MessageSplitter] to ensure the field is always non-null.
		 */
		private val initialMutableDescriptor = MessageBundleDescriptor(
			Mutability.MUTABLE,
			MessageSplitter(stringFrom("dummy")))
	}
}<|MERGE_RESOLUTION|>--- conflicted
+++ resolved
@@ -90,14 +90,10 @@
 import com.avail.interpreter.levelTwo.operand.TypeRestriction.RestrictionFlagEncoding
 import com.avail.serialization.SerializerOperation
 import com.avail.utility.json.JSONWriter
-<<<<<<< HEAD
-import java.util.IdentityHashMap
-=======
 import java.util.Collections.nCopies
 import java.util.IdentityHashMap
 import java.util.concurrent.atomic.AtomicReferenceFieldUpdater
 import kotlin.concurrent.withLock
->>>>>>> bd8b59be
 
 /**
  * A message bundle is how a message name is bound to a [method][A_Method].
@@ -255,7 +251,7 @@
 		val seals: A_Tuple = self.bundleMethod().sealedArgumentsTypesTuple()
 		seals.forEach { seal: A_Tuple ->
 			val sealType = tupleTypeForSizesTypesDefaultType(
-				singleInt(seal.tupleSize()), seal, bottom())
+				singleInt(seal.tupleSize()), seal, bottom)
 			if (paramTypes.isSubtypeOf(sealType)) {
 				throw SignatureException(AvailErrorCode.E_METHOD_IS_SEALED)
 			}
@@ -538,16 +534,10 @@
 				?.module()
 			return initialMutableDescriptor.create {
 				setSlot(METHOD, method)
-<<<<<<< HEAD
-				setSlot(MESSAGE, methodName)
-				setSlot(MESSAGE_SPLITTER_POJO, splitterPojo)
-				setSlot(GRAMMATICAL_RESTRICTIONS, emptySet)
-				var plans = emptyMap
-=======
 				setSlot(MESSAGE, methodName.makeShared())
 				setSlot(MACROS_TUPLE, emptyTuple())
-				setSlot(GRAMMATICAL_RESTRICTIONS, emptySet())
-				setSlot(DEFINITION_PARSING_PLANS, emptyMap())
+				setSlot(GRAMMATICAL_RESTRICTIONS, emptySet)
+				setSlot(DEFINITION_PARSING_PLANS, emptyMap)
 				val newDescriptor = MessageBundleDescriptor(
 					Mutability.SHARED, splitter)
 				setDescriptor(newDescriptor)
@@ -555,8 +545,7 @@
 				currentModule?.addBundle(this)
 				// Note that there are no macros implementations in this bundle
 				// at this time, since this bundle is new.
-				var plans = emptyMap()
->>>>>>> bd8b59be
+				var plans = emptyMap
 				for (definition in method.definitionsTuple())
 				{
 					val plan = newParsingPlan(this, definition)
