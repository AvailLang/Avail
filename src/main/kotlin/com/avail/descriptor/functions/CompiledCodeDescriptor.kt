--- conflicted
+++ resolved
@@ -602,27 +602,12 @@
 					forcedName = "L1 Disassembly ($moduleName)",
 					forcedChildren = disassembled.toTypedArray()))
 		}
-<<<<<<< HEAD
-		val firstLong = self.slot(NYBBLECODES_, 1)
-		val unusedNybbles = firstLong.toInt() and 15
-		return (longCount shl 4) - unusedNybbles - 1
-	}
-
-	override fun o_Nybbles(self: AvailObject): A_Tuple
-	{
-		// Extract a tuple of nybbles.
-		val longCount = self.variableIntegerSlotsCount()
-		if (longCount == 0) {
-			// Special case: when there are no nybbles, don't reserve any longs.
-			return TupleDescriptor.emptyTuple
-=======
 		val literalFields = mutableListOf<AvailObjectFieldHelper>()
 		val baseLiterals =
 			numLiterals() - numConstants() - numLocals() - numOuters()
 		(1..baseLiterals).mapTo(literalFields) {
 			AvailObjectFieldHelper(
 				self, DebuggerObjectSlots("Base literal"), it, literalAt(it))
->>>>>>> bd8b59be
 		}
 		(1..numOuters()).mapTo(literalFields) {
 			AvailObjectFieldHelper(
@@ -732,7 +717,7 @@
 		val longCount = self.variableIntegerSlotsCount()
 		if (longCount == 0) {
 			// Special case: when there are no nybbles, don't reserve any longs.
-			return TupleDescriptor.emptyTuple()
+			return TupleDescriptor.emptyTuple
 		}
 		val decoder = L1InstructionDecoder()
 		self.setUpInstructionDecoder(decoder)
@@ -846,7 +831,7 @@
 				else -> null
 			}
 			if (subCode !== null) {
-				val suffix = "[$counter]"
+				val suffix = "#$counter"
 				counter++
 				val newName = concatenate(methodName, stringFrom(suffix), true)
 				subCode.setMethodName(newName)
@@ -1151,24 +1136,13 @@
 			val numLiterals = literals.tupleSize()
 			val numOuters = outerTypes.tupleSize()
 			val numSlots = numArgs + numLocals + numConstants + stackDepth
-<<<<<<< HEAD
-			assert(numSlots and 0xFFFF.inv() == 0)
-			assert(numArgs and 0xFFFF.inv() == 0)
-			assert(numLocals and 0xFFFF.inv() == 0)
-			assert(numConstants and 0xFFFF.inv() == 0)
-			assert(numLiterals and 0xFFFF.inv() == 0)
-			assert(numOuters and 0xFFFF.inv() == 0)
-			assert(module.equalsNil()
-				|| module.isInstanceOf(MODULE.o))
-=======
 			assert(numSlots in 0..0xFFFF)
 			assert(numArgs in 0..0xFFFF)
 			assert(numLocals in 0..0xFFFF)
 			assert(numConstants in 0..0xFFFF)
 			assert(numLiterals in 0..0xFFFF)
 			assert(numOuters in 0..0xFFFF)
-			assert(module.equalsNil() || module.isInstanceOf(MODULE.o()))
->>>>>>> bd8b59be
+			assert(module.equalsNil() || module.isInstanceOf(MODULE.o))
 			assert(lineNumber >= 0)
 			val nybbleCount = nybbles.tupleSize()
 			val code = newObjectIndexedIntegerIndexedDescriptor(
