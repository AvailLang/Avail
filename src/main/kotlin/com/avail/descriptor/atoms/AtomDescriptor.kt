--- conflicted
+++ resolved
@@ -186,14 +186,10 @@
 		e: AbstractSlotsEnum
 	) = e === IntegerSlots.HASH_AND_MORE
 
-<<<<<<< HEAD
 	/** A [Pattern] of one or more word characters.  */
 	private val wordPattern = Pattern.compile("\\w+")
 
 	override fun printObjectOnAvoidingIndent (
-=======
-	override fun printObjectOnAvoidingIndent(
->>>>>>> bd8b59be
 		self: AvailObject,
 		builder: StringBuilder,
 		recursionMap: IdentityHashMap<A_BasicObject, Void>,
@@ -219,9 +215,6 @@
 		}
 	}
 
-<<<<<<< HEAD
-	override fun o_AtomName (self: AvailObject): A_String = self.slot(NAME)
-=======
 	override fun o_DescribeForDebugger(
 		self: AvailObject
 	): Array<AvailObjectFieldHelper> {
@@ -242,7 +235,6 @@
 
 
 	override fun o_AtomName(self: AvailObject): A_String = self.slot(NAME)
->>>>>>> bd8b59be
 
 	override fun o_IssuingModule (self: AvailObject): A_Module = self.slot(ISSUING_MODULE)
 
