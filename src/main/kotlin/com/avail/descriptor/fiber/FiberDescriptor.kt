--- conflicted
+++ resolved
@@ -34,7 +34,6 @@
 import com.avail.AvailRuntime
 import com.avail.AvailRuntime.Companion.currentRuntime
 import com.avail.AvailRuntimeSupport
-import com.avail.annotations.HideFieldInDebugger
 import com.avail.annotations.HideFieldJustForPrinting
 import com.avail.descriptor.atoms.AtomDescriptor
 import com.avail.descriptor.atoms.AtomDescriptor.SpecialAtom
@@ -106,7 +105,6 @@
 import com.avail.interpreter.levelTwo.L2Chunk
 import com.avail.io.TextInterface
 import com.avail.utility.json.JSONWriter
-import java.util.Collections.synchronizedMap
 import java.util.EnumSet
 import java.util.TimerTask
 import java.util.WeakHashMap
@@ -899,19 +897,12 @@
 		assert(self.mutableSlot(_TRACE_VARIABLE_READS_BEFORE_WRITES) != 1)
 		val rawPojo = self.slot(TRACED_VARIABLES)
 		val map = rawPojo.javaObjectNotNull<MutableMap<A_Variable, Boolean>>()
-<<<<<<< HEAD
 		var set = emptySet
-		map.forEach { (key, value) ->
-			if (value) {
-				set = set.setWithElementCanDestroy(key, true)
-=======
-		var set = emptySet()
 		synchronized(map) {
 			map.forEach { (key, value) ->
 				if (value) {
 					set = set.setWithElementCanDestroy(key, true)
 				}
->>>>>>> bd8b59be
 			}
 			map.clear()
 		}
@@ -1285,14 +1276,8 @@
 				setSlot(WAKEUP_TASK, nil)
 				setSlot(
 					TRACED_VARIABLES,
-<<<<<<< HEAD
-					identityPojo(
-						synchronizedMap(WeakHashMap<A_Variable, Boolean>())))
+					identityPojo(WeakHashMap<A_Variable, Boolean>()))
 				setSlot(REIFICATION_WAITERS, emptySet)
-=======
-					identityPojo(WeakHashMap<A_Variable, Boolean>()))
-				setSlot(REIFICATION_WAITERS, emptySet())
->>>>>>> bd8b59be
 				setSlot(TEXT_INTERFACE, runtime.textInterfacePojo())
 				setSlot(
 					DEBUG_UNIQUE_ID,
