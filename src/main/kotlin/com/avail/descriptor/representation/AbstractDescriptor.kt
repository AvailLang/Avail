--- conflicted
+++ resolved
@@ -3799,12 +3799,11 @@
 
 	abstract fun o_RegisterDump (self: AvailObject): AvailObject
 
-<<<<<<< HEAD
 	abstract fun o_IsOpen (self: AvailObject): Boolean
 
 	@Throws(AvailRuntimeException::class)
 	abstract fun o_CloseModule (self: AvailObject)
-=======
+
 	abstract fun o_MembershipChanged (self: AvailObject)
 
 	abstract fun o_DefinitionBundle (self: AvailObject): A_Bundle
@@ -3813,25 +3812,24 @@
 		self: AvailObject,
 		macro: A_Macro)
 
-	abstract fun o_ModuleAddMacro(self: AvailObject, macro: A_Macro)
-
-	abstract fun o_ModuleMacros(self: AvailObject): A_Set
-
-	abstract fun o_RemoveMacro(self: AvailObject, macro: A_Macro)
-
-	abstract fun o_AddBundle(self: AvailObject, bundle: A_Bundle)
-
-	abstract fun o_ModuleBundles(self: AvailObject): A_Set
-
-	abstract fun o_ReturnTypeIfPrimitiveFails(self: AvailObject): A_Type
-
-	abstract fun o_ExtractDumpedObjectAt(
+	abstract fun o_ModuleAddMacro (self: AvailObject, macro: A_Macro)
+
+	abstract fun o_ModuleMacros (self: AvailObject): A_Set
+
+	abstract fun o_RemoveMacro (self: AvailObject, macro: A_Macro)
+
+	abstract fun o_AddBundle (self: AvailObject, bundle: A_Bundle)
+
+	abstract fun o_ModuleBundles (self: AvailObject): A_Set
+
+	abstract fun o_ReturnTypeIfPrimitiveFails (self: AvailObject): A_Type
+
+	abstract fun o_ExtractDumpedObjectAt (
 		self: AvailObject,
 		index: Int
 	): AvailObject
 
-	abstract fun o_ExtractDumpedLongAt(self: AvailObject, index: Int): Long
->>>>>>> bd8b59be
+	abstract fun o_ExtractDumpedLongAt (self: AvailObject, index: Int): Long
 
 	companion object
 	{
@@ -4064,15 +4062,9 @@
 				// threads trying to populate the cache.
 				bitFieldsCache[slot]?.let { return it }
 				val slotAsEnum = slot as Enum<*>
-<<<<<<< HEAD
-				val slotClass = slotAsEnum::class.java.declaringClass
-				bitFields = mutableListOf()
-				slotClass.declaredFields.forEach { field ->
-=======
 				val bitFields = mutableListOf<BitField>()
 				for (field in slotAsEnum::class.java.declaredFields)
 				{
->>>>>>> bd8b59be
 					if (Modifier.isStatic(field.modifiers)
 						&& BitField::class.java.isAssignableFrom(field.type))
 					{
