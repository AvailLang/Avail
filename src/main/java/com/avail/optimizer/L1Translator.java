/*
 * L1Translator.java
 * Copyright © 1993-2019, The Avail Foundation, LLC.
 * All rights reserved.
 *
 * Redistribution and use in source and binary forms, with or without
 * modification, are permitted provided that the following conditions are met:
 *
 * * Redistributions of source code must retain the above copyright notice, this
 *   list of conditions and the following disclaimer.
 *
 * * Redistributions in binary form must reproduce the above copyright notice,
 *   this list of conditions and the following disclaimer in the documentation
 *   and/or other materials provided with the distribution.
 *
 * * Neither the name of the copyright holder nor the names of the contributors
 *   may be used to endorse or promote products derived from this software
 *   without specific prior written permission.
 *
 * THIS SOFTWARE IS PROVIDED BY THE COPYRIGHT HOLDERS AND CONTRIBUTORS "AS IS"
 * AND ANY EXPRESS OR IMPLIED WARRANTIES, INCLUDING, BUT NOT LIMITED TO, THE
 * IMPLIED WARRANTIES OF MERCHANTABILITY AND FITNESS FOR A PARTICULAR PURPOSE
 * ARE DISCLAIMED. IN NO EVENT SHALL THE COPYRIGHT HOLDER OR CONTRIBUTORS BE
 * LIABLE FOR ANY DIRECT, INDIRECT, INCIDENTAL, SPECIAL, EXEMPLARY, OR
 * CONSEQUENTIAL DAMAGES (INCLUDING, BUT NOT LIMITED TO, PROCUREMENT OF
 * SUBSTITUTE GOODS OR SERVICES; LOSS OF USE, DATA, OR PROFITS; OR BUSINESS
 * INTERRUPTION) HOWEVER CAUSED AND ON ANY THEORY OF LIABILITY, WHETHER IN
 * CONTRACT, STRICT LIABILITY, OR TORT (INCLUDING NEGLIGENCE OR OTHERWISE)
 * ARISING IN ANY WAY OUT OF THE USE OF THIS SOFTWARE, EVEN IF ADVISED OF THE
 * POSSIBILITY OF SUCH DAMAGE.
 */
package com.avail.optimizer;

import com.avail.AvailRuntime;
import com.avail.descriptor.AvailObject;
import com.avail.descriptor.atoms.AtomDescriptor;
import com.avail.descriptor.bundles.A_Bundle;
import com.avail.descriptor.bundles.MessageBundleDescriptor;
import com.avail.descriptor.functions.A_Continuation;
import com.avail.descriptor.functions.A_Function;
import com.avail.descriptor.functions.A_RawFunction;
import com.avail.descriptor.functions.CompiledCodeDescriptor;
import com.avail.descriptor.functions.CompiledCodeDescriptor.L1InstructionDecoder;
import com.avail.descriptor.methods.A_Definition;
import com.avail.descriptor.methods.A_Method;
import com.avail.descriptor.methods.A_SemanticRestriction;
import com.avail.descriptor.methods.MethodDescriptor;
import com.avail.descriptor.representation.A_BasicObject;
import com.avail.descriptor.sets.A_Set;
import com.avail.descriptor.tuples.A_Tuple;
import com.avail.descriptor.types.A_Type;
import com.avail.descriptor.types.BottomTypeDescriptor;
import com.avail.descriptor.types.TypeDescriptor;
import com.avail.descriptor.variables.A_Variable;
import com.avail.descriptor.variables.VariableDescriptor.VariableAccessReactor;
import com.avail.dispatch.InternalLookupTree;
import com.avail.dispatch.LookupTree;
import com.avail.dispatch.LookupTreeTraverser;
import com.avail.exceptions.AvailErrorCode;
import com.avail.exceptions.MethodDefinitionException;
import com.avail.interpreter.Interpreter;
import com.avail.interpreter.Primitive;
import com.avail.interpreter.Primitive.Result;
import com.avail.interpreter.levelOne.L1Operation;
import com.avail.interpreter.levelOne.L1OperationDispatcher;
import com.avail.interpreter.levelTwo.L2Chunk;
import com.avail.interpreter.levelTwo.L2Chunk.ChunkEntryPoint;
import com.avail.interpreter.levelTwo.L2Instruction;
import com.avail.interpreter.levelTwo.L2Operation;
import com.avail.interpreter.levelTwo.operand.*;
import com.avail.interpreter.levelTwo.operation.*;
import com.avail.interpreter.levelTwo.operation.L2_REIFY.StatisticCategory;
import com.avail.interpreter.levelTwo.register.L2Register;
import com.avail.interpreter.primitive.controlflow.P_RestartContinuation;
import com.avail.interpreter.primitive.general.P_Equality;
import com.avail.optimizer.L2ControlFlowGraph.Zone;
import com.avail.optimizer.values.Frame;
import com.avail.optimizer.values.L2SemanticValue;
import com.avail.performance.Statistic;
import com.avail.performance.StatisticReport;
import com.avail.utility.MutableInt;
import com.avail.utility.Pair;
import com.avail.utility.evaluation.Continuation0;

import javax.annotation.Nullable;
import java.util.ArrayList;
import java.util.Arrays;
import java.util.HashMap;
import java.util.Iterator;
import java.util.List;
import java.util.Map;
import java.util.logging.Level;

import static com.avail.AvailRuntime.HookType.*;
import static com.avail.AvailRuntimeSupport.captureNanos;
import static com.avail.descriptor.NilDescriptor.nil;
import static com.avail.descriptor.functions.FunctionDescriptor.createFunction;
import static com.avail.descriptor.sets.SetDescriptor.setFromCollection;
import static com.avail.descriptor.tuples.ObjectTupleDescriptor.tuple;
import static com.avail.descriptor.tuples.ObjectTupleDescriptor.tupleFromList;
import static com.avail.descriptor.types.AbstractEnumerationTypeDescriptor.enumerationWith;
import static com.avail.descriptor.types.BottomTypeDescriptor.bottom;
import static com.avail.descriptor.types.ContinuationTypeDescriptor.continuationTypeForFunctionType;
import static com.avail.descriptor.types.ContinuationTypeDescriptor.mostGeneralContinuationType;
import static com.avail.descriptor.types.FunctionTypeDescriptor.functionType;
import static com.avail.descriptor.types.FunctionTypeDescriptor.mostGeneralFunctionType;
import static com.avail.descriptor.types.InstanceMetaDescriptor.instanceMeta;
import static com.avail.descriptor.types.InstanceMetaDescriptor.topMeta;
import static com.avail.descriptor.types.IntegerRangeTypeDescriptor.int32;
import static com.avail.descriptor.types.TupleTypeDescriptor.tupleTypeForTypes;
import static com.avail.descriptor.types.TypeDescriptor.Types.ANY;
import static com.avail.descriptor.types.TypeDescriptor.Types.TOP;
import static com.avail.descriptor.types.VariableTypeDescriptor.variableTypeFor;
import static com.avail.exceptions.AvailErrorCode.E_NO_METHOD_DEFINITION;
import static com.avail.interpreter.Primitive.Fallibility.CallSiteCannotFail;
import static com.avail.interpreter.Primitive.Flag.CanFold;
import static com.avail.interpreter.Primitive.Flag.CannotFail;
import static com.avail.interpreter.Primitive.Result.FAILURE;
import static com.avail.interpreter.Primitive.Result.SUCCESS;
import static com.avail.interpreter.levelTwo.L2Chunk.ChunkEntryPoint.*;
import static com.avail.interpreter.levelTwo.operand.TypeRestriction.*;
import static com.avail.interpreter.levelTwo.operand.TypeRestriction.RestrictionFlagEncoding.*;
import static com.avail.optimizer.L2ControlFlowGraph.ZoneType.BEGIN_REIFICATION_FOR_INTERRUPT;
import static com.avail.optimizer.L2ControlFlowGraph.ZoneType.PROPAGATE_REIFICATION_FOR_INVOKE;
import static com.avail.optimizer.L2Generator.*;
import static com.avail.optimizer.L2Generator.OptimizationLevel.UNOPTIMIZED;
import static com.avail.performance.StatisticReport.L2_OPTIMIZATION_TIME;
import static com.avail.performance.StatisticReport.L2_TRANSLATION_VALUES;
import static java.lang.Boolean.TRUE;
import static java.util.Arrays.asList;
import static java.util.Collections.emptyList;
import static java.util.stream.Collectors.toList;

/**
 * The {@code L1Translator} transliterates a sequence of {@link L1Operation
 * level one instructions} into one or more simple {@link L2Instruction level
 * two instructions}, under the assumption that further optimization steps will
 * be able to transform this code into something much more efficient – without
 * altering the level one semantics.
 *
 * @author Mark van Gulik &lt;mark@availlang.org&gt;
 * @author Todd L Smith &lt;todd@availlang.org&gt;
 */
public final class L1Translator
	implements L1OperationDispatcher
{
	/**
	 * The {@link L2Generator} for which I'm producing an initial translation.
	 */
	public final L2Generator generator;


	/** The {@link Interpreter} that tripped the translation request. */
	private final Interpreter interpreter;

	/**
	 * The {@linkplain CompiledCodeDescriptor raw function} to transliterate
	 * into level two code.
	 */
	public final A_RawFunction code;

	/**
	 * The number of slots in the virtualized continuation.  This includes the
	 * arguments, the locals (including the optional primitive failure result),
	 * and the stack slots.
	 */
	private final int numSlots;

	/**
	 * The {@link L2SemanticValue}s corresponding with the slots of the virtual
	 * continuation.  These indices are zero-based, but the slot numbering is
	 * one-based.
	 */
	private final L2SemanticValue[] semanticSlots;

	/**
	 * The current level one nybblecode position during naive translation to
	 * level two.
	 */
	final L1InstructionDecoder instructionDecoder =
		new L1InstructionDecoder();

	/**
	 * The current stack depth during naive translation to level two.
	 */
	int stackp;

	/**
	 * The exact function that we're translating, if known.  This is only
	 * non-null if the function captures no outers.
	 */
	private final @Nullable
	A_Function exactFunctionOrNull;

	/**
	 * Return the top {@link Frame} for code generation.
	 *
	 * @return The top {@link Frame},
	 */
	private Frame topFrame ()
	{
		return generator.topFrame;
	}

	/**
	 * Answer the current {@link L2ValueManifest}, which tracks which {@link
	 * L2Synonym}s hold which {@link L2SemanticValue}s at the current code
	 * generation point.
	 *
	 * @return The current {@link L2ValueManifest}.
	 */
	public L2ValueManifest currentManifest ()
	{
		return generator.currentManifest;
	}

	/**
	 * Answer the {@link L2SemanticValue} representing the virtual continuation
	 * slot having the given one-based index.
	 *
	 * @param index The one-based slot number.
	 * @return The {@link L2SemanticValue} for that slot.
	 */
	private L2SemanticValue semanticSlot (final int index)
	{
		return semanticSlots[index - 1];
	}

	/**
	 * Create a new L1 naive translator for the given {@link L2Generator}.
	 *
	 * @param generator
	 *        The {@link L2Generator} for which I'm producing an initial
	 *        translation from L1.
	 * @param interpreter
	 *        The {@link Interpreter} that tripped the translation request.
	 * @param code
	 *        The {@link A_RawFunction} which is the source of the chunk being
	 *        created.
	 */
	private L1Translator (
		final L2Generator generator,
		final Interpreter interpreter,
		final A_RawFunction code)
	{
		this.generator = generator;
		this.interpreter = interpreter;
		this.code = code;
		this.numSlots = code.numSlots();
		this.stackp = numSlots + 1;
		this.exactFunctionOrNull = computeExactFunctionOrNullForCode(code);
		this.semanticSlots = new L2SemanticValue[numSlots];
		for (int i = 1; i <= numSlots; i++)
		{
			semanticSlots[i - 1] = topFrame().slot(i, 1);
		}
		code.setUpInstructionDecoder(instructionDecoder);
		instructionDecoder.pc(1);
	}

	/**
	 * Determine if the given {@link A_RawFunction}'s instantiations as {@link
	 * A_Function}s must be mutually equal.
	 *
	 * @param theCode The {@link A_RawFunction}.
	 * @return Either a canonical {@link A_Function} or {@code null}.
	 */
	private static @Nullable A_Function computeExactFunctionOrNullForCode (
		final A_RawFunction theCode)
	{
		final int numOuters = theCode.numOuters();
		final List<AvailObject> outerConstants = new ArrayList<>(numOuters);
		for (int i = 1; i <= numOuters; i++)
		{
			final A_Type outerType = theCode.outerTypeAt(i);
			if (!outerType.instanceCount().equalsInt(1)
				|| outerType.isInstanceMeta())
			{
				return null;
			}
			outerConstants.add(outerType.instance());
		}
		// This includes the case of there being no outers.
		return createFunction(theCode, tupleFromList(outerConstants));
	}

	/**
	 * Answer the register holding the latest assigned version of the specified
	 * continuation slot. The slots are the arguments, then the locals, then the
	 * stack entries. The slots are numbered starting at 1.
	 *
	 * <p>This is only public to allow primitives like
	 * {@link P_RestartContinuation} to be able to fetch the current
	 * arguments.</p>
	 *
	 * @param slotIndex
	 *        The index into the continuation's slots.
	 * @return An {@link L2ReadBoxedOperand} representing that continuation
	 *         slot.
	 */
	public L2ReadBoxedOperand readSlot (final int slotIndex)
	{
		return generator.readBoxed(semanticSlot(slotIndex));
	}

	/**
	 * Create a new semantic value to overwrite any existing value in the
	 * specified continuation slot.  Answer a write of a synonym containing just
	 * that semantic value.
	 *
	 * <p>The slots are the arguments, the local variables, the local constants,
	 * and finally the stack entries.  Slots are numbered starting at 1.</p>
	 *
	 * @param slotIndex
	 *        The index into the continuation's slots.
	 * @param effectivePc
	 *        The Level One pc at which this write should be considered
	 *        effective.
	 * @param restriction
	 *        The bounding {@link TypeRestriction} for the new register.
	 * @return A register write representing that continuation slot.
	 */
	private L2WriteBoxedOperand writeSlot (
		final int slotIndex,
		final int effectivePc,
		final TypeRestriction restriction)
	{
		// Create a new semantic slot at the current pc, representing this
		// newly written value.
		final L2SemanticValue semanticValue =
			topFrame().slot(slotIndex, effectivePc);
		semanticSlots[slotIndex - 1] = semanticValue;
		return generator.boxedWrite(semanticValue, restriction);
	}

	/**
	 * Associate the specified {@link L2ReadBoxedOperand} with the semantic
	 * slot having the given index and effective pc.  Restrict the type based on
	 * the register-read's {@link TypeRestriction}.
	 *
	 * @param slotIndex
	 *        The slot index to replace.
	 * @param effectivePc
	 *        The effective pc.
	 * @param registerRead
	 *        The {@link L2ReadBoxedOperand} that should now be considered the
	 *        current register-read representing that slot.
	 */
	public void forceSlotRegister (
		final int slotIndex,
		final int effectivePc,
		final L2ReadBoxedOperand registerRead)
	{
		forceSlotRegister(
			slotIndex,
			effectivePc,
			registerRead.semanticValue(),
			registerRead.restriction());
	}

	/**
	 * Associate the specified register with the slot semantic value having the
	 * given index and effective pc.  Note that the given synonym is always
	 * invalidated by a merge in this method.
	 *
	 * @param slotIndex
	 *        The slot index to replace.
	 * @param effectivePc
	 *        The effective pc.
	 * @param sourceSemanticValue
	 *        The {@link L2SemanticValue} that is moved into the slot.
	 * @param restriction
	 *        The {@link TypeRestriction} that currently bounds the synonym's
	 *        possible values.
	 */
	private void forceSlotRegister (
		final int slotIndex,
		final int effectivePc,
		final L2SemanticValue sourceSemanticValue,
		final TypeRestriction restriction)
	{
		// Create a new L2SemanticSlot at the effective pc, representing this
		// newly written value.
		final L2SemanticValue slotSemanticValue =
			topFrame().slot(slotIndex, effectivePc);
		semanticSlots[slotIndex - 1] = slotSemanticValue;
		generator.moveRegister(
			L2_MOVE.boxed,
			sourceSemanticValue,
			slotSemanticValue);
		currentManifest().setRestriction(slotSemanticValue, restriction);
	}

	/**
	 * Write nil into a new register representing the specified continuation
	 * slot.  The slots are the arguments, then the locals, then the stack
	 * entries.  The slots are numbered starting at 1.
	 *
	 * @param slotIndex
	 *        The one-based index into the virtual continuation's slots.
	 */
	private void nilSlot (final int slotIndex)
	{
		moveConstantToSlot(nil, slotIndex);
	}

	/**
	 * Given an {@link L2WriteBoxedOperand}, produce an {@link
	 * L2ReadBoxedOperand} of the same value, but with the current manifest's
	 * {@link TypeRestriction} applied.
	 *
	 * @param write
	 *        The {@link L2WriteBoxedOperand} for which to generate a read.
	 * @return The {@link L2ReadBoxedOperand} that reads the value.
	 */
	public L2ReadBoxedOperand readBoxed (
		final L2WriteBoxedOperand write)
	{
		return generator.readBoxed(write);
	}

	/**
	 * Write instructions to extract the current function, and answer an {@link
	 * L2ReadBoxedOperand} for the register that will hold the function
	 * afterward.
	 */
	private L2ReadBoxedOperand getCurrentFunction ()
	{
		final L2SemanticValue semanticFunction = topFrame().function();
		if (currentManifest().hasSemanticValue(semanticFunction))
		{
			// Note the current function can't ever be an int or float.
			return generator.readBoxed(semanticFunction);
		}
		// We have to get it into a register.
		if (exactFunctionOrNull != null)
		{
			// The exact function is known.
			return generator.boxedConstant(exactFunctionOrNull);
		}
		// The exact function isn't known, but we know the raw function, so we
		// statically know the function type.
		final TypeRestriction restriction =
			restrictionForType(code.functionType(),
				BOXED);
		final L2WriteBoxedOperand functionWrite =
			generator.boxedWrite(semanticFunction, restriction);
		addInstruction(L2_GET_CURRENT_FUNCTION.instance, functionWrite);
		return readBoxed(functionWrite);
	}

	/**
	 * Write instructions to extract a numbered outer from the current function,
	 * and answer an {@link L2ReadBoxedOperand} for the register that will
	 * hold the outer value afterward.
	 *
	 * @param outerIndex The index of the outer to get.
	 * @param outerType The type that the outer is known to be.
	 * @return The {@link L2ReadBoxedOperand} where the outer was written.
	 */
	private L2ReadBoxedOperand getOuterRegister (
		final int outerIndex,
		final A_Type outerType)
	{
		final L2SemanticValue semanticOuter = topFrame().outer(outerIndex);
		if (currentManifest().hasSemanticValue(semanticOuter))
		{
			return generator.readBoxed(semanticOuter);
		}
		if (outerType.instanceCount().equalsInt(1)
			&& !outerType.isInstanceMeta())
		{
			// The exact outer is known statically.
			return generator.boxedConstant(outerType.instance());
		}
		final L2ReadBoxedOperand functionRead = getCurrentFunction();
		final TypeRestriction restriction =
			restrictionForType(outerType, BOXED);
		final L2WriteBoxedOperand outerWrite =
			generator.boxedWrite(semanticOuter, restriction);
		addInstruction(
			L2_MOVE_OUTER_VARIABLE.instance,
			new L2IntImmediateOperand(outerIndex),
			functionRead,
			outerWrite);
		return readBoxed(outerWrite);
	}

	/**
	 * Capture the latest value returned by the {@link L2_RETURN} instruction in
	 * this {@link Interpreter}.
	 *
	 * @param guaranteedType
	 *        The type the return value is guaranteed to conform to.
	 * @return An {@link L2ReadBoxedOperand} that now holds the returned
	 *         value.
	 */
	private L2ReadBoxedOperand getLatestReturnValue (
		final A_Type guaranteedType)
	{
		final L2WriteBoxedOperand writer =
			generator.boxedWriteTemp(restrictionForType(guaranteedType,
				BOXED));
		addInstruction(
			L2_GET_LATEST_RETURN_VALUE.instance,
			writer);
		return readBoxed(writer);
	}

	/**
	 * Capture the function that has just attempted to return via an {@link
	 * L2_RETURN} instruction in this {@link Interpreter}.
	 *
	 * @return An {@link L2ReadBoxedOperand} that now holds the function that
	 *         is returning.
	 */
	private L2ReadBoxedOperand getReturningFunctionRegister ()
	{
		final L2WriteBoxedOperand writer =
			generator.boxedWriteTemp(
				restrictionForType(mostGeneralFunctionType(),
					BOXED));
		addInstruction(
			L2_GET_RETURNING_FUNCTION.instance,
			writer);
		return readBoxed(writer);
	}

	/**
	 * Create and add an {@link L2Instruction} with the given {@link
	 * L2Operation} and variable number of {@link L2Operand}s.
	 *
	 * @param operation
	 *        The operation to invoke.
	 * @param operands
	 *        The operands of the instruction.
	 */
	public void addInstruction (
		final L2Operation operation,
		final L2Operand... operands)
	{
		generator.addInstruction(operation, operands);
	}

	/**
	 * Add an {@link L2Instruction}.
	 *
	 * @param instruction
	 *        The instruction to add.
	 */
	public void addInstruction (
		final L2Instruction instruction)
	{
		generator.addInstruction(instruction);
	}

	/**
	 * Generate instruction(s) to move the given {@link AvailObject} into a
	 * fresh writable slot {@link L2Register} with the given slot index.  The
	 * slot it occupies is tagged with the current pc.
	 *
	 * @param value
	 *        The value to move.
	 * @param slotIndex
	 *        The index of the slot in which to write it.
	 */
	private void moveConstantToSlot (
		final A_BasicObject value,
		final int slotIndex)
	{
		forceSlotRegister(
			slotIndex, instructionDecoder.pc(), generator.boxedConstant(value));
	}

	/**
	 * Generate code to create the current continuation, with a nil caller, then
	 * {@link L2_RETURN_FROM_REIFICATION_HANDLER} – so the calling frames will
	 * also get a chance to add their own nil-caller continuations to the
	 * current {@link StackReifier}.  The execution machinery will then assemble
	 * the chain of continuations, connecting them to any already reified
	 * continuations in the interpreter.
	 *
	 * <p>After reification, the interpreter's next activity depends on the
	 * flags set in the {@link StackReifier} (which was created via code
	 * generated prior to this clause).  If it was for interrupt processing, the
	 * continuation will be stored in the fiber while an interrupt is processed,
	 * then most likely resumed at a later time.  If it was for getting into a
	 * state suitable for creating an L1 label, the top continuation's chunk is
	 * resumed immediately, whereupon the continuation will be popped and
	 * exploded back into registers, and the actual label will be created from
	 * the continuation that was just resumed.</p>
	 *
	 * @param expectedValueOrNull
	 *        A constant type to replace the top-of-stack in the reified
	 *        continuation.  If {@code null}, don't replace the top-of-stack.
	 * @param typeOfEntryPoint
	 *        The kind of {@link ChunkEntryPoint} to re-enter at.
	 */
	public void reify (
		final @Nullable A_Type expectedValueOrNull,
		final ChunkEntryPoint typeOfEntryPoint)
	{
		// Use the current block's zone for subsequent nodes that are inside
		// this reification handler.
		final @Nullable Zone zone = generator.currentBlock().zone;
		final L2WriteBoxedOperand newContinuationWrite =
			generator.boxedWriteTemp(
				restrictionForType(mostGeneralContinuationType(),
					BOXED));
		final L2BasicBlock onReturnIntoReified =
			generator.createBasicBlock("Return into reified continuation");
		// Create readSlots for constructing the continuation.  Also create
		// writeSemanticValues and writeRestrictions for restoring the state
		// from the continuation when it's resumed.
		final L2ReadBoxedOperand[] readSlotsBefore =
			new L2ReadBoxedOperand[numSlots];
		final L2SemanticValue[] writeSemanticValues =
			new L2SemanticValue[numSlots];
		final TypeRestriction[] writeRestrictions =
			new TypeRestriction[numSlots];
		for (int i = 0; i < numSlots; i++)
		{
			final L2SemanticValue semanticValue = semanticSlot(i + 1);
			final L2ReadBoxedOperand read;
			if (i + 1 == stackp && expectedValueOrNull != null)
			{
				read = generator.boxedConstant(expectedValueOrNull);
			}
			else
			{
				read = generator.readBoxed(semanticValue);
				final TypeRestriction restriction = read.restriction();
				assert restriction.isBoxed();
				writeSemanticValues[i] = semanticValue;
				// Only restore the boxed form on reentry, but preserve any
				// guarantee of immutability.
				writeRestrictions[i] = restriction
					.withoutFlag(UNBOXED_INT)
					.withoutFlag(UNBOXED_FLOAT);
			}
			readSlotsBefore[i] = read;
		}
		// Now generate the reification instructions, ensuring that when
		// returning into the resulting continuation it will enter a block where
		// the slot registers are the new ones we just created.
		final L2WriteIntOperand writeOffset = generator.intWriteTemp(
			restrictionForType(int32(), UNBOXED_INT));
		final L2WriteBoxedOperand writeRegisterDump = generator.boxedWriteTemp(
			restrictionForType(ANY.o(), BOXED));
		final L2BasicBlock fallThrough =
			generator.createBasicBlock("Off-ramp", zone);
		addInstruction(
			L2_SAVE_ALL_AND_PC_TO_INT.instance,
			edgeTo(onReturnIntoReified),
			writeOffset,
			writeRegisterDump,
			edgeTo(fallThrough));

		generator.startBlock(fallThrough);
		// We're in a reification handler here, so the caller is guaranteed to
		// contain the reified caller.
		final L2WriteBoxedOperand writeReifiedCaller =
			generator.boxedWrite(
				topFrame().reifiedCaller(),
				restrictionForType(mostGeneralContinuationType(), BOXED));
		addInstruction(
			L2_GET_CURRENT_CONTINUATION.instance,
			writeReifiedCaller);
		if (typeOfEntryPoint == TRANSIENT)
		{
			// L1 can never see this continuation, so it can be minimal.
			addInstruction(
				L2_CREATE_CONTINUATION.instance,
				getCurrentFunction(),
				generator.readBoxed(writeReifiedCaller),
				new L2IntImmediateOperand(Integer.MAX_VALUE),
				new L2IntImmediateOperand(Integer.MAX_VALUE),
				new L2ReadBoxedVectorOperand(emptyList()),
				newContinuationWrite,
				generator.readInt(
					writeOffset.onlySemanticValue(),
					generator.unreachablePcOperand().targetBlock()),
				generator.readBoxed(writeRegisterDump),
				new L2CommentOperand(
					"Create a dummy reification continuation."));
		}
		else
		{
			// Make an L1-complete continuation, since an invalidation can cause
			// it to resume in the L2Chunk#unoptimizedChunk, which can only see
			// L1 content.
			addInstruction(
				L2_CREATE_CONTINUATION.instance,
				getCurrentFunction(),
				readBoxed(writeReifiedCaller),
				new L2IntImmediateOperand(instructionDecoder.pc()),
				new L2IntImmediateOperand(stackp),
				new L2ReadBoxedVectorOperand(asList(readSlotsBefore)),
				newContinuationWrite,
				generator.readInt(
					writeOffset.onlySemanticValue(),
					generator.unreachablePcOperand().targetBlock()),
				generator.readBoxed(writeRegisterDump),
				new L2CommentOperand("Create a reification continuation."));
		}
		addInstruction(
			L2_SET_CONTINUATION.instance,
			generator.readBoxed(newContinuationWrite));

		// Right after creating the continuation.
		addInstruction(L2_RETURN_FROM_REIFICATION_HANDLER.instance);

		// Here it's returning into the reified continuation.
		generator.startBlock(onReturnIntoReified);
		addInstruction(
			L2_ENTER_L2_CHUNK.instance,
			new L2IntImmediateOperand(typeOfEntryPoint.offsetInDefaultChunk),
			new L2CommentOperand(
				"If invalid, reenter «default» at "
					+ typeOfEntryPoint.name() + "."));
		if (expectedValueOrNull != null && expectedValueOrNull.isVacuousType())
		{
			generator.addUnreachableCode();
		}
	}

	/**
	 * Generate code to extract the current {@link
	 * AvailRuntime#resultDisagreedWithExpectedTypeFunction()} into a new
	 * register, which is returned here.
	 *
	 * @return The new register that will hold the invalid return function.
	 */
	private L2ReadBoxedOperand getInvalidResultFunctionRegister ()
	{
		final L2WriteBoxedOperand invalidResultFunction =
			generator.boxedWriteTemp(
				restrictionForType(
					functionType(
						tuple(
							mostGeneralFunctionType(),
							topMeta(),
							variableTypeFor(ANY.o())),
						bottom	 					BOXED));
		addInstruction(
			L2_GET_INVALID_MESSAGE_RESULT_FUNCTION.instance,
			invalidResultFunction);
		return readBoxed(invalidResultFunction);
	}

	/**
	 * A memento to be used for coordinating code generation between the
	 * branches of an {@link InternalLookupTree}.
	 */
	class InternalNodeMemento
	{
		/** The one-based index of the argument being tested. */
		final int argumentIndexToTest;

		/**
		 * Where to jump if the {@link InternalLookupTree}'s type test is true.
		 */
		final L2BasicBlock passCheckBasicBlock;

		/**
		 * The {@link A_Type} that should be subtracted from argument's possible
		 * type along the path where the type test fails.
		 */
		final A_Type typeToTest;

		/**
		 * Where to jump if the {@link InternalLookupTree}'s type test is false.
		 */
		final L2BasicBlock failCheckBasicBlock;

		/**
		 * Construct a new memento.  Make the label something meaningful to
		 * make it easier to decipher.
		 *
		 * @param argumentIndexToTest
		 *        The one-based subscript of the argument being tested.
		 * @param typeToTest
		 *        The type to test the argument against.
		 * @param branchLabelCounter
		 *        An int unique to this dispatch tree, monotonically
		 *        allocated at each branch.
		 */
		InternalNodeMemento (
			final int argumentIndexToTest,
			final A_Type typeToTest,
			final int branchLabelCounter)
		{
			this.argumentIndexToTest = argumentIndexToTest;
			this.typeToTest = typeToTest;
			//noinspection DynamicRegexReplaceableByCompiledPattern
			final String shortTypeName =
				branchLabelCounter
					+ " (arg#"
					+ argumentIndexToTest
					+ " is "
					+ typeToTest.traversed().descriptor().typeTag.name()
					.replace("_TAG", "")
					+ ")";
			this.passCheckBasicBlock = generator.createBasicBlock(
				"pass lookup test #" + shortTypeName);
			this.failCheckBasicBlock = generator.createBasicBlock(
				"fail lookup test #" + shortTypeName);
		}
	}

	/**
	 * A helper that aggregates parameters for polymorphic dispatch inlining.
	 */
	public class CallSiteHelper
	{
		/** The {@link A_Bundle} being dispatched */
		public final A_Bundle bundle;

		/** A Java {@link String} naming the {@link A_Bundle}. */
		final String quotedBundleName;

		/** A counter for generating unique branch names for this dispatch. */
		final MutableInt branchLabelCounter = new MutableInt(1);

		/**
		 * The type expected to be returned by invoking the function.  This may
		 * be stronger than the type guaranteed by the VM, which requires a
		 * runtime check.
		 */
		public final A_Type expectedType;

		/**
		 * Bottom in the normal case, but for a super-call this is a tuple type
		 * with the same size as the number of arguments.  For the purpose of
		 * looking up the appropriate {@link A_Definition}, the type union of
		 * each argument's dynamic type and the corresponding entry type from
		 * this field is computed, and that's used for the lookup.
		 */
		public final A_Type superUnionType;

		/** Whether this call site is a super lookup. */
		final boolean isSuper;

		/** Where to jump to perform the slow lookup. */
		final L2BasicBlock onFallBackToSlowLookup;

		/**
		 * Where to jump to perform reification, eventually leading to a return
		 * type check after completion.
		 */
		final L2BasicBlock onReificationWithCheck;

		/**
		 * Where to jump to perform reification without the need for an eventual
		 * return type check.
		 */
		final L2BasicBlock onReificationNoCheck;

		/**
		 * Where to jump to perform reification during a call that cannot ever
		 * return.
		 */
		final L2BasicBlock onReificationUnreturnable;

		/**
		 * Where to jump after a completed call to perform a return type check.
		 */
		final L2BasicBlock afterCallWithCheck;

		/**
		 * Where to jump after a completed call if a return type check isn't
		 * needed.
		 */
		final L2BasicBlock afterCallNoCheck;

		/**
		 * Where it ends up after the entire call, regardless of whether the
		 * returned value had to be checked or not.
		 */
		final L2BasicBlock afterEverything;

		/**
		 * A map from each reachable looked-up {@link A_Function} to a {@link
		 * Pair} containing an {@link L2BasicBlock} in which code generation for
		 * invocation of this function should/did take place, and a {@link
		 * Continuation0} which will cause that code generation to happen.
		 *
		 * <p>This construct theoretically deals with method lookups that lead
		 * to the same function multiple ways (it's unclear if the lookup tree
		 * mechanism will ever evolve to produce this situation), but more
		 * practically, it can de-duplicate a successful inlined lookup and the
		 * success path of the fall-back slow lookup <em>when it knows there is
		 * only one particular definition that a successful slow lookup could
		 * produce.</em>
		 */
		final Map<A_Function, Pair<L2BasicBlock, Continuation0>>
			invocationSitesToCreate;

		/**
		 * Record the fact that this call has produced a value in a particular
		 * register which is to represent the new top-of-stack value.
		 *
		 * @param answerReg
		 *        The register which will already hold the return value at this
		 *        point.  The value has not yet been type checked against the
		 *        expectedType at this point, but it should comply with the type
		 *        guarantees of the VM.
		 */
		public void useAnswer (final L2ReadBoxedOperand answerReg)
		{
			final A_Type answerType = answerReg.type();
			if (answerType.isBottom())
			{
				// The VM says we can't actually get here.  Don't bother
				// associating the return value with either the checked or
				// unchecked return result L2SemanticSlot.
				generator.addUnreachableCode();
			}
			else if (answerType.isSubtypeOf(expectedType))
			{
				// Capture it as the checked value L2SemanticSlot.
				forceSlotRegister(stackp, instructionDecoder.pc(), answerReg);
				generator.jumpTo(afterCallNoCheck);
			}
			else
			{
				// Capture it as the unchecked return value SemanticSlot by
				// using pc - 1.
				forceSlotRegister(
					stackp, instructionDecoder.pc() - 1, answerReg);
				generator.jumpTo(afterCallWithCheck);
			}
		}

		/**
		 * For every {@link L2BasicBlock} in my {@link #invocationSitesToCreate}
		 * that is reachable, generate an invocation of the corresponding
		 * {@link A_Function}.
		 */
		void generateAllInvocationSites ()
		{
			invocationSitesToCreate.forEach(
				(function, pair) -> pair.second().value());
		}

		/**
		 * Create the helper, constructing basic blocks that may or may not be
		 * ultimately generated, depending on whether they're reachable.
		 *
		 * @param bundle
		 *        The {@link A_Bundle} being invoked.
		 * @param superUnionType
		 *        The type whose union with the arguments tuple type is used for
		 *        lookup.  This is ⊥ for ordinary calls, and other types for
		 *        super calls.
		 * @param expectedType
		 *        The expected result type that has been strengthened by {@link
		 *        A_SemanticRestriction}s at this call site.  The VM does not
		 *        always guarantee this type will be returned, but it inserts
		 *        runtime checks in the case that it can't prove it.
		 */
		CallSiteHelper (
			final A_Bundle bundle,
			final A_Type superUnionType,
			final A_Type expectedType)
		{
			this.bundle = bundle;
			this.expectedType = expectedType;
			this.superUnionType = superUnionType;
			this.isSuper = !superUnionType.isBottom();
			this.quotedBundleName = bundle.message().atomName().toString();
			this.onFallBackToSlowLookup = generator.createBasicBlock(
				"fall back to slow lookup during " + quotedBundleName);
			this.onReificationWithCheck = generator.createBasicBlock(
				"reify with check during " + quotedBundleName,
				PROPAGATE_REIFICATION_FOR_INVOKE.createZone(
					"Continue reification leading to return check"));
			this.onReificationNoCheck = generator.createBasicBlock(
				"reify no check during " + quotedBundleName,
				PROPAGATE_REIFICATION_FOR_INVOKE.createZone(
					"Continue reification without return check"));
			this.onReificationUnreturnable = generator.createBasicBlock(
				"reify unreturnable " + quotedBundleName,
				PROPAGATE_REIFICATION_FOR_INVOKE.createZone(
					"Continue reification for unreturnable"));
			final String string2 = isSuper
				? "after super no-check call of " + quotedBundleName
				: "after call no-check of " + quotedBundleName;
			this.afterCallNoCheck = generator.createBasicBlock(string2);
			final String string1 = isSuper
				? "after super call with check of " + quotedBundleName
				: "after call with check of " + quotedBundleName;
			this.afterCallWithCheck = generator.createBasicBlock(string1);
			final String string = isSuper
				? "after entire super call of " + quotedBundleName
				: "after entire call of " + quotedBundleName;
			this.afterEverything = generator.createBasicBlock(string);
			this.invocationSitesToCreate = new HashMap<>();
		}
	}

	/**
	 * Generate code to perform a method invocation.  If a superUnionType other
	 * than {@link BottomTypeDescriptor#bottom() bottom} is supplied, produce a
	 * super-directed multimethod invocation.
	 *
	 * @param bundle
	 *        The {@linkplain MessageBundleDescriptor message bundle} to invoke.
	 * @param expectedType
	 *        The expected return {@linkplain TypeDescriptor type}.
	 * @param superUnionType
	 *        A tuple type to combine through a type union with the pushed
	 *        arguments' dynamic types, to use during method lookup.  This is
	 *        {@link BottomTypeDescriptor#bottom() bottom} for non-super calls.
	 */
	private void generateCall (
		final A_Bundle bundle,
		final A_Type expectedType,
		final A_Type superUnionType)
	{
		final CallSiteHelper callSiteHelper = new CallSiteHelper(
			bundle, superUnionType, expectedType);
		final A_Method method = bundle.bundleMethod();
		generator.addContingentValue(method);
		final int nArgs = method.numArgs();
		final List<L2SemanticValue> semanticArguments = new ArrayList<>(nArgs);
		for (int i = nArgs - 1; i >= 0; i--)
		{
			semanticArguments.add(semanticSlot(stackp + i));
			// No point nilling the first argument, since it'll be overwritten
			// below with a constant move of the expectedType.
			if (i != nArgs - 1)
			{
				moveConstantToSlot(nil, stackp + i);
			}
		}
		// Pop the arguments, but push a slot for the expectedType.
		stackp += nArgs - 1;
		// At this point we've captured and popped the argument registers, and
		// nilled their new SSA versions for reification.  The reification
		// clauses will explicitly ensure the expected type appears in the top
		// of stack position.

		// Determine which applicable definitions have already been expanded in
		// the lookup tree.
		final LookupTree<A_Definition, A_Tuple> tree = method.testingTree();
		final List<TypeRestriction> argumentRestrictions =
			semanticArguments.stream()
				.map(semValue -> currentManifest().restrictionFor(semValue))
				.collect(toList());

		// Special case: If there's only one method definition and the type tree
		// has not yet been expanded, go ahead and do so.  It takes less space
		// in L2/JVM to store the simple invocation than a full lookup.
		if (method.definitionsTuple().tupleSize() <= 1)
		{
			final List<A_Type> argTypes = argumentRestrictions.stream()
				.map(restriction -> restriction.type)
				.collect(toList());
			try
			{
				final A_Definition result =
					method.lookupByTypesFromTuple(tupleFromList(argTypes));
				assert result.equals(method.definitionsTuple().tupleAt(1));
			}
			catch (final MethodDefinitionException e)
			{
				assert false : "Couldn't look up method by its own signature";
			}
			// The tree is now warmed up for a monomorphic inline.
		}

		final List<A_Definition> applicableExpandedLeaves = new ArrayList<>();
		final LookupTreeTraverser<A_Definition, A_Tuple, Boolean, Boolean>
			definitionCollector = new LookupTreeTraverser
					<A_Definition, A_Tuple, Boolean, Boolean>(
				MethodDescriptor.runtimeDispatcher, TRUE, false)
			{
				@Override
				public Boolean visitPreInternalNode (
					final int argumentIndex, final A_Type argumentType)
				{
					// Ignored.
					return TRUE;
				}

				@Override
				public void visitLeafNode (final A_Tuple lookupResult)
				{
					if (lookupResult.tupleSize() != 1)
					{
						return;
					}
					final A_Definition definition = lookupResult.tupleAt(1);
					// Only inline successful lookups.
					if (!definition.isMethodDefinition())
					{
						return;
					}
					final A_Type signature = definition.bodySignature();
					if (signature.couldEverBeInvokedWith(argumentRestrictions)
						&& superUnionType.isSubtypeOf(
							signature.argsTupleType()))
					{
						applicableExpandedLeaves.add(definition);
					}
				}
			};
		definitionCollector.traverseEntireTree(tree);

		if (applicableExpandedLeaves.size() <= maxPolymorphismToInlineDispatch)
		{
			final LookupTreeTraverser<
				A_Definition, A_Tuple, Boolean, InternalNodeMemento>
				traverser = new LookupTreeTraverser<
					A_Definition, A_Tuple, Boolean, InternalNodeMemento>(
				MethodDescriptor.runtimeDispatcher, TRUE, false)
			{
				@Override
				public InternalNodeMemento visitPreInternalNode (
					final int argumentIndex,
					final A_Type argumentType)
				{
					return preInternalVisit(
						callSiteHelper,
						semanticArguments,
						argumentIndex,
						argumentType);
				}

				@Override
				public void visitIntraInternalNode (
					final InternalNodeMemento memento)
				{
					// Every leaf and unexpanded internal node ends with an edge
					// to afterCall* and/or onReification* and/or the
					// unreachableBlock.
					assert !generator.currentlyReachable();
					generator.startBlock(memento.failCheckBasicBlock);
				}

				@Override
				public void visitPostInternalNode (
					final InternalNodeMemento memento)
				{
					// The leaves already end with jumps, and the manifest
					// at the next site should have the weaker types that
					// were known before this test.
					assert !generator.currentlyReachable();
				}

				@Override
				public void visitUnexpanded ()
				{
					// This part of the lookup tree wasn't expanded yet, so fall
					// back to the slow dispatch.
					if (generator.currentlyReachable())
					{
						generator.jumpTo(callSiteHelper.onFallBackToSlowLookup);
					}
				}

				@Override
				public void visitLeafNode (final A_Tuple lookupResult)
				{
					leafVisit(semanticArguments, callSiteHelper, lookupResult);
					assert !generator.currentlyReachable();
				}
			};
			traverser.traverseEntireTree(tree);
		}
		else
		{
			// Always fall back.
			generator.jumpTo(callSiteHelper.onFallBackToSlowLookup);
		}
		assert !generator.currentlyReachable();

		// Calculate the union of the types guaranteed to be produced by the
		// possible definitions, including analysis of primitives.  The phi
		// combining final results will produce something at least this strict.
		A_Type tempUnion = bottom();
		for (final A_Definition definition :
			method.definitionsAtOrBelow(argumentRestrictions))
		{
			if (definition.isMethodDefinition())
			{
				final A_Function function = definition.bodyBlock();
				final A_RawFunction rawFunction = function.code();
				final @Nullable Primitive primitive = rawFunction.primitive();
				final A_Type returnType;
				if (primitive != null)
				{
					final A_Type signatureTupleType =
						rawFunction.functionType().argsTupleType();
					final List<A_Type> intersectedArgumentTypes =
						new ArrayList<>();
					for (int i = 0; i < argumentRestrictions.size(); i++)
					{
						final TypeRestriction intersection =
							argumentRestrictions.get(i).intersectionWithType(
								signatureTupleType.typeAtIndex(i + 1));
						intersectedArgumentTypes.add(intersection.type);
					}
					returnType = primitive.returnTypeGuaranteedByVM(
						rawFunction, intersectedArgumentTypes);
				}
				else
				{
					returnType = rawFunction.functionType().returnType();
				}
				tempUnion = tempUnion.typeUnion(returnType);
			}
		}
		final A_Type unionOfPossibleResults = tempUnion;

		// Now generate the reachable exit clauses for:
		//    1. default lookup,
		//    2. reification leading to return check,
		//    3. reification with no check,
		//    4. reification for unreturnable call,
		//    5. after call with return check,
		//    6. after call with no check,
		//    7. after everything.
		// Clause {2.3} entry expects the value in interpreter.latestResult.
		// Clause {4,5} entry expects the value in top-of-stack.
		// There are edges between
		//    1 -> {<2.5>, <3,6>} depending on type guarantees,
		//    2 -> {5}
		//    3 -> {6}
		//    4 -> unreachable block
		//    5 -> {7}
		//    6 -> {7}.
		// Clauses with no actual predecessors are not generated.

		// #1: Default lookup.
		generator.startBlock(callSiteHelper.onFallBackToSlowLookup);
		if (generator.currentlyReachable())
		{
			generateSlowPolymorphicCall(callSiteHelper, semanticArguments);
		}

		// #1b: At this point, invocationSitesToCreate is fully populated with
		// basic blocks in which to generate invocations of the corresponding
		// method definition bodies.  Generate them all now, as they will lead
		// to the exits that we'll generate in the next step.
		callSiteHelper.generateAllInvocationSites();

		// #2: Reification with return check.
		generator.startBlock(callSiteHelper.onReificationWithCheck);
		if (generator.currentlyReachable())
		{
			reify(expectedType, TO_RETURN_INTO);
			if (generator.currentlyReachable())
			{
				// Capture the value being returned into the on-ramp.
				forceSlotRegister(
					stackp,
					instructionDecoder.pc() - 1,
					getLatestReturnValue(unionOfPossibleResults));
				generator.jumpTo(callSiteHelper.afterCallWithCheck);
			}
		}

		// #3: Reification without return check.
		generator.startBlock(callSiteHelper.onReificationNoCheck);
		if (generator.currentlyReachable())
		{
			reify(expectedType, TO_RETURN_INTO);
			if (generator.currentlyReachable())
			{
				// Capture the value being returned into the on-ramp.
				forceSlotRegister(
					stackp,
					instructionDecoder.pc(),
					getLatestReturnValue(
						unionOfPossibleResults.typeIntersection(expectedType)));
				generator.jumpTo(callSiteHelper.afterCallNoCheck);
			}
		}

		// #4:
		generator.startBlock(callSiteHelper.onReificationUnreturnable);
		if (generator.currentlyReachable())
		{
			reify(expectedType, TO_RETURN_INTO);
			if (generator.currentlyReachable())
			{
				generator.addUnreachableCode();
			}
		}

		// #5: After call with return check.
		generator.startBlock(callSiteHelper.afterCallWithCheck);
		if (generator.currentlyReachable())
		{
			// The unchecked return value will have been put into the register
			// bound to the L2SemanticSlot for the stackp and pc just after the
			// call MINUS ONE.  Check it, moving it to a register that's bound
			// to the L2SemanticSlot for the stackp and pc just after the call.
			generateReturnTypeCheck(expectedType);
			generator.jumpTo(callSiteHelper.afterEverything);
		}

		// #6: After call without return check.
		// Make the version of the stack with the unchecked value available.
		generator.startBlock(callSiteHelper.afterCallNoCheck);
		if (generator.currentlyReachable())
		{
			// The value will have been put into a register bound to the
			// L2SemanticSlot for the stackp and pc just after the call.
			generator.jumpTo(callSiteHelper.afterEverything);
		}

		// #7: After everything.  If it's possible to return a valid value from
		// the call, this will be reachable.
		generator.startBlock(callSiteHelper.afterEverything);
	}

	/**
	 * A leaf lookup tree was found at this position in the inlined dispatch.
	 * If it's a singular method definition, embed a call to it, otherwise jump
	 * to the fallback lookup code to reproduce and handle lookup errors.
	 *
	 * @param semanticArguments
	 *        The list of {@link L2SemanticValue}s supplying argument values.
	 *        These become strengthened by type tests in the current manifest.
	 * @param callSiteHelper
	 *        The {@link CallSiteHelper} object for this dispatch.
	 * @param solutions
	 *        The {@link A_Tuple} of {@link A_Definition}s at this leaf of the
	 *        lookup tree.  If there's exactly one and it's a method definition,
	 *        the lookup is considered successful, otherwise it's a failed
	 *        lookup.
	 */
	void leafVisit (
		final List<L2SemanticValue> semanticArguments,
		final CallSiteHelper callSiteHelper,
		final A_Tuple solutions)
	{
		if (!generator.currentlyReachable())
		{
			return;
		}
		if (solutions.tupleSize() == 1)
		{
			final A_Definition solution = solutions.tupleAt(1);
			if (solution.isMethodDefinition())
			{
				promiseToHandleCallForDefinitionBody(
					solution.bodyBlock(), semanticArguments, callSiteHelper);
				return;
			}
		}
		// Failed dispatches basically never happen, so jump to the fallback
		// lookup, which will do its own problem reporting.
		generator.jumpTo(callSiteHelper.onFallBackToSlowLookup);
	}

	/**
	 * A leaf lookup tree was found at this position in the inlined dispatch.
	 * If it's a singular method definition, embed a call to it, otherwise jump
	 * to the fallback lookup code to reproduce and handle lookup errors.
	 *
	 * @param function
	 *        The {@link A_Definition} body {@link A_Function} to be invoked.
	 * @param semanticArguments
	 *        The list of {@link L2SemanticValue}s supplying argument values.
	 *        These become strengthened by type tests in the current manifest.
	 * @param callSiteHelper
	 *        The {@link CallSiteHelper} object for this dispatch.
	\	 */
	private void promiseToHandleCallForDefinitionBody (
		final A_Function function,
		final List<L2SemanticValue> semanticArguments,
		final CallSiteHelper callSiteHelper)
	{
		final @Nullable Pair<L2BasicBlock, Continuation0> existingPair =
			callSiteHelper.invocationSitesToCreate.get(function);
		final L2BasicBlock block;
		if (existingPair == null)
		{
			block = generator.createBasicBlock("successful lookup");
			// Safety check.
			final MutableInt ran = new MutableInt(0);
			final Continuation0 newAction = () ->
			{
				assert ran.value == 0;
				ran.value++;
				assert !generator.currentlyReachable();
				if (block.predecessorEdgesCount() > 0)
				{
					generator.startBlock(block);
					final List<L2ReadBoxedOperand> arguments =
						semanticArguments.stream()
							.map(a -> currentManifest().readBoxed(a))
							.collect(toList());
					generateGeneralFunctionInvocation(
						generator.boxedConstant(function),
						arguments,
						true,
						callSiteHelper);
					assert !generator.currentlyReachable();
				}
			};
			callSiteHelper.invocationSitesToCreate.put(
				function, new Pair<>(block, newAction));
		}
		else
		{
			block = existingPair.first();
		}
		// Whether we just created this pair or found it, emit a jump to
		// the block.
		generator.jumpTo(block);
	}

	/**
	 * An expanded internal node has been reached.  Emit a type test to
	 * determine which way to jump.  Answer a new {@link InternalNodeMemento}
	 * to pass along to other visitor operations to coordinate branch targets.
	 *
	 * @param callSiteHelper
	 *        The {@link CallSiteHelper} object for this dispatch.
	 * @param semanticArguments
	 *        The list of {@link L2SemanticValue}s supplying argument values.
	 *        These become strengthened by type tests in the current manifest.
	 * @param argumentIndexToTest
	 *        The argument number to test here.  This is a one-based index into
	 *        the list of arguments (which is zero-based).
	 * @param typeToTest
	 *        The type to check the argument against.
	 * @return An {@link InternalNodeMemento} which is made available in other
	 *         callbacks for this particular type test node.  It captures branch
	 *         labels, for example.
	 */
	InternalNodeMemento preInternalVisit (
		final CallSiteHelper callSiteHelper,
		final List<L2SemanticValue> semanticArguments,
		final int argumentIndexToTest,
		final A_Type typeToTest)
	{
		final InternalNodeMemento memento = preInternalVisitForJustTheJumps(
			callSiteHelper, semanticArguments, argumentIndexToTest, typeToTest);

		// Prepare to generate the pass block, if reachable.
		generator.startBlock(memento.passCheckBasicBlock);
		if (!generator.currentlyReachable())
		{
			return memento;
		}
		// Replace the current argument with a pass-strengthened reader.  It'll
		// be replaced with a fail-strengthened reader during the
		// intraInternalNode, then replaced with whatever it was upon entry to
		// this subtree during the postInternalNode.
		final L2SemanticValue semanticArgument =
			semanticArguments.get(argumentIndexToTest - 1);
		final TypeRestriction argumentRestriction =
			currentManifest().restrictionFor(semanticArgument);
		if (!argumentRestriction.intersectsType(typeToTest))
		{
			generator.addUnreachableCode();
		}
		return memento;
	}

	/**
	 * An expanded internal node has been reached.  Emit a type test to
	 * determine which way to jump.  Answer a new {@link InternalNodeMemento}
	 * to pass along to other visitor operations to coordinate branch targets.
	 * Don't strengthen the tested argument type yet.
	 *
	 * @param callSiteHelper
	 *        The {@link CallSiteHelper} object for this dispatch.
	 * @param semanticArguments
	 *        The list of {@link L2SemanticValue}s supplying argument values.
	 *        These become strengthened by type tests in the current manifest.
	 * @param argumentIndexToTest
	 *        The argument number to test here.  This is a one-based index into
	 *        the list of arguments (which is zero-based).
	 * @param typeToTest
	 *        The type to check the argument against.
	 * @return An {@link InternalNodeMemento} which is made available in other
	 *         callbacks for this particular type test node.  It captures branch
	 *         labels, for example.
	 */
	private InternalNodeMemento preInternalVisitForJustTheJumps (
		final CallSiteHelper callSiteHelper,
		final List<L2SemanticValue> semanticArguments,
		final int argumentIndexToTest,
		final A_Type typeToTest)
	{
		final L2SemanticValue semanticArgument =
			semanticArguments.get(argumentIndexToTest - 1);
		final L2ReadBoxedOperand argRead =
			currentManifest().readBoxed(semanticArgument);
		final InternalNodeMemento memento =
			new InternalNodeMemento(
				argumentIndexToTest,
				typeToTest,
				callSiteHelper.branchLabelCounter.value++);
		if (!generator.currentlyReachable())
		{
			// If no paths lead here, don't generate code.  This can happen when
			// we short-circuit type-tests into unconditional jumps, due to the
			// complexity of super calls.  We short-circuit code generation
			// within this entire subtree by performing the same check in each
			// callback.
			return memento;
		}

		final TypeRestriction argRestriction = argRead.restriction();

		// Tricky here.  We have the type we want to test for, and we have the
		// argument for which we want to test the type, but we also have an
		// element of the superUnionType to consider.  And that element might be
		// a combination of restrictions and bottoms.  Deal with the easy,
		// common cases first.
		final A_Type superUnionElementType =
			callSiteHelper.superUnionType.typeAtIndex(argumentIndexToTest);

		if (superUnionElementType.isBottom())
		{
			// It's not a super call, or at least this test isn't related to any
			// parts that are supercast upward.
			final TypeRestriction intersection =
				argRestriction.intersectionWithType(typeToTest);
			if (intersection == bottomRestriction)
			{
				// It will always fail the test.
				generator.jumpTo(memento.failCheckBasicBlock);
				return memento;
			}

			if (argRestriction.type.isSubtypeOf(typeToTest))
			{
				// It will always pass the test.
				generator.jumpTo(memento.passCheckBasicBlock);
				return memento;
			}

			// A runtime test is needed.  Try to special-case small enumeration.
			final @Nullable A_Set possibleValues =
				intersection.enumerationValuesOrNull(maxExpandedEqualityChecks);
			if (possibleValues != null)
			{
				// The restriction has a small number of values.  Use equality
				// checks rather than the more general type checks.
				final Iterator<AvailObject> iterator =
					possibleValues.iterator();
				A_BasicObject instance = iterator.next();
				while (iterator.hasNext())
				{
					final L2BasicBlock nextCheckOrFail =
						generator.createBasicBlock(
							"test next case of enumeration");
					jumpIfEqualsConstant(
						argRead,
						instance,
						memento.passCheckBasicBlock,
						nextCheckOrFail);
					generator.startBlock(nextCheckOrFail);
					instance = iterator.next();
				}
				jumpIfEqualsConstant(
					argRead,
					instance,
					memento.passCheckBasicBlock,
					memento.failCheckBasicBlock);
				return memento;
			}
			// A runtime test is needed, and it's not a small enumeration.
			jumpIfKindOfConstant(
				argRead, typeToTest, memento.passCheckBasicBlock,
				memento.failCheckBasicBlock);
			return memento;
		}

		// The argument is subject to a super-cast.
		if (argRestriction.type.isSubtypeOf(superUnionElementType))
		{
			// The argument's actual type will always be a subtype of the
			// superUnion type, so the dispatch will always be decided by only
			// the superUnion type, which does not vary at runtime.  Decide
			// the branch direction right now.
			generator.jumpTo(
				superUnionElementType.isSubtypeOf(typeToTest)
					? memento.passCheckBasicBlock
					: memento.failCheckBasicBlock);
			return memento;
		}

		// This is the most complex case, where the argument dispatch type is a
		// mixture of supercasts and non-supercasts.  Do it the slow way with a
		// type union.  Technically, the superUnionElementType's recursive tuple
		// structure mimics the call site, so it must have a fixed, finite
		// structure corresponding with occurrences of supercasts syntactically.
		// Thus, in theory we could analyze the superUnionElementType and
		// generate a more complex collection of branches – but this is already
		// a pretty rare case.
		final A_Type argMeta = instanceMeta(argRestriction.type);
		final L2WriteBoxedOperand argTypeWrite =
			generator.boxedWriteTemp(argRestriction.metaRestriction());
		addInstruction(L2_GET_TYPE.instance, argRead, argTypeWrite);
		final L2ReadBoxedOperand superUnionReg =
			generator.boxedConstant(superUnionElementType);
		final L2WriteBoxedOperand unionReg =
			generator.boxedWriteTemp(
				restrictionForType(
					argMeta.typeUnion(superUnionReg.type()),
					BOXED));
		addInstruction(
			L2_TYPE_UNION.instance,
			readBoxed(argTypeWrite),
			superUnionReg,
			unionReg);
		addInstruction(
			L2_JUMP_IF_SUBTYPE_OF_CONSTANT.instance,
			readBoxed(unionReg),
			new L2ConstantOperand(typeToTest),
			edgeTo(memento.passCheckBasicBlock),
			edgeTo(memento.failCheckBasicBlock));
		return memento;
	}

	/**
	 * Generate conditional branch to either {@code passBlock} or
	 * {@code failBlock}, based on whether the given register equals the given
	 * constant value.
	 *
	 * <p>If the constant to compare against is a boolean, check the provenance
	 * of the register.  If it's the result of a suitable comparison primitive,
	 * generate a more efficient compare-and-branch instruction instead of
	 * creating the boolean only to have it compared to a boolean constant.</p>
	 *
	 * <p>If the value of the boolean-producing instruction is not used, it will
	 * eventually be removed as dead code.</p>
	 *
	 * @param registerToTest
	 *        The register whose content should be compared.
	 * @param constantValue
	 *        The constant value to compare against.
	 * @param passBlock
	 *        Where to go if the register's value equals the constant.
	 * @param failBlock
	 *        Where to go if the register's value does not equal the constant.
	 */
	public void jumpIfEqualsConstant (
		final L2ReadBoxedOperand registerToTest,
		final A_BasicObject constantValue,
		final L2BasicBlock passBlock,
		final L2BasicBlock failBlock)
	{
		if (constantValue.isBoolean())
		{
			final boolean constantBool =
				constantValue.equals(AtomDescriptor.trueObject());
			final L2Instruction boolSource =
				registerToTest.definitionSkippingMoves(true);
			if (boolSource.operation() instanceof L2_RUN_INFALLIBLE_PRIMITIVE)
			{
				final Primitive primitive =
					L2_RUN_INFALLIBLE_PRIMITIVE.primitiveOf(boolSource);
				if (primitive == P_Equality.INSTANCE)
				{
					final List<L2ReadBoxedOperand> args =
						L2_RUN_INFALLIBLE_PRIMITIVE.argsOf(boolSource);
					// If either operand of P_Equality is a constant, recurse to
					// allow deeper replacement.
					@Nullable A_BasicObject previousConstant =
						args.get(0).constantOrNull();
					final L2ReadBoxedOperand previousRegister;
					if (previousConstant != null)
					{
						previousRegister = args.get(1);
					}
					else
					{
						previousConstant = args.get(1).constantOrNull();
						previousRegister = args.get(0);
					}
					if (previousConstant != null)
					{
						// It's a comparison against a constant.  Recurse to
						// deal with comparing the result of a prior comparison
						// to a boolean.
						jumpIfEqualsConstant(
							previousRegister,
							previousConstant,
							constantBool ? passBlock : failBlock,
							constantBool ? failBlock : passBlock);
						return;
					}
					// Neither value is a constant, but we can still do the
					// compare-and-branch without involving Avail booleans.
					addInstruction(
						L2_JUMP_IF_OBJECTS_EQUAL.instance,
						args.get(0),
						args.get(1),
						edgeTo(constantBool ? passBlock : failBlock),
						edgeTo(constantBool ? failBlock : passBlock));
					return;
				}
				else if (boolSource.operation()
					== L2_JUMP_IF_SUBTYPE_OF_CONSTANT.instance)
				{
					// Instance-of testing is done by extracting the type and
					// testing if it's a subtype.  See if the operand to the
					// is-subtype test is a get-type instruction.
					final L2ReadBoxedOperand firstTypeOperand =
						boolSource.operand(0);
					final L2ConstantOperand secondConstantOperand =
						boolSource.operand(1);
					final L2Instruction firstTypeSource =
						firstTypeOperand.definitionSkippingMoves(true);
					if (firstTypeSource.operation() == L2_GET_TYPE.instance)
					{
						// There's a get-type followed by an is-subtype
						// followed by a compare-and-branch of the result
						// against a constant boolean.  Replace with a
						// branch-if-kind.
						final L2ReadBoxedOperand valueSource =
							L2_GET_TYPE.sourceValueOf(firstTypeSource);
						jumpIfKindOfConstant(
							valueSource,
							secondConstantOperand.object,
							constantBool ? passBlock : failBlock,
							constantBool ? failBlock : passBlock);
						return;
					}
					// Perform a branch-if-is-subtype-of instead of checking
					// whether the Avail boolean is true or false.
					addInstruction(
						L2_JUMP_IF_SUBTYPE_OF_CONSTANT.instance,
						firstTypeOperand,
						secondConstantOperand,
						edgeTo(constantBool ? passBlock : failBlock),
						edgeTo(constantBool ? failBlock : passBlock));
					return;
				}
				else if (boolSource.operation()
					== L2_JUMP_IF_SUBTYPE_OF_OBJECT.instance)
				{
					// Instance-of testing is done by extracting the type and
					// testing if it's a subtype.  See if the operand to the
					// is-subtype test is a get-type instruction.
					final L2ReadBoxedOperand firstTypeOperand =
						boolSource.operand(0);
					final L2ReadBoxedOperand secondTypeOperand =
						boolSource.operand(0);
					final L2Instruction firstTypeSource =
						firstTypeOperand.definitionSkippingMoves(true);
					if (firstTypeSource.operation() == L2_GET_TYPE.instance)
					{
						// There's a get-type followed by an is-subtype
						// followed by a compare-and-branch of the result
						// against a constant boolean.  Replace with a
						// branch-if-kind.
						final L2ReadBoxedOperand valueSource =
							L2_GET_TYPE.sourceValueOf(firstTypeSource);
						addInstruction(
							L2_JUMP_IF_KIND_OF_OBJECT.instance,
							valueSource,
							secondTypeOperand,
							edgeTo(constantBool ? passBlock : failBlock),
							edgeTo(constantBool ? failBlock : passBlock));
						return;
					}
					// Perform a branch-if-is-subtype-of instead of checking
					// whether the Avail boolean is true or false.
					addInstruction(
						L2_JUMP_IF_SUBTYPE_OF_OBJECT.instance,
						firstTypeOperand,
						secondTypeOperand,
						edgeTo(constantBool ? passBlock : failBlock),
						edgeTo(constantBool ? failBlock : passBlock));
					return;
				}
				// TODO MvG - We could check for other special cases here, like
				// numeric less-than.  For now, fall through to compare the
				// value against the constant.
			}
		}
		// Generate the general case.
		addInstruction(
			L2_JUMP_IF_EQUALS_CONSTANT.instance,
			registerToTest,
			new L2ConstantOperand(constantValue),
			edgeTo(passBlock),
			edgeTo(failBlock));
	}

	/**
	 * Generate code to invoke a function in a register with arguments in
	 * registers.  Also branch to the appropriate reification and return clauses
	 * depending on whether the returned value is guaranteed to satisfy the
	 * expectedType or not.
	 *
	 * <p>The code generation position is never {@link
	 * L2Generator#currentlyReachable()} after this (Java) method completes.</p>
	 *
	 * <p>The final output from the entire polymorphic call will always be fully
	 * strengthened to the intersection of the VM-guaranteed type and the
	 * expectedType of the callSiteHelper, although an explicit type check may
	 * have to be generate along some paths.</p>
	 *
	 * @param functionToCallReg
	 *        The {@link L2ReadBoxedOperand} containing the function to
	 *        invoke.
	 * @param arguments
	 *        The {@link List} of {@link L2ReadBoxedOperand}s that supply
	 *        arguments to the function.
	 * @param tryToGenerateSpecialPrimitiveInvocation
	 *        {@code true} if an attempt should be made to generate a customized
	 *        {@link L2Instruction} sequence for a {@link Primitive} invocation,
	 *        {@code false} otherwise. This should generally be {@code false}
	 *        only to prevent recursion from {@code Primitive} customization.
	 * @param callSiteHelper
	 *        Information about the call being generated.
	 */
	public void generateGeneralFunctionInvocation (
		final L2ReadBoxedOperand functionToCallReg,
		final List<L2ReadBoxedOperand> arguments,
		final boolean tryToGenerateSpecialPrimitiveInvocation,
		final CallSiteHelper callSiteHelper)
	{
		assert functionToCallReg.type().isSubtypeOf(mostGeneralFunctionType());

		// Sanity check the number of arguments against the function.  The
		// function type's acceptable arguments tuple type may be bottom,
		// indicating the size is not known.  It may also be a singular integer
		// range (e.g., [3..3]), indicating exactly how many arguments must be
		// supplied.  If it's a variable size, then by the argument
		// contravariance rules, it would require each (not just any) of those
		// sizes on every call, which is a contradiction, although it's allowed
		// as a denormalized uninstantiable type.  For now just treat a spread
		// of sizes like bottom (i.e., the count is not known).
		final int argumentCount = arguments.size();
		final A_Type sizeRange =
			functionToCallReg.type().argsTupleType().sizeRange();
		assert sizeRange.isBottom()
			|| !sizeRange.lowerBound().equals(sizeRange.upperBound())
			|| sizeRange.rangeIncludesInt(argumentCount);

		final @Nullable A_RawFunction rawFunction =
			determineRawFunction(functionToCallReg);
		if (rawFunction != null)
		{
			final @Nullable Primitive primitive = rawFunction.primitive();
			if (primitive != null)
			{
				final boolean generated;
				final A_Type argsTupleType =
					rawFunction.functionType().argsTupleType();
				if (tryToGenerateSpecialPrimitiveInvocation)
				{
					// We are not recursing here from a primitive override of
					// tryToGenerateSpecialPrimitiveInvocation(), so try to
					// generate a special primitive invocation.  Note that this
					// lookup was monomorphic *in the event of success*, so we
					// can safely tighten the argument types here to conform to
					// the only possible found function.
					final List<L2ReadBoxedOperand> strongArguments =
						new ArrayList<>(argumentCount);
					final L2ValueManifest manifest = currentManifest();
					for (int i = 0; i < argumentCount; i++)
					{
						final L2ReadBoxedOperand arg = arguments.get(i);
						final L2SemanticValue argSemanticValue =
							arg.semanticValue();
						final TypeRestriction strongRestriction =
							arg.restriction()
								.intersection(
									manifest.restrictionFor(argSemanticValue))
								.intersectionWithType(
									argsTupleType.typeAtIndex(i + 1));
						manifest.setRestriction(
							argSemanticValue, strongRestriction);
						strongArguments.add(
							new L2ReadBoxedOperand(
								argSemanticValue, strongRestriction, manifest));
					}
					generated = tryToGenerateSpecialInvocation(
						functionToCallReg,
						rawFunction,
						primitive,
						strongArguments,
						callSiteHelper);
				}
				else
				{
					// We are recursing here from a primitive override of
					// tryToGenerateSpecialPrimitiveInvocation(), so do not
					// recurse again; just generate the best invocation possible
					// given what we know.
					final List<A_Type> argumentTypes =
						new ArrayList<>(argumentCount);
					for (int i = 0; i < argumentCount; i++)
					{
						final L2ReadBoxedOperand argument = arguments.get(i);
						final A_Type narrowedType =
							argument.type().typeIntersection(
								argsTupleType.typeAtIndex(i + 1));
						argumentTypes.add(narrowedType);
					}
					if (primitive.fallibilityForArgumentTypes(argumentTypes)
						== CallSiteCannotFail)
					{
						// The primitive cannot fail at this site. Output code
						// to run the primitive as simply as possible, feeding a
						// register with as strong a type as possible.
						final L2WriteBoxedOperand writer =
							generator.boxedWriteTemp(
								restrictionForType(
									primitive.returnTypeGuaranteedByVM(
										rawFunction, argumentTypes),
									BOXED));
						addInstruction(
							L2_RUN_INFALLIBLE_PRIMITIVE.forPrimitive(primitive),
							new L2ConstantOperand(rawFunction),
							new L2PrimitiveOperand(primitive),
							new L2ReadBoxedVectorOperand(arguments),
							writer);
						callSiteHelper.useAnswer(readBoxed(writer));
						generated = true;
					}
					else
					{
						generated = false;
					}
				}
				if (generated)
				{
					assert !generator.currentlyReachable();
					return;
				}
			}
		}

		// The function isn't known to be a particular primitive function, or
		// the primitive wasn't able to generate special code for it, so just
		// invoke it like a non-primitive.

		final A_Type guaranteedResultType =
			functionToCallReg.type().returnType();
		final boolean skipCheck =
			guaranteedResultType.isSubtypeOf(callSiteHelper.expectedType);
		final @Nullable A_Function constantFunction =
			functionToCallReg.constantOrNull();
		final boolean canReturn = !guaranteedResultType.isVacuousType();
		final L2BasicBlock successBlock =
			generator.createBasicBlock("successful invocation");
		final L2BasicBlock targetBlock = !canReturn
			? callSiteHelper.onReificationUnreturnable
			: skipCheck
				? callSiteHelper.onReificationNoCheck
				: callSiteHelper.onReificationWithCheck;
		final L2BasicBlock reificationTarget = generator.createBasicBlock(
			"invoke reification target",
			targetBlock.zone);
		final L2WriteBoxedOperand writeResult = writeSlot(
			stackp,
			instructionDecoder.pc() + (skipCheck ? 0 : -1),
			restrictionForType(
				guaranteedResultType.isBottom()
					? ANY.o()  // unreachable
					: guaranteedResultType,
				BOXED));
		if (constantFunction != null)
		{
			addInstruction(
				L2_INVOKE_CONSTANT_FUNCTION.instance,
				new L2ConstantOperand(constantFunction),
				new L2ReadBoxedVectorOperand(arguments),
				writeResult,
				canReturn
					? edgeTo(successBlock)
					: generator.unreachablePcOperand(),
				edgeTo(reificationTarget));
		}
		else
		{
			addInstruction(
				L2_INVOKE.instance,
				functionToCallReg,
				new L2ReadBoxedVectorOperand(arguments),
				writeResult,
				canReturn
					? edgeTo(successBlock)
					: generator.unreachablePcOperand(),
				edgeTo(reificationTarget));
		}
		generator.startBlock(reificationTarget);
		generator.addInstruction(
			L2_ENTER_L2_CHUNK.instance,
			new L2IntImmediateOperand(TRANSIENT.offsetInDefaultChunk),
			new L2CommentOperand(
				"Transient - cannot be invalid."));
		generator.jumpTo(targetBlock);

		generator.startBlock(successBlock);
		if (generator.currentlyReachable())
		{
<<<<<<< HEAD
			generator.jumpTo(
				skipCheck
					? callSiteHelper.afterCallNoCheck
					: callSiteHelper.afterCallWithCheck);
=======
			addInstruction(
				L2_JUMP.instance,
				edgeTo(
					skipCheck
						? callSiteHelper.afterCallNoCheck
						: callSiteHelper.afterCallWithCheck));
>>>>>>> dc626afe
			assert !generator.currentlyReachable();
		}
	}

	/**
	 * Generate code to perform a type check of the top-of-stack register
	 * against the given expectedType (an {@link A_Type} that has been
	 * strengthened by semantic restrictions).  If the check fails, invoke the
	 * bottom-valued function accessed via {@link
	 * #getInvalidResultFunctionRegister()}, never to return – but synthesizing
	 * a proper continuation in the event of reification while it's running.  If
	 * the check passes, the value will be strengthened in the top-of-stack
	 * register.
	 *
	 * <p>It's incorrect to call this if the register's type is already strong
	 * enough to satisfy the expectedType.</p>
	 *
	 * @param expectedType
	 *        The {@link A_Type} to check the value against.
	 */
	private void generateReturnTypeCheck (final A_Type expectedType)
	{
		final L2SemanticValue semanticValue =
			topFrame().slot(stackp, instructionDecoder.pc() - 1);
		final L2ReadBoxedOperand uncheckedValueRead =
			currentManifest().readBoxed(semanticValue);
		if (uncheckedValueRead.type().isVacuousType())
		{
			// There are no return values possible, so we can't get here.  It
			// would be wrong to do this based on the expectedType being bottom,
			// since that's only an erroneous semantic restriction, not a VM
			// problem.
			// NOTE that this test terminates a mutual recursion between this
			// method and generateGeneralFunctionInvocation().
			generator.addUnreachableCode();
			return;
		}

		// Check the return value against the expectedType.
		final L2BasicBlock passedCheck =
			generator.createBasicBlock("passed return check");
		final L2BasicBlock failedCheck =
			generator.createBasicBlock("failed return check");
		if (!uncheckedValueRead.restriction().intersectsType(expectedType))
		{
			// It's impossible to return a valid value here, since the value's
			// type bound and the expected type don't intersect.  Always invoke
			// the bad type handler.
			generator.jumpTo(failedCheck);
		}
		else
		{
			assert !uncheckedValueRead.type().isSubtypeOf(expectedType)
				: "Attempting to create unnecessary type check";
			jumpIfKindOfConstant(
				uncheckedValueRead, expectedType, passedCheck, failedCheck);
		}

		// The type check failed, so report it.
		generator.startBlock(failedCheck);
		final L2WriteBoxedOperand variableToHoldValueWrite =
			generator.boxedWriteTemp(
				restrictionForType(variableTypeFor(ANY.o()), BOXED));
		addInstruction(
			L2_CREATE_VARIABLE.instance,
			new L2ConstantOperand(variableTypeFor(ANY.o())),
			variableToHoldValueWrite);
		final L2BasicBlock wroteVariable =
			generator.createBasicBlock("wrote offending value into variable");
		addInstruction(
			L2_SET_VARIABLE_NO_CHECK.instance,
			readBoxed(variableToHoldValueWrite),
			uncheckedValueRead,
			edgeTo(wroteVariable),
			edgeTo(wroteVariable));

		// Whether the set succeeded or failed doesn't really matter, although
		// it should always succeed for this freshly created variable.
		generator.startBlock(wroteVariable);
		// Recurse to generate the call to the failure handler.  Since it's
		// bottom-valued, and can therefore skip the result check, the recursive
		// call won't exceed two levels deep.
		final L2BasicBlock onReificationInHandler =
			generator.createBasicBlock(
				"continue reification for failed return check",
				PROPAGATE_REIFICATION_FOR_INVOKE.createZone(
					"Reification while handling failed return check"));
		addInstruction(
			L2_INVOKE.instance,
			getInvalidResultFunctionRegister(),
			new L2ReadBoxedVectorOperand(
				asList(
					getReturningFunctionRegister(),
					generator.boxedConstant(expectedType),
					readBoxed(variableToHoldValueWrite))),
			generator.boxedWriteTemp(anyRestriction), // unreachable
			generator.unreachablePcOperand(),
			edgeTo(onReificationInHandler));

		// Reification has been requested while the call is in progress.
		generator.startBlock(onReificationInHandler);
		generator.addInstruction(
			L2_ENTER_L2_CHUNK.instance,
			new L2IntImmediateOperand(TRANSIENT.offsetInDefaultChunk),
			new L2CommentOperand(
				"Transient - cannot be invalid."));
		reify(bottom(), TO_RETURN_INTO);

		// Generate the much more likely passed-check flow.
		generator.startBlock(passedCheck);
		if (generator.currentlyReachable())
		{
			forceSlotRegister(
				stackp,
				instructionDecoder.pc(),
				uncheckedValueRead.semanticValue(),
				uncheckedValueRead.restriction().intersection(
					restrictionForType(expectedType, BOXED)));
		}
	}

	/**
	 * Generate code to test the value in {@code valueRead} against the constant
	 * {@code expectedType}, jumping to {@code passedCheck} if it conforms, or
	 * {@code failedCheck} otherwise.
	 *
	 * @param valueRead
	 *        The {@link L2ReadBoxedOperand} that provides the value to check.
	 * @param expectedType
	 *        The exact {@link A_Type} to check the value against.
	 * @param passedCheck
	 *        Where to jump if the value's type is of the expected type.
	 * @param failedCheck
	 *        Where to jump if the value's type is not of the expected type.
	 */
	public void jumpIfKindOfConstant (
		final L2ReadBoxedOperand valueRead,
		final A_Type expectedType,
		final L2BasicBlock passedCheck,
		final L2BasicBlock failedCheck)
	{
		// Check for special cases.
		if (valueRead.restriction().containedByType(expectedType))
		{
			generator.jumpTo(passedCheck);
			return;
		}
		if (!valueRead.restriction().intersectsType(expectedType))
		{
			generator.jumpTo(failedCheck);
			return;
		}
		// Trace back to the definition of the read's register, to see if it's
		// a function that's created in the current chunk.
		final @Nullable A_RawFunction rawFunction =
			determineRawFunction(valueRead);
		if (rawFunction != null)
		{
			final A_Type exactKind = rawFunction.functionType();
			if (exactKind.isSubtypeOf(expectedType))
			{
				generator.jumpTo(passedCheck);
				return;
			}
			if (!expectedType.isEnumeration())
			{
				// Don't check for vacuous type intersection here.  We know the
				// exact kind, and it's specifically *not* a subtype of the
				// expectedType, which is also a kind (i.e., not an
				// enumeration).
				generator.jumpTo(failedCheck);
				return;
			}
		}
		// We can't pin it down statically, so do the dynamic check.
		addInstruction(
			L2_JUMP_IF_KIND_OF_CONSTANT.instance,
			valueRead,
			new L2ConstantOperand(expectedType),
			edgeTo(passedCheck),
			edgeTo(failedCheck));
	}

	/**
	 * Attempt to create a more specific instruction sequence than just an
	 * {@link L2_INVOKE}.  In particular, see if the {@code functionToCallReg}
	 * is known to contain a constant function (a common case) which is an
	 * inlineable primitive, and if so, delegate this opportunity to the
	 * primitive.
	 *
	 * <p>We must either answer {@code false} and generate no code, or answer
	 * {@code true} and generate code that has the same effect as having run the
	 * function in the register without fear of reification or abnormal control
	 * flow.  A folded primitive, for example, can generate a simple {@link
	 * L2_MOVE_CONSTANT} into the top-of-stack register and answer true.</p>
	 *
	 * @param functionToCallReg
	 *        The register containing the {@linkplain A_Function function} to
	 *        invoke.
	 * @param rawFunction
	 *        The {@linkplain A_RawFunction raw function} being invoked.
	 * @param primitive
	 *        The {@link Primitive} being invoked.
	 * @param arguments
	 *        The arguments to supply to the function.
	 * @param callSiteHelper
	 *        Information about the method call site having its dispatch tree
	 *        inlined.  It also contains merge points for this call, so if a
	 *        specific code generation happens it should jump to one of these.
	 * @return {@code true} if a special instruction sequence was generated,
	 *         {@code false} otherwise.
	 */
	private boolean tryToGenerateSpecialInvocation (
		final L2ReadBoxedOperand functionToCallReg,
		final A_RawFunction rawFunction,
		final Primitive primitive,
		final List<L2ReadBoxedOperand> arguments,
		final CallSiteHelper callSiteHelper)
	{
		final int argumentCount = arguments.size();
		if (primitive.hasFlag(CanFold))
		{
			// It can be folded, if supplied with constants.
			final List<AvailObject> constants = new ArrayList<>(argumentCount);
			for (final L2ReadBoxedOperand regRead : arguments)
			{
				final @Nullable AvailObject constant = regRead.constantOrNull();
				if (constant == null)
				{
					break;
				}
				constants.add(constant);
			}
			if (constants.size() == argumentCount)
			{
				// Fold the primitive.  A foldable primitive must not
				// require access to the enclosing function or its code.
				final @Nullable A_Function savedFunction = interpreter.function;
				interpreter.function = null;
				final String savedDebugModeString = interpreter.debugModeString;
				if (Interpreter.debugL2)
				{
					Interpreter.log(
						Interpreter.loggerDebugL2,
						Level.FINER,
						"{0}FOLD {1}:",
						interpreter.debugModeString,
						primitive.name());
				}
				final Result success;
				try
				{
					interpreter.argsBuffer.clear();
					interpreter.argsBuffer.addAll(constants);
					success = primitive.attempt(interpreter);
				}
				finally
				{
					interpreter.debugModeString = savedDebugModeString;
					interpreter.function = savedFunction;
				}

				if (success == SUCCESS)
				{
					callSiteHelper.useAnswer(
						generator.boxedConstant(
							interpreter.getLatestResult().makeImmutable()));
					return true;
				}
				// The primitive failed with the supplied arguments,
				// which it's allowed to do even if it CanFold.
				assert success == FAILURE;
				assert !primitive.hasFlag(CannotFail);
			}
		}

		// The primitive can't be folded, so let it generate its own code
		// equivalent to invocation.
		final A_Type signatureTupleType =
			rawFunction.functionType().argsTupleType();
		final List<A_Type> narrowedArgTypes = new ArrayList<>(argumentCount);
		final List<L2ReadBoxedOperand> narrowedArguments =
			new ArrayList<>(argumentCount);
		for (int i = 0; i < argumentCount; i++)
		{
			final L2ReadBoxedOperand argument =
				generator.readBoxed(arguments.get(i).semanticValue());
			assert argument.restriction().type.isSubtypeOf(
				signatureTupleType.typeAtIndex(i + 1));

			narrowedArgTypes.add(argument.restriction().type);
			narrowedArguments.add(argument);
		}
		final boolean generated =
			primitive.tryToGenerateSpecialPrimitiveInvocation(
				functionToCallReg,
				rawFunction,
				narrowedArguments,
				narrowedArgTypes,
				this,
				callSiteHelper);
		if (generated && generator.currentlyReachable())
		{
			// The top-of-stack was replaced, but it wasn't convenient to do
			// a jump to the appropriate exit handlers.  Do that now.
			callSiteHelper.useAnswer(readSlot(stackp));
		}
		return generated;
	}

	/**
	 * Given a register that holds the function to invoke, answer either the
	 * {@link A_RawFunction} it will be known to run, or {@code null}.
	 *
	 * @param functionToCallReg
	 *        The {@link L2ReadBoxedOperand} containing the function to
	 *        invoke.
	 * @return Either {@code null} or the function's {@link A_RawFunction}.
	 */
	private static @Nullable A_RawFunction determineRawFunction (
		final L2ReadBoxedOperand functionToCallReg)
	{
		final @Nullable A_Function functionIfKnown =
			functionToCallReg.constantOrNull();
		if (functionIfKnown != null)
		{
			// The exact function is known.
			return functionIfKnown.code();
		}
		// See if we can at least find out the raw function that the function
		// was created from.
		final L2Instruction functionDefinition =
			functionToCallReg.definitionSkippingMoves(true);
		return functionDefinition.operation().getConstantCodeFrom(
			functionDefinition);
	}

	/**
	 * Generate a slower, but much more compact invocation of a polymorphic
	 * method call.  The slots have already been adjusted to be consistent with
	 * having popped the arguments and pushed the expected type.
	 *
	 * @param callSiteHelper
	 *        Information about the method call site.
	 * @param semanticArguments
	 *        The list of {@link L2SemanticValue}s supplying argument values.
	 *        These become strengthened by type tests in the current manifest.
	 */
	private void generateSlowPolymorphicCall (
		final CallSiteHelper callSiteHelper,
		final List<L2SemanticValue> semanticArguments)
	{
		final A_Bundle bundle = callSiteHelper.bundle;
		final A_Method method = bundle.bundleMethod();
		final int nArgs = method.numArgs();
		final L2BasicBlock lookupSucceeded = generator.createBasicBlock(
			"lookup succeeded for " + callSiteHelper.quotedBundleName);
		final L2BasicBlock lookupFailed = generator.createBasicBlock(
			"lookup failed for " + callSiteHelper.quotedBundleName);

		final List<TypeRestriction> argumentRestrictions =
			new ArrayList<>(nArgs);
		for (int i = 1; i <= nArgs; i++)
		{
			final TypeRestriction argumentRestriction =
				currentManifest().restrictionFor(semanticArguments.get(i - 1));
			final TypeRestriction unionRestriction = argumentRestriction.union(
				restrictionForType(
					callSiteHelper.superUnionType.typeAtIndex(i),
					BOXED));
			argumentRestrictions.add(unionRestriction);
		}

		final List<A_Function> possibleFunctions = new ArrayList<>();
		for (final A_Definition definition :
			bundle.bundleMethod().definitionsAtOrBelow(argumentRestrictions))
		{
			if (definition.isMethodDefinition())
			{
				possibleFunctions.add(definition.bodyBlock());
			}
		}
		final A_Type functionTypeUnion = enumerationWith(
			setFromCollection(possibleFunctions));
		final List<L2ReadBoxedOperand> argumentReads =
			semanticArguments.stream()
				.map(a -> currentManifest().readBoxed(a))
				.collect(toList());
		// At some point we might want to introduce a SemanticValue for tagging
		// this register.
		if (functionTypeUnion.isBottom())
		{
			// There were no possible method definitions, so jump immediately to
			// the lookup failure clause.  Don't generate the success case.
			// For consistency, generate a jump to the lookupFailed exit point,
			// then generate it immediately.
			generator.jumpTo(lookupFailed);
			generator.startBlock(lookupFailed);
			generateLookupFailure(
				method,
				callSiteHelper,
				generator.boxedConstant(E_NO_METHOD_DEFINITION.numericCode()),
				argumentRestrictions,
				argumentReads);
			return;
		}
		// It doesn't necessarily always fail, so try a lookup.
		final L2WriteBoxedOperand functionWrite =
			generator.boxedWriteTemp(
				restrictionForType(functionTypeUnion, BOXED));
		final L2WriteBoxedOperand errorCodeWrite =
			generator.boxedWriteTemp(
				restrictionForType(
					L2_LOOKUP_BY_VALUES.lookupErrorsType, BOXED));
		if (!callSiteHelper.isSuper)
		{
			// Not a super-call.
			addInstruction(
				L2_LOOKUP_BY_VALUES.instance,
				new L2SelectorOperand(bundle),
				new L2ReadBoxedVectorOperand(argumentReads),
				functionWrite,
				errorCodeWrite,
				edgeTo(lookupSucceeded),
				edgeTo(lookupFailed));
		}
		else
		{
			// Extract a tuple type from the runtime types of the arguments,
			// take the type union with the superUnionType, then perform a
			// lookup-by-types using that tuple type.
			final List<L2ReadBoxedOperand> argTypeRegs = new ArrayList<>(nArgs);
			for (int i = 1; i <= nArgs; i++)
			{
				final L2ReadBoxedOperand argReg = argumentReads.get(i - 1);
				final A_Type argStaticType = argReg.type();
				final A_Type superUnionElementType =
					callSiteHelper.superUnionType.typeAtIndex(i);
				final L2ReadBoxedOperand argTypeReg;
				if (argStaticType.isSubtypeOf(superUnionElementType))
				{
					// The lookup is entirely determined by the super-union.
					argTypeReg = generator.boxedConstant(superUnionElementType);
				}
				else
				{
					final A_Type typeBound =
						argStaticType.typeUnion(superUnionElementType);
					final L2WriteBoxedOperand argTypeWrite =
						generator.boxedWriteTemp(
							restrictionForType(instanceMeta(typeBound), BOXED));
					if (superUnionElementType.isBottom())
					{
						// Only this argument's actual type matters.
						addInstruction(
							L2_GET_TYPE.instance, argReg, argTypeWrite);
					}
					else
					{
						// The lookup is constrained by the actual argument's
						// type *and* the super-union.  This is possible because
						// this is a top-level argument, but it's the leaf
						// arguments that individually specify supercasts.
						final L2WriteBoxedOperand originalArgTypeWrite =
							generator.boxedWriteTemp(
								restrictionForType(
									instanceMeta(typeBound), BOXED));
						addInstruction(
							L2_GET_TYPE.instance, argReg, originalArgTypeWrite);
						addInstruction(
							L2_TYPE_UNION.instance,
							readBoxed(originalArgTypeWrite),
							generator.boxedConstant(superUnionElementType),
							argTypeWrite);
					}
					argTypeReg = readBoxed(argTypeWrite);
				}
				argTypeRegs.add(argTypeReg);
			}
			addInstruction(
				L2_LOOKUP_BY_TYPES.instance,
				new L2SelectorOperand(bundle),
				new L2ReadBoxedVectorOperand(argTypeRegs),
				functionWrite,
				errorCodeWrite,
				edgeTo(lookupSucceeded),
				edgeTo(lookupFailed));
		}
		// At this point, we've attempted to look up the method, and either
		// jumped to lookupSucceeded with functionWrite set to the body
		// function, or jumped to lookupFailed with errorCodeWrite set to
		// the lookup error code.

		// Emit the lookup failure case.
		generator.startBlock(lookupFailed);
		generateLookupFailure(
			method,
			callSiteHelper,
			readBoxed(errorCodeWrite),
			argumentRestrictions,
			argumentReads);

		// Now invoke the method definition's body.  We've already examined all
		// possible method definition bodies to see if they all conform with the
		// expectedType, and captured that in alwaysSkipResultCheck.
		generator.startBlock(lookupSucceeded);
		final @Nullable A_Function constantFunction =
			readBoxed(functionWrite).restriction().constantOrNull;
		if (constantFunction != null)
		{
			// Even though we couldn't prove statically that this function was
			// always looked up, we proved the slightly weaker condition that if
			// the lookup was successful, it must have produced this function.
			// Jump into the same block that will be generated for a positive
			// inlined lookup of the same function.
			promiseToHandleCallForDefinitionBody(
				constantFunction, semanticArguments, callSiteHelper);
		}
		else
		{
			generateGeneralFunctionInvocation(
				readBoxed(functionWrite),
				argumentReads,
				true,
				callSiteHelper);
		}
	}

	/**
	 * Generate code to report a lookup failure.
	 *
	 * @param method
	 *        The
	 * @param callSiteHelper
	 *        Information about the method call site.
	 * @param errorCodeRead
	 *        The register containing the numeric {@link AvailErrorCode}
	 *        indicating the lookup problem.
	 * @param argumentRestrictions
	 *        The {@link TypeRestriction}s on the arguments.
	 * @param argumentReads
	 *        The source {@link L2ReadBoxedVectorOperand}s supplying arguments.
	 */
	private void generateLookupFailure (
		final A_Method method,
		final CallSiteHelper callSiteHelper,
		final L2ReadBoxedOperand errorCodeRead,
		final List<TypeRestriction> argumentRestrictions,
		final List<L2ReadBoxedOperand> argumentReads)
	{
		final L2WriteBoxedOperand invalidSendReg =
			generator.boxedWriteTemp(
				restrictionForType(INVALID_MESSAGE_SEND.functionType, BOXED));
		addInstruction(
			L2_GET_INVALID_MESSAGE_SEND_FUNCTION.instance,
			invalidSendReg);
		// Collect the argument types into a tuple type.
		final List<A_Type> argTypes = argumentRestrictions.stream()
			.map(argumentRestriction -> argumentRestriction.type)
			.collect(toList());
		final L2WriteBoxedOperand argumentsTupleWrite =
			generator.boxedWriteTemp(
				restrictionForType(tupleTypeForTypes(argTypes), BOXED));
		addInstruction(
			L2_CREATE_TUPLE.instance,
			new L2ReadBoxedVectorOperand(argumentReads),
			argumentsTupleWrite);
		final L2BasicBlock onReificationDuringFailure =
			generator.createBasicBlock(
				"reify in method lookup failure handler for "
					+ callSiteHelper.quotedBundleName,
				PROPAGATE_REIFICATION_FOR_INVOKE.createZone(
					"Continue reification during lookup failure handler"));
		addInstruction(
			L2_INVOKE.instance,
			readBoxed(invalidSendReg),
			new L2ReadBoxedVectorOperand(
				asList(
					errorCodeRead,
					generator.boxedConstant(method),
					readBoxed(argumentsTupleWrite))),
			generator.boxedWriteTemp(anyRestriction), // unreachable
			generator.unreachablePcOperand(),
			edgeTo(onReificationDuringFailure));

		// Reification has been requested while the failure call is in
		// progress.
		generator.startBlock(onReificationDuringFailure);
		generator.addInstruction(
			L2_ENTER_L2_CHUNK.instance,
			new L2IntImmediateOperand(TRANSIENT.offsetInDefaultChunk),
			new L2CommentOperand(
				"Transient - cannot be invalid."));
		reify(bottom(), TO_RETURN_INTO);
	}

	/**
	 * Emit code to check for an interrupt and service it if necessary,
	 * including generation of the subsequently continued on-ramp.  The
	 * generated code should only be reachable at positions that are effectively
	 * between L1 nybblecodes, since during such an interrupt any {@link
	 * L2Chunk}s can be invalidated.  Not *all* positions between nybblecodes
	 * need to check for interrupts, but there shouldn't be an arbitrarily large
	 * amount of time that passes between when an interrupt is indicated and
	 * when it is serviced.
	 */
	private void emitInterruptOffRamp ()
	{
		final L2BasicBlock serviceInterrupt =
			generator.createBasicBlock("service interrupt");
		final L2BasicBlock merge =
			generator.createBasicBlock("merge after possible interrupt");

		addInstruction(
			L2_JUMP_IF_INTERRUPT.instance,
			edgeTo(serviceInterrupt),
			edgeTo(merge));

		generator.startBlock(serviceInterrupt);
		// Service the interrupt:  Generate the reification instructions,
		// ensuring that when returning into the resulting continuation, it will
		// enter a block where the slot registers are the new ones we just
		// created.  After creating the continuation, actually service the
		// interrupt.

		// Reify everybody else, starting at the caller.
		final L2BasicBlock onReification =
			generator.createBasicBlock(
				"On reification for interrupt",
				BEGIN_REIFICATION_FOR_INTERRUPT.createZone(
					"Start reification and run interrupt"));
		addInstruction(
			L2_REIFY.instance,
			new L2IntImmediateOperand(1),
			new L2IntImmediateOperand(1),
			new L2IntImmediateOperand(
				StatisticCategory.INTERRUPT_OFF_RAMP_IN_L2.ordinal()),
			edgeTo(onReification));

		generator.startBlock(onReification);
		generator.addInstruction(
			L2_ENTER_L2_CHUNK.instance,
			new L2IntImmediateOperand(TRANSIENT.offsetInDefaultChunk),
			new L2CommentOperand(
				"Transient, for interrupt - cannot be invalid."));

		// When the lambda below runs, it's generating code at the point where
		// continuationReg will have the new continuation.
		reify(null, TO_RESUME);
		generator.jumpTo(merge);
		// Merge the flow (reified and continued, versus not reified).
		generator.startBlock(merge);
		// And now... either we're back or we never left.
	}

	/**
	 * Emit the specified variable-reading instruction, and an off-ramp to deal
	 * with the case that the variable is unassigned.
	 *
	 * @param getOperation
	 *        The {@linkplain L2Operation#isVariableGet() variable reading}
	 *        {@linkplain L2Operation operation}.
	 * @param variable
	 *        The location of the {@linkplain A_Variable variable}.
	 * @param makeImmutable
	 *        {@code true} if the extracted value should be made immutable,
	 *        otherwise {@code false}.
	 * @return The {@link L2ReadBoxedOperand} into which the variable's value
	 *         will be written, including having made it immutable if requested.
	 */
	public L2ReadBoxedOperand emitGetVariableOffRamp (
		final L2Operation getOperation,
		final L2ReadBoxedOperand variable,
		final boolean makeImmutable)
	{
		assert getOperation.isVariableGet();
		final L2BasicBlock success =
			generator.createBasicBlock("successfully read variable");
		final L2BasicBlock failure =
			generator.createBasicBlock("failed to read variable");
		final L2BasicBlock onReificationDuringFailure =
			generator.createBasicBlock(
				"reify in read variable failure handler",
				PROPAGATE_REIFICATION_FOR_INVOKE.createZone(
					"Continue reification for read-variable failure handler"));

		// Emit the specified get-variable instruction variant.
		final L2WriteBoxedOperand valueWrite =
			generator.boxedWriteTemp(
				restrictionForType(variable.type().readType(), BOXED));
		addInstruction(
			getOperation,
			variable,
			valueWrite,
			edgeTo(success),
			edgeTo(failure));

		// Emit the failure path. Unbind the destination of the variable get in
		// this case, since it won't have been populated (by definition,
		// otherwise we wouldn't have failed).
		generator.startBlock(failure);
		final L2WriteBoxedOperand unassignedReadFunction =
			generator.boxedWriteTemp(
				restrictionForType(
					READ_UNASSIGNED_VARIABLE.functionType, BOXED));
		addInstruction(
			L2_GET_UNASSIGNED_VARIABLE_READ_FUNCTION.instance,
			unassignedReadFunction);
		addInstruction(
			L2_INVOKE.instance,
			readBoxed(unassignedReadFunction),
			new L2ReadBoxedVectorOperand(emptyList()),
			generator.boxedWriteTemp(anyRestriction), // unreachable
			generator.unreachablePcOperand(),
			edgeTo(onReificationDuringFailure));

		// Reification has been requested while the failure call is in progress.
		generator.startBlock(onReificationDuringFailure);
		generator.addInstruction(
			L2_ENTER_L2_CHUNK.instance,
			new L2IntImmediateOperand(TRANSIENT.offsetInDefaultChunk),
			new L2CommentOperand(
				"Transient - cannot be invalid."));
		reify(bottom(), TO_RETURN_INTO);

		// End with the success path.
		generator.startBlock(success);
		return makeImmutable
			? generator.makeImmutable(readBoxed(valueWrite))
			: readBoxed(valueWrite);
	}

	/**
	 * Emit the specified variable-writing instruction, and an off-ramp to deal
	 * with the case that the variable has {@linkplain VariableAccessReactor
	 * write reactors} but {@linkplain Interpreter#traceVariableWrites()
	 * variable write tracing} is disabled.
	 *
	 * @param setOperation
	 *        The {@linkplain L2Operation#isVariableSet() variable reading}
	 *        {@linkplain L2Operation operation}.
	 * @param variable
	 *        The location of the {@linkplain A_Variable variable}.
	 * @param newValue
	 *        The location of the new value.
	 */
	public void emitSetVariableOffRamp (
		final L2Operation setOperation,
		final L2ReadBoxedOperand variable,
		final L2ReadBoxedOperand newValue)
	{
		assert setOperation.isVariableSet();
		final L2BasicBlock success =
			generator.createBasicBlock("set local success");
		final L2BasicBlock failure =
			generator.createBasicBlock("set local failure");
		final L2BasicBlock onReificationDuringFailure =
			generator.createBasicBlock(
				"reify during set local failure",
				PROPAGATE_REIFICATION_FOR_INVOKE.createZone(
					"Continue reification for set-variable failure handler"));
		// Emit the set-variable instruction.
		addInstruction(
			setOperation,
			variable,
			newValue,
			edgeTo(success),
			edgeTo(failure));

		// Emit the failure path.
		generator.startBlock(failure);
		final L2WriteBoxedOperand observeFunction =
			generator.boxedWriteTemp(
				restrictionForType(IMPLICIT_OBSERVE.functionType, BOXED));
		addInstruction(
			L2_GET_IMPLICIT_OBSERVE_FUNCTION.instance,
			observeFunction);
		final L2WriteBoxedOperand variableAndValueTupleReg =
			generator.boxedWriteTemp(
				restrictionForType(
					tupleTypeForTypes(variable.type(), newValue.type()),
					BOXED));
		addInstruction(
			L2_CREATE_TUPLE.instance,
			new L2ReadBoxedVectorOperand(asList(variable, newValue)),
			variableAndValueTupleReg);
		// Note: the handler block's value is discarded; also, since it's not a
		// method definition, it can't have a semantic restriction.
		addInstruction(
			L2_INVOKE.instance,
			readBoxed(observeFunction),
			new L2ReadBoxedVectorOperand(
				asList(
					generator
						.boxedConstant(Interpreter.assignmentFunction()),
					readBoxed(variableAndValueTupleReg))),
			generator.boxedWriteTemp(anyRestriction), // unreachable
			edgeTo(success),
			edgeTo(onReificationDuringFailure));

		generator.startBlock(onReificationDuringFailure);
		generator.addInstruction(
			L2_ENTER_L2_CHUNK.instance,
			new L2IntImmediateOperand(TRANSIENT.offsetInDefaultChunk),
			new L2CommentOperand(
				"Transient - cannot be invalid."));
		reify(TOP.o(), TO_RETURN_INTO);
		generator.jumpTo(success);

		// End with the success block.  Note that the failure path can lead here
		// if the implicit-observe function returns.
		generator.startBlock(success);
	}

	/** Statistic for generating an L2Chunk's preamble. */
	private static final Statistic preambleGenerationStat =
		new Statistic(
			"(generate preamble)",
			StatisticReport.L1_NAIVE_TRANSLATION_TIME);

	/** Statistics for timing the translation per L1Operation. */
	private static final Statistic[] levelOneGenerationStats =
		Arrays.stream(L1Operation.values())
			.map(operation -> new Statistic(
				operation.name(), StatisticReport.L1_NAIVE_TRANSLATION_TIME))
			.toArray(Statistic[]::new);

	/**
	 * For each level one instruction, write a suitable transliteration into
	 * level two instructions.
	 */
	private void translateL1Instructions ()
	{
		final long timeAtStartOfTranslation = captureNanos();
		generator.initialBlock.makeIrremovable();
		generator.startBlock(generator.initialBlock);
		final @Nullable Primitive primitive = code.primitive();
		if (primitive != null)
		{
			// Try the primitive, automatically returning if successful.
			addInstruction(
				L2_TRY_PRIMITIVE.instance,
				new L2PrimitiveOperand(primitive));
			if (primitive.hasFlag(CannotFail))
			{
				// Infallible primitives don't need any other L2 code.
				return;
			}
		}
		generator.afterOptionalInitialPrimitiveBlock.makeIrremovable();
		generator.jumpTo(generator.afterOptionalInitialPrimitiveBlock);

		generator.startBlock(generator.afterOptionalInitialPrimitiveBlock);
		currentManifest().clear();
		// While it's true that invalidation may only take place when no Avail
		// code is running (even when evicting old chunks), and it's also the
		// case that invalidation causes the chunk to be disconnected from its
		// compiled code, it's still the case that a continuation (a label, say)
		// created at an earlier time still refers to the invalid chunk.  Ensure
		// it can fall back gracefully to L1 (the default chunk) by entering it
		// at the TO_RESTART entry point.  Note that there can't be a primitive
		// for such continuations.
		addInstruction(
			L2_ENTER_L2_CHUNK.instance,
			new L2IntImmediateOperand(TO_RESTART.offsetInDefaultChunk),
			new L2CommentOperand(
				"If invalid, reenter «default» at the beginning."));

		// Do any reoptimization before capturing arguments.
		if (generator.optimizationLevel == UNOPTIMIZED)
		{
			// Optimize it again if it's called frequently enough.
			code.countdownToReoptimize(
				L2Chunk.countdownForNewlyOptimizedCode());
			addInstruction(
				L2_DECREMENT_COUNTER_AND_REOPTIMIZE_ON_ZERO.instance,
				new L2IntImmediateOperand(
					OptimizationLevel.FIRST_TRANSLATION.ordinal()),
				new L2IntImmediateOperand(0));
			// If it was reoptimized, it would have jumped to the
			// afterOptionalInitialPrimitiveBlock in the new chunk.
		}

		// Capture the arguments.
		final int numArgs = code.numArgs();
		if (numArgs > 0)
		{
			final A_Type tupleType = code.functionType().argsTupleType();
			for (int i = 1; i <= numArgs; i++)
			{
				// Create a new semantic slot at the current pc, representing
				// this newly written value.
				final L2WriteBoxedOperand argReg = generator.boxedWrite(
					semanticSlot(i),
					restrictionForType(tupleType.typeAtIndex(i), BOXED));
				addInstruction(
					L2_GET_ARGUMENT.instance,
					new L2IntImmediateOperand(i),
					argReg);
			}
		}

		// Here's where a local P_RestartContinuationWithArguments is optimized
		// to jump to. It's expected to place the replacement arguments into
		// semantic slots n@1.
		generator.restartLoopHeadBlock = generator.createLoopHeadBlock(
			"Loop head for " + code.methodName().asNativeString());
		generator.jumpTo(generator.restartLoopHeadBlock);
		generator.startBlock(generator.restartLoopHeadBlock);

		// Create the locals.
		final int numLocals = code.numLocals();
		for (int local = 1; local <= numLocals; local++)
		{
			final A_Type localType = code.localTypeAt(local);
			addInstruction(
				L2_CREATE_VARIABLE.instance,
				new L2ConstantOperand(localType),
				writeSlot(
					numArgs + local,
					instructionDecoder.pc(),
					restrictionForType(localType, BOXED)));
		}

		// Capture the primitive failure value in the first local if applicable.
		if (primitive != null)
		{
			assert !primitive.hasFlag(CannotFail);
			// Move the primitive failure value into the first local.  This
			// doesn't need to support implicit observation, so no off-ramp
			// is generated.
			final L2BasicBlock success = generator.createBasicBlock("success");
			addInstruction(
				L2_SET_VARIABLE_NO_CHECK.instance,
				readSlot(numArgs + 1),
				getLatestReturnValue(code.localTypeAt(1).writeType()),
				edgeTo(success),
				generator.unreachablePcOperand());
			generator.startBlock(success);
		}

		// Nil the rest of the stack slots.
		for (int i = numArgs + numLocals + 1; i <= numSlots; i++)
		{
			nilSlot(i);
		}

		// Check for interrupts. If an interrupt is discovered, then reify and
		// process the interrupt.  When the chunk resumes, it will explode the
		// continuation again.
		emitInterruptOffRamp();

		// Capture the time it took to generate the whole preamble.
		final int interpreterIndex = interpreter.interpreterIndex;
		preambleGenerationStat.record(
			captureNanos() - timeAtStartOfTranslation, interpreterIndex);

		// Transliterate each level one nybblecode into L2Instructions.
		while (!instructionDecoder.atEnd() && generator.currentlyReachable())
		{
			final long before = captureNanos();
			final L1Operation operation = instructionDecoder.getOperation();
			operation.dispatch(this);
			levelOneGenerationStats[operation.ordinal()].record(
				captureNanos() - before, interpreterIndex);
		}

		// Generate the implicit return after the instruction sequence.
		if (generator.currentlyReachable())
		{
			final L2ReadBoxedOperand readResult = readSlot(stackp);
			addInstruction(L2_RETURN.instance, readResult);
			assert stackp == numSlots;
			stackp = Integer.MIN_VALUE;
		}

		if (generator.unreachableBlock != null
			&& generator.unreachableBlock.predecessorEdgesCount() > 0)
		{
			// Generate the unreachable block.
			generator.startBlock(generator.unreachableBlock);
			addInstruction(L2_UNREACHABLE_CODE.instance);
			// Now make it a loop head, just so code generated later from
			// placeholders (L2Operation#isPlaceholder()) can still connect to
			// it, as long as it uses a back-edge.
			generator.unreachableBlock.isLoopHead = true;
		}
	}

	/**
	 * Generate the {@link L2ControlFlowGraph} of {@link L2Instruction}s for the
	 * {@link L2Chunk#unoptimizedChunk}.
	 *
	 * @param initialBlock
	 *        The block to initially entry the default chunk for a call.
	 * @param reenterFromRestartBlock
	 *        The block to reenter to {@link P_RestartContinuation} an
	 *        {@link A_Continuation}.
	 * @param loopBlock
	 *        The main loop of the interpreter.
	 * @param reenterFromCallBlock
	 *        The entry point for returning into a reified continuation.
	 * @param reenterFromInterruptBlock
	 *        The entry point for resuming from an interrupt.
	 * @param unreachableBlock
	 *        A basic block that should be dynamically unreachable.
	 * @return The {@link L2ControlFlowGraph} for the default chunk.
	 */
	public static L2ControlFlowGraph generateDefaultChunkControlFlowGraph (
		final L2BasicBlock initialBlock,
		final L2BasicBlock reenterFromRestartBlock,
		final L2BasicBlock loopBlock,
		final L2BasicBlock reenterFromCallBlock,
		final L2BasicBlock reenterFromInterruptBlock,
		final L2BasicBlock unreachableBlock)
	{
		initialBlock.makeIrremovable();
		loopBlock.makeIrremovable();
		reenterFromRestartBlock.makeIrremovable();
		reenterFromCallBlock.makeIrremovable();
		reenterFromInterruptBlock.makeIrremovable();
		unreachableBlock.makeIrremovable();

		final L2Generator generator = new L2Generator(
			UNOPTIMIZED,
			new Frame(null, nil, "top frame"),
			"default chunk");

		// 0. First try to run it as a primitive.
//		final L2ControlFlowGraph controlFlowGraph = new L2ControlFlowGraph();
		generator.startBlock(initialBlock);
		generator.addInstruction(
			L2_TRY_OPTIONAL_PRIMITIVE.instance);
		generator.jumpTo(reenterFromRestartBlock);
		// Only if the primitive fails should we even consider optimizing the
		// fallback code.

		// 1. Update counter and maybe optimize *before* extracting arguments.
		generator.startBlock(reenterFromRestartBlock);
		generator.addInstruction(
			L2_DECREMENT_COUNTER_AND_REOPTIMIZE_ON_ZERO.instance,
			new L2IntImmediateOperand(
				OptimizationLevel.FIRST_TRANSLATION.ordinal()),
			new L2IntImmediateOperand(1));
		// 2. Build registers, get arguments, create locals, capture primitive
		// failure value, if any.
		generator.addInstruction(
			L2_PREPARE_NEW_FRAME_FOR_L1.instance);

		generator.jumpTo(loopBlock);

		// 3. The main L1 interpreter loop.
		generator.startBlock(loopBlock);
		generator.addInstruction(
			L2_INTERPRET_LEVEL_ONE.instance,
			edgeTo(reenterFromCallBlock),
			edgeTo(reenterFromInterruptBlock));

		// 4,5. If reified, calls return here.
		generator.startBlock(reenterFromCallBlock);
		generator.addInstruction(
			L2_REENTER_L1_CHUNK_FROM_CALL.instance);
		generator.addInstruction(
			L2_JUMP.instance,
			backEdgeTo(loopBlock));

		// 6,7. If reified, interrupts return here.
		generator.startBlock(reenterFromInterruptBlock);
		generator.addInstruction(
			L2_REENTER_L1_CHUNK_FROM_INTERRUPT.instance);
		generator.addInstruction(
			L2_JUMP.instance,
			backEdgeTo(loopBlock));

		// 8. Unreachable.
		generator.startBlock(unreachableBlock);
		generator.addInstruction(
			L2_UNREACHABLE_CODE.instance);
		return generator.controlFlowGraph;
	}

	/** Statistic for number of instructions in L2 translations. */
	private static final Statistic translationSizeStat =
		new Statistic("L2 instruction count", L2_TRANSLATION_VALUES);

	/** Statistic for number of methods depended on by L2 translations. */
	private static final Statistic translationDependenciesStat =
		new Statistic("Number of methods depended upon", L2_TRANSLATION_VALUES);

	/** Statistics about the naive L1 to L2 translation. */
	private static final Statistic translateL1Stat =
		new Statistic("L1 naive translation", L2_OPTIMIZATION_TIME);

	/**
	 * Translate the provided {@link A_RawFunction} to produce an optimized
	 * {@link L2Chunk} that is then written back into the code for subsequent
	 * executions.  Also update the {@link Interpreter}'s chunk and offset to
	 * use this new chunk right away.  If the code was a primitive, make sure to
	 * adjust the offset to just beyond its {@link L2_TRY_PRIMITIVE}
	 * instruction, which must have <em>already</em> been attempted and failed
	 * for us to have reached the {@link
	 * L2_DECREMENT_COUNTER_AND_REOPTIMIZE_ON_ZERO} that caused this
	 * optimization to happen.
	 *
	 * @param code
	 *        The {@link A_RawFunction} to optimize.
	 * @param optimizationLevel
	 *        How much optimization to attempt.
	 * @param interpreter
	 *        The {@link Interpreter} used for folding expressions, and to be
	 *        updated with the new chunk and post-primitive offset.
	 */
	public static void translateToLevelTwo (
		final A_RawFunction code,
		final OptimizationLevel optimizationLevel,
		final Interpreter interpreter)
	{
		final @Nullable A_Function savedFunction = interpreter.function;
		final List<AvailObject> savedArguments =
			new ArrayList<>(interpreter.argsBuffer);
		final @Nullable AvailObject savedFailureValue =
			interpreter.latestResultOrNull();

		final L2Generator generator = new L2Generator(
			optimizationLevel,
			new Frame(null, code, "top frame"),
			code.methodName().asNativeString());
		final L1Translator translator =
			new L1Translator(generator, interpreter, code);
		translator.translate();

		final L2Chunk chunk = generator.chunk();
		interpreter.function = savedFunction;
		interpreter.argsBuffer.clear();
		interpreter.argsBuffer.addAll(savedArguments);
		interpreter.setLatestResult(savedFailureValue);
		translationSizeStat.record(
			chunk.instructions.length,
			interpreter.interpreterIndex);
		translationDependenciesStat.record(
			generator.contingentValues.setSize(),
			interpreter.interpreterIndex);
	}

	/**
	 * Translate the supplied {@link A_RawFunction} into a sequence of {@link
	 * L2Instruction}s.  The optimization level specifies how hard to try to
	 * optimize this method.  It is roughly equivalent to the level of inlining
	 * to attempt, or the ratio of code expansion that is permitted. An
	 * optimization level of zero is the bare minimum, which produces a naïve
	 * translation to {@linkplain L2Chunk Level Two code}.  The translation may
	 * include code to decrement a counter and reoptimize with greater effort
	 * when the counter reaches zero.
	 */
	private void translate ()
	{
		final long beforeL1Naive = captureNanos();
		translateL1Instructions();
		translateL1Stat.record(
			captureNanos() - beforeL1Naive,
			interpreter.interpreterIndex);

		final L2Optimizer optimizer = new L2Optimizer(generator);
		optimizer.optimize(interpreter);

		final long beforeChunkGeneration = captureNanos();
		generator.createChunk(code);
		assert code.startingChunk() == generator.chunk();
		finalGenerationStat.record(
			captureNanos() - beforeChunkGeneration,
			interpreter.interpreterIndex);
	}

	@Override
	public void L1_doCall ()
	{
		final A_Bundle bundle =
			code.literalAt(instructionDecoder.getOperand());
		final A_Type expectedType =
			code.literalAt(instructionDecoder.getOperand());
		generateCall(bundle, expectedType, bottom());
	}

	@Override
	public void L1_doPushLiteral ()
	{
		final AvailObject constant = code.literalAt(
			instructionDecoder.getOperand());
		stackp--;
		moveConstantToSlot(constant, stackp);
	}

	@Override
	public void L1_doPushLastLocal ()
	{
		final int localIndex = instructionDecoder.getOperand();
		stackp--;
		final L2ReadBoxedOperand sourceRegister = readSlot(localIndex);
		forceSlotRegister(stackp, instructionDecoder.pc(), sourceRegister);
		nilSlot(localIndex);
	}

	@Override
	public void L1_doPushLocal ()
	{
		final int localIndex = instructionDecoder.getOperand();
		stackp--;
		final L2ReadBoxedOperand sourceRegister =
			generator.makeImmutable(readSlot(localIndex));
		forceSlotRegister(stackp, instructionDecoder.pc(), sourceRegister);
		forceSlotRegister(localIndex, instructionDecoder.pc(), sourceRegister);
	}

	@Override
	public void L1_doPushLastOuter ()
	{
		final int outerIndex = instructionDecoder.getOperand();
		final A_Type outerType = code.outerTypeAt(outerIndex);
		stackp--;
		// For now, simplify the logic related to L1's nilling of mutable outers
		// upon their final use.  Just make it immutable instead.
		forceSlotRegister(
			stackp,
			instructionDecoder.pc(),
			generator.makeImmutable(getOuterRegister(outerIndex, outerType)));
	}

	@Override
	public void L1_doClose ()
	{
		final int count = instructionDecoder.getOperand();
		final A_RawFunction codeLiteral = code.literalAt(
			instructionDecoder.getOperand());
		final List<L2ReadBoxedOperand> outers = new ArrayList<>(count);
		for (int i = 1; i <= count; i++)
		{
			outers.add(readSlot(stackp + count - i));
		}
		// Pop the outers, but reserve room for the pushed function.
		stackp += count - 1;
		addInstruction(
			L2_CREATE_FUNCTION.instance,
			new L2ConstantOperand(codeLiteral),
			new L2ReadBoxedVectorOperand(outers),
			writeSlot(
				stackp,
				instructionDecoder.pc(),
				restrictionForType(codeLiteral.functionType(), BOXED)));

		// Now that the function has been constructed, clear the slots that
		// were used for outer values -- except the destination slot, which
		// is being overwritten with the resulting function anyhow.
		for (int i = stackp + 1 - count; i <= stackp - 1; i++)
		{
			nilSlot(i);
		}
	}

	@Override
	public void L1_doSetLocal ()
	{
		final int localIndex = instructionDecoder.getOperand();
		emitSetVariableOffRamp(
			L2_SET_VARIABLE_NO_CHECK.instance,
			readSlot(localIndex),
			readSlot(stackp));
		// Now we have to nil the stack slot which held the value that we
		// assigned.  This same slot potentially captured the expectedType in a
		// continuation if we needed to reify during the failure path.
		forceSlotRegister(
			stackp, instructionDecoder.pc(), generator.boxedConstant(nil));
		stackp++;
	}

	@Override
	public void L1_doGetLocalClearing ()
	{
		final int index = instructionDecoder.getOperand();
		stackp--;
		final L2ReadBoxedOperand valueReg = emitGetVariableOffRamp(
			L2_GET_VARIABLE_CLEARING.instance,
			readSlot(index),
			false);
		forceSlotRegister(stackp, instructionDecoder.pc(), valueReg);
	}

	@Override
	public void L1_doPushOuter ()
	{
		final int outerIndex = instructionDecoder.getOperand();
		final A_Type outerType = code.outerTypeAt(outerIndex);
		stackp--;
		forceSlotRegister(
			stackp,
			instructionDecoder.pc(),
			generator.makeImmutable(getOuterRegister(outerIndex, outerType)));
	}

	@Override
	public void L1_doPop ()
	{
		nilSlot(stackp);
		stackp++;
	}

	@Override
	public void L1_doGetOuterClearing ()
	{
		final int outerIndex = instructionDecoder.getOperand();
		stackp--;
		final A_Type outerType = code.outerTypeAt(outerIndex);
		final L2ReadBoxedOperand valueReg = emitGetVariableOffRamp(
			L2_GET_VARIABLE_CLEARING.instance,
			getOuterRegister(outerIndex, outerType),
			false);
		forceSlotRegister(stackp, instructionDecoder.pc(), valueReg);
	}

	@Override
	public void L1_doSetOuter ()
	{
		final int outerIndex = instructionDecoder.getOperand();
		final A_Type outerType = code.outerTypeAt(outerIndex);
		final L2ReadBoxedOperand tempVarReg =
			getOuterRegister(outerIndex, outerType);
		emitSetVariableOffRamp(
			L2_SET_VARIABLE_NO_CHECK.instance,
			tempVarReg,
			readSlot(stackp));
		// Now we have to nil the stack slot which held the value that we
		// assigned.  This same slot potentially captured the expectedType in a
		// continuation if we needed to reify during the failure path.
		forceSlotRegister(
			stackp, instructionDecoder.pc(), generator.boxedConstant(nil));
		stackp++;
	}

	@Override
	public void L1_doGetLocal ()
	{
		final int index = instructionDecoder.getOperand();
		stackp--;
		final L2ReadBoxedOperand valueReg = emitGetVariableOffRamp(
			L2_GET_VARIABLE.instance,
			readSlot(index),
			true);
		forceSlotRegister(stackp, instructionDecoder.pc(), valueReg);

	}

	@Override
	public void L1_doMakeTuple ()
	{
		final int count = instructionDecoder.getOperand();
		final List<L2ReadBoxedOperand> vector = new ArrayList<>(count);
		for (int i = 1; i <= count; i++)
		{
			vector.add(readSlot(stackp + count - i));
			// Clear all but the first pushed slot.
			if (i != 1)
			{
				nilSlot(stackp + count - i);
			}
		}
		stackp += count - 1;
		// Fold into a constant tuple if possible
		final List<A_BasicObject> constants = new ArrayList<>(count);
		for (final L2ReadBoxedOperand regRead : vector)
		{
			if (regRead.constantOrNull() == null)
			{
				break;
			}
			constants.add(regRead.constantOrNull());
		}
		if (constants.size() == count)
		{
			// The tuple elements are all constants.  Fold it.
			moveConstantToSlot(tupleFromList(constants), stackp);
		}
		else
		{
			final List<A_Type> types = vector.stream()
				.map(L2ReadOperand::type)
				.collect(toList());
			addInstruction(
				L2_CREATE_TUPLE.instance,
				new L2ReadBoxedVectorOperand(vector),
				writeSlot(
					stackp,
					instructionDecoder.pc(),
					restrictionForType(tupleTypeForTypes(types), BOXED)));
		}
	}

	@Override
	public void L1_doGetOuter ()
	{
		final int outerIndex = instructionDecoder.getOperand();
		stackp--;
		final A_Type outerType = code.outerTypeAt(outerIndex);
		final L2ReadBoxedOperand valueReg = emitGetVariableOffRamp(
			L2_GET_VARIABLE.instance,
			getOuterRegister(outerIndex, outerType),
			false);
		forceSlotRegister(stackp, instructionDecoder.pc(), valueReg);
	}

	@Override
	public void L1_doExtension ()
	{
		assert false : "Illegal dispatch nybblecode";
	}

	@Override
	public void L1Ext_doPushLabel ()
	{
		// Use L2_VIRTUAL_CREATE_LABEL to simplify code motion in the common
		// case that label creation can be postponed into an off-ramp (which is
		// rarely invoked).  Since a label requires its caller to be reified,
		// creating it in an off-ramp is trivial, since the caller will already
		// have been reified by the StackReifier machinery.
		//
		// We just ensured the caller is reified, and captured in reifiedCaller.
		// Create a label continuation whose caller is the reified caller, but
		// only capturing arguments (with pc=0 and stack=empty).

		assert code.primitive() == null;
		final int numArgs = code.numArgs();
		final List<L2ReadBoxedOperand> argumentsForLabel =
			new ArrayList<>(numArgs);
		for (int i = 1; i <= numArgs; i++)
		{
			argumentsForLabel.add(generator.makeImmutable(readSlot(i)));
		}

		// Now create the actual label continuation and push it.
		final A_Type continuationType =
			continuationTypeForFunctionType(code.functionType());
		final L2SemanticValue label = topFrame().label();
		final L2WriteBoxedOperand destinationRegister =
			generator.boxedWrite(label, restriction(continuationType, null));

		addInstruction(
			L2_VIRTUAL_CREATE_LABEL.instance,
			destinationRegister,
			getCurrentFunction(),
			new L2ReadBoxedVectorOperand(argumentsForLabel),
			new L2IntImmediateOperand(code.numSlots()));

		// Continue, with the label having been pushed.
		stackp--;
		forceSlotRegister(
			stackp, instructionDecoder.pc(), currentManifest().readBoxed(label));
	}

	@Override
	public void L1Ext_doGetLiteral ()
	{
		final A_Variable literalVariable = code.literalAt(
			instructionDecoder.getOperand());
		stackp--;
		if (literalVariable.isInitializedWriteOnceVariable()
			&& literalVariable.valueWasStablyComputed())
		{
			// It's an initialized module constant, so it can never change,
			// *and* the value was computed only via stable steps from other
			// stable values.  Use the variable's eternal value.  If we allowed
			// an unstable constant value to avoid triggering a get, we wouldn't
			// properly detect the access to an unstable value, so a new module
			// constant might not notice that its value was actually computed
			// from unstable values, and accidentally mark itself as stably
			// computed.  That would break the fast-loader optimization.
			moveConstantToSlot(literalVariable.value(), stackp);
		}
		else
		{
			final L2ReadBoxedOperand valueReg = emitGetVariableOffRamp(
				L2_GET_VARIABLE.instance,
				generator.boxedConstant(literalVariable),
				false);
			forceSlotRegister(stackp, instructionDecoder.pc(), valueReg);
		}
	}

	@Override
	public void L1Ext_doSetLiteral ()
	{
		final A_Variable literalVariable = code.literalAt(
			instructionDecoder.getOperand());
		emitSetVariableOffRamp(
			L2_SET_VARIABLE_NO_CHECK.instance,
			generator.boxedConstant(literalVariable),
			readSlot(stackp));
		// Now we have to nil the stack slot which held the value that we
		// assigned.  This same slot potentially captured the expectedType in a
		// continuation if we needed to reify during the failure path.
		forceSlotRegister(
			stackp, instructionDecoder.pc(), generator.boxedConstant(nil));
		stackp++;
	}

	@Override
	public void L1Ext_doDuplicate ()
	{
		final L2ReadBoxedOperand source = readSlot(stackp);
		stackp--;
		final L2ReadBoxedOperand immutableRead =
			generator.makeImmutable(source);
		forceSlotRegister(stackp + 1, instructionDecoder.pc(), immutableRead);
		forceSlotRegister(stackp, instructionDecoder.pc(), immutableRead);
	}

	@Override
	public void L1Ext_doPermute ()
	{
		// Move into the permuted temps, then back to the stack.  This puts the
		// responsibility for optimizing away extra moves (by coloring the
		// registers) on the optimizer.
		final A_Tuple permutation = code.literalAt(
			instructionDecoder.getOperand());
		final int size = permutation.tupleSize();
		final L2SemanticValue[] temps = new L2SemanticValue[size];
		for (int i = size; i >= 1; i--)
		{
			final L2SemanticValue source = semanticSlot(stackp + size - i);
			final L2SemanticValue temp =
				generator.topFrame.temp(generator.nextUnique());
			generator.moveRegister(L2_MOVE.boxed, source, temp);
			temps[permutation.tupleIntAt(i) - 1] = temp;
		}
		for (int i = size; i >= 1; i--)
		{
			forceSlotRegister(
				stackp + size - i,
				instructionDecoder.pc(),
				currentManifest().readBoxed(temps[i - 1]));
		}
	}

	@Override
	public void L1Ext_doSuperCall ()
	{
		final A_Bundle bundle =
			code.literalAt(instructionDecoder.getOperand());
		final AvailObject expectedType =
			code.literalAt(instructionDecoder.getOperand());
		final AvailObject superUnionType =
			code.literalAt(instructionDecoder.getOperand());
		generateCall(bundle, expectedType, superUnionType);
	}

	@Override
	public void L1Ext_doSetSlot ()
	{
		final int destinationIndex = instructionDecoder.getOperand();
		final L2ReadBoxedOperand source = readSlot(stackp);
		forceSlotRegister(destinationIndex, instructionDecoder.pc(), source);
		nilSlot(stackp);
		stackp++;
	}
}<|MERGE_RESOLUTION|>--- conflicted
+++ resolved
@@ -741,7 +741,8 @@
 							mostGeneralFunctionType(),
 							topMeta(),
 							variableTypeFor(ANY.o())),
-						bottom	 					BOXED));
+						bottom()),
+					BOXED));
 		addInstruction(
 			L2_GET_INVALID_MESSAGE_RESULT_FUNCTION.instance,
 			invalidResultFunction);
@@ -2001,19 +2002,10 @@
 		generator.startBlock(successBlock);
 		if (generator.currentlyReachable())
 		{
-<<<<<<< HEAD
 			generator.jumpTo(
 				skipCheck
 					? callSiteHelper.afterCallNoCheck
 					: callSiteHelper.afterCallWithCheck);
-=======
-			addInstruction(
-				L2_JUMP.instance,
-				edgeTo(
-					skipCheck
-						? callSiteHelper.afterCallNoCheck
-						: callSiteHelper.afterCallWithCheck));
->>>>>>> dc626afe
 			assert !generator.currentlyReachable();
 		}
 	}
