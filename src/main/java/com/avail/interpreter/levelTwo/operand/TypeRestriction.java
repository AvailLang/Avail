--- conflicted
+++ resolved
@@ -40,14 +40,7 @@
 import com.avail.interpreter.levelTwo.register.L2IntRegister;
 
 import javax.annotation.Nullable;
-<<<<<<< HEAD
-import java.util.HashSet;
-import java.util.Iterator;
-import java.util.Objects;
-import java.util.Set;
-=======
 import java.util.*;
->>>>>>> a98161c0
 import java.util.stream.Collectors;
 
 import static com.avail.descriptor.AbstractEnumerationTypeDescriptor.enumerationWith;
@@ -195,7 +188,7 @@
 	 */
 	public boolean hasFlag (final RestrictionFlagEncoding restrictionFlag)
 	{
-		return (flags & restrictionFlag.mask()) != 0;
+		return (flags & restrictionFlag.mask) != 0;
 	}
 
 	/**
