/*
 * ListNodeTypeDescriptor.java
 * Copyright © 1993-2018, The Avail Foundation, LLC.
 * All rights reserved.
 *
 * Redistribution and use in source and binary forms, with or without
 * modification, are permitted provided that the following conditions are met:
 *
 * * Redistributions of source code must retain the above copyright notice, this
 *   list of conditions and the following disclaimer.
 *
 * * Redistributions in binary form must reproduce the above copyright notice,
 *   this list of conditions and the following disclaimer in the documentation
 *   and/or other materials provided with the distribution.
 *
 * * Neither the name of the copyright holder nor the names of the contributors
 *   may be used to endorse or promote products derived from this software
 *   without specific prior written permission.
 *
 * THIS SOFTWARE IS PROVIDED BY THE COPYRIGHT HOLDERS AND CONTRIBUTORS "AS IS"
 * AND ANY EXPRESS OR IMPLIED WARRANTIES, INCLUDING, BUT NOT LIMITED TO, THE
 * IMPLIED WARRANTIES OF MERCHANTABILITY AND FITNESS FOR A PARTICULAR PURPOSE
 * ARE DISCLAIMED. IN NO EVENT SHALL THE COPYRIGHT HOLDER OR CONTRIBUTORS BE
 * LIABLE FOR ANY DIRECT, INDIRECT, INCIDENTAL, SPECIAL, EXEMPLARY, OR
 * CONSEQUENTIAL DAMAGES (INCLUDING, BUT NOT LIMITED TO, PROCUREMENT OF
 * SUBSTITUTE GOODS OR SERVICES; LOSS OF USE, DATA, OR PROFITS; OR BUSINESS
 * INTERRUPTION) HOWEVER CAUSED AND ON ANY THEORY OF LIABILITY, WHETHER IN
 * CONTRACT, STRICT LIABILITY, OR TORT (INCLUDING NEGLIGENCE OR OTHERWISE)
 * ARISING IN ANY WAY OUT OF THE USE OF THIS SOFTWARE, EVEN IF ADVISED OF THE
 * POSSIBILITY OF SUCH DAMAGE.
 */

package com.avail.descriptor;

import com.avail.annotations.AvailMethod;
import com.avail.annotations.HideFieldInDebugger;
import com.avail.annotations.InnerAccess;
import com.avail.serialization.SerializerOperation;
import com.avail.utility.json.JSONWriter;

import javax.annotation.Nullable;
import java.util.IdentityHashMap;

import static com.avail.descriptor.AvailObject.multiplier;
import static com.avail.descriptor.BottomTypeDescriptor.bottom;
import static com.avail.descriptor.IntegerDescriptor.fromInt;
import static com.avail.descriptor.IntegerRangeTypeDescriptor.inclusive;
import static com.avail.descriptor.ListPhraseTypeDescriptor.IntegerSlots.HASH_AND_MORE;
import static com.avail.descriptor.ListPhraseTypeDescriptor.IntegerSlots.HASH_OR_ZERO;
import static com.avail.descriptor.ListPhraseTypeDescriptor.ObjectSlots.EXPRESSION_TYPE;
import static com.avail.descriptor.ListPhraseTypeDescriptor.ObjectSlots.SUBEXPRESSIONS_TUPLE_TYPE;
import static com.avail.descriptor.ObjectTupleDescriptor.tupleFromArray;
import static com.avail.descriptor.PhraseTypeDescriptor.PhraseKind.LIST_PHRASE;
import static com.avail.descriptor.PhraseTypeDescriptor.PhraseKind.PARSE_PHRASE;
import static com.avail.descriptor.TupleTypeDescriptor.*;

/**
 * Define the structure and behavior of {@link PhraseKind#LIST_PHRASE list
 * phrase types}.  List phrases are phrases that produce a tuple from a
 * particular tuple of any-yielding phrases.  Correspondingly, list phrase types
 * organize the part of the phrase type lattice related to list phrases.
 *
 * <p>A list phrase type preserves more than the {@link A_Type#expressionType()
 * yield type} of list phrases that comply with it.  It also preserves the types
 * of the phrases in the tuple of subexpressions (i.e., not just the types that
 * those phrases yield).  For example, a valid list phrase type might indicate
 * that a complying list phrase has a tuple of subexpressions with between 2 and
 * 5 elements, where the first subexpression must be a declaration and the other
 * subexpressions are all assignment phrases.</p>
 *
 * <p>This descriptor is also used for {@link PhraseKind#PERMUTED_LIST_PHRASE
 * permuted list phrase types}.  In that case, the subexpressions tuple type
 * is for the permuted subexpressions, <em>not</em> the order that they
 * lexically occur.  The permutation itself is not captured by the type.</p>
 *
 * @author Mark van Gulik &lt;mark@availlang.org&gt;
 */
public final class ListPhraseTypeDescriptor
extends PhraseTypeDescriptor
{
	/**
	 * My slots of type {@linkplain Integer int}.
	 */
	public enum IntegerSlots
	implements IntegerSlotsEnum
	{
		/**
		 * The low 32 bits are used for caching the hash.
		 */
		@HideFieldInDebugger
		HASH_AND_MORE;

		/**
		 * The hash, or zero ({@code 0}) if the hash has not yet been computed.
		 */
		static final BitField HASH_OR_ZERO = bitField(HASH_AND_MORE, 0, 32);

		static
		{
			assert PhraseTypeDescriptor.IntegerSlots.HASH_AND_MORE.ordinal()
				== HASH_AND_MORE.ordinal();
			assert PhraseTypeDescriptor.IntegerSlots.HASH_OR_ZERO
				.isSamePlaceAs(HASH_OR_ZERO);
		}
	}

	/**
	 * My slots of type {@link AvailObject}.
	 */
	public enum ObjectSlots
	implements ObjectSlotsEnum
	{
		/**
		 * The type of value that this expression would produce.
		 */
		EXPRESSION_TYPE,

		/**
		 * The type of the tuple of subexpressions in a list phrase that
		 * complies with this list phrase type.  Note that for a permuted list
		 * phrase type, this tuple of subexpressions is already permuted; its
		 * elements are in the same order as in the {@link #EXPRESSION_TYPE}.
		 */
		SUBEXPRESSIONS_TUPLE_TYPE;

		static
		{
			assert PhraseTypeDescriptor.ObjectSlots.EXPRESSION_TYPE.ordinal()
				== EXPRESSION_TYPE.ordinal();
		}
	}

	@Override
	boolean allowsImmutableToMutableReferenceInField (
		final AbstractSlotsEnum e)
	{
		// Only the hash part may change (be set lazily), not other bit fields.
		return e == HASH_AND_MORE;
	}

	/**
	 * {@inheritDoc}
	 *
<<<<<<< HEAD
	 * <p>
	 * List phrase types are equal when they have the same expression type and
	 * same tuple type of subexpressions.
	 * </p>
=======
	 * <p>List phrase types are equal when they have the same expression type
	 * and same tuple type of subexpressions.</p>
>>>>>>> 24bcf6bf
	 */
	@Override @AvailMethod
	boolean o_Equals (final AvailObject object, final A_BasicObject another)
	{
		assert object.phraseKindIsUnder(LIST_PHRASE);
		return another.equalsListNodeType(object);
	}

	/**
	 * {@inheritDoc}
	 *
<<<<<<< HEAD
	 * <p>
	 * List phrase types are equal when they are of the same kind and have the
	 * same expression type and the same subexpressions tuple type.  However,
	 * aPhraseType can't be a list phrase type like the receiver is.
	 * </p>
=======
	 * <p>List phrase types are equal when they are of the same kind and have
	 * the same expression type and the same subexpressions tuple type.
	 * However, aPhraseType can't be a list phrase type like the receiver
	 * is.</p>
>>>>>>> 24bcf6bf
	 */
	@Override @AvailMethod
	boolean o_EqualsPhraseType (
		final AvailObject object,
		final A_Type aPhraseType)
	{
		assert !aPhraseType.phraseKindIsUnder(LIST_PHRASE);
		return false;
 	}

	@Override
	boolean o_EqualsListNodeType (
		final AvailObject object,
		final A_Type aListNodeType)
	{
		assert aListNodeType.phraseKindIsUnder(LIST_PHRASE);
		return object.phraseKind() == aListNodeType.phraseKind()
			&& object.slot(EXPRESSION_TYPE).equals(
				aListNodeType.expressionType())
			&& object.slot(SUBEXPRESSIONS_TUPLE_TYPE).equals(
				aListNodeType.subexpressionsTupleType());
	}

	@Override
	int o_Hash (final AvailObject object)
	{
		int hash = object.slot(HASH_OR_ZERO);
		if (hash == 0)
		{
			hash = object.slot(EXPRESSION_TYPE).hash();
			hash *= multiplier;
			hash -= kind.ordinal();
			hash *= multiplier;
			hash ^= object.slot(SUBEXPRESSIONS_TUPLE_TYPE).hash();
			hash *= multiplier;
			object.setSlot(HASH_OR_ZERO, hash);
		}
		return hash;
	}

	@Override
	A_Type o_SubexpressionsTupleType (final AvailObject object)
	{
		return object.slot(SUBEXPRESSIONS_TUPLE_TYPE);
	}

	@Override @AvailMethod
	boolean o_IsSubtypeOf (final AvailObject object, final A_Type aType)
	{
		return aType.isSupertypeOfListNodeType(object);
	}

	@Override
	@AvailMethod
	boolean o_IsSupertypeOfListNodeType (
		final AvailObject object,
		final A_Type aListNodeType)
	{
		return aListNodeType.phraseKindIsUnder(object.phraseKind())
			&& aListNodeType.expressionType().isSubtypeOf(
				object.slot(EXPRESSION_TYPE))
			&& aListNodeType.subexpressionsTupleType().isSubtypeOf(
				object.slot(SUBEXPRESSIONS_TUPLE_TYPE));
	}

	@Override @AvailMethod
	boolean o_IsSupertypeOfPhraseType (
		final AvailObject object,
		final A_Type aPhraseType)
	{
		assert !aPhraseType.phraseKindIsUnder(LIST_PHRASE);
		return false;
	}

	@Override
	SerializerOperation o_SerializerOperation (final AvailObject object)
	{
		return SerializerOperation.LIST_NODE_TYPE;
	}

	@Override @AvailMethod
	A_Type o_TypeIntersection (
		final AvailObject object,
		final A_Type another)
	{
		return another.typeIntersectionOfListNodeType(object);
	}

	@Override
	A_Type o_TypeIntersectionOfListNodeType (
		final AvailObject object,
		final A_Type aListNodeType)
	{
		// Intersection of two list phrase types.
		final @Nullable PhraseKind intersectionKind =
			object.phraseKind().commonDescendantWith(
				aListNodeType.phraseKind());
		if (intersectionKind == null)
		{
			return bottom();
		}
		assert intersectionKind.isSubkindOf(LIST_PHRASE);
		return createListNodeType(
			intersectionKind,
			object.expressionType().typeIntersection(
				aListNodeType.expressionType()),
			object.subexpressionsTupleType().typeIntersection(
				aListNodeType.subexpressionsTupleType()));
	}

	@Override @AvailMethod
	A_Type o_TypeIntersectionOfPhraseType (
		final AvailObject object,
		final A_Type aPhraseType)
	{
		final PhraseKind otherKind = aPhraseType.phraseKind();
		assert !otherKind.isSubkindOf(LIST_PHRASE);
		final @Nullable PhraseKind intersectionKind =
			otherKind.commonDescendantWith(object.phraseKind());
		if (intersectionKind == null)
		{
			return bottom();
		}
		assert intersectionKind.isSubkindOf(LIST_PHRASE);
		return createListNodeType(
			intersectionKind,
			object.expressionType().typeIntersection(
				aPhraseType.expressionType()),
			object.subexpressionsTupleType());
	}

	@Override
	A_Type o_TypeUnion (final AvailObject object, final A_Type another)
	{
		return another.typeUnionOfListNodeType(object);
	}

	@Override
	A_Type o_TypeUnionOfListNodeType (
		final AvailObject object,
		final A_Type aListNodeType)
	{
		// Union of two list phrase types.
		final PhraseKind objectKind = object.phraseKind();
		final PhraseKind otherKind = aListNodeType.phraseKind();
		assert otherKind.isSubkindOf(LIST_PHRASE);
		final PhraseKind unionKind = objectKind.commonAncestorWith(
			otherKind);
		assert unionKind.isSubkindOf(LIST_PHRASE);
		return createListNodeType(
			unionKind,
			object.expressionType().typeUnion(aListNodeType.expressionType()),
			object.subexpressionsTupleType().typeUnion(
				aListNodeType.subexpressionsTupleType()));
	}

	@Override @AvailMethod
	A_Type o_TypeUnionOfPhraseType (
		final AvailObject object,
		final A_Type aPhraseType)
	{
		// Union of a list phrase type and a non-list phrase type is a
		// non-list phrase type.
		final PhraseKind objectKind = object.phraseKind();
		final PhraseKind otherKind = aPhraseType.phraseKind();
		final PhraseKind unionKind = objectKind.commonAncestorWith(
			otherKind);
		assert !unionKind.isSubkindOf(LIST_PHRASE);
		return unionKind.create(
			object.expressionType().typeUnion(aPhraseType.expressionType()));
	}

	@Override
	void o_WriteTo (final AvailObject object, final JSONWriter writer)
	{
		writer.startObject();
		writer.write("kind");
		writer.write(object.phraseKind().jsonName);
		writer.write("expression type");
		object.slot(EXPRESSION_TYPE).writeTo(writer);
		writer.write("subexpressions tuple type");
		object.slot(SUBEXPRESSIONS_TUPLE_TYPE).writeTo(writer);
		writer.endObject();
	}

	@Override
	public void printObjectOnAvoidingIndent (
		final AvailObject object,
		final StringBuilder builder,
		final IdentityHashMap<A_BasicObject, Void> recursionMap,
		final int indent)
	{
		super.printObjectOnAvoidingIndent(
			object, builder, recursionMap, indent);
		builder.append(" (subexpressions tuple type=");
		object.subexpressionsTupleType().printOnAvoidingIndent(
			builder, recursionMap, indent + 1);
		builder.append(")");
	}

	/**
	 * Create a list phrase type matching zero or more occurrences of arbitrary
	 * phrases that yield the given type.
	 *
	 * @param type The type yielded by each element of the list phrase type.
	 * @return A list phrase type.
	 */
	public static A_Type zeroOrMoreList (final A_Type type)
	{
		return createListNodeType(zeroOrMoreOf(type));
	}

	/**
	 * Create a list phrase type matching zero or one occurrences of arbitrary
	 * phrases that yield the given type.
	 *
	 * @param type The type yielded by each element of the list phrase type.
	 * @return A list phrase type.
	 */
	public static A_Type zeroOrOneList (final A_Type type)
	{
		return createListNodeType(zeroOrOneOf(type));
	}

	/**
	 * Given an array of types, create the most general list phrase type which
	 * has a yield type matching those types as a tuple.
	 *
	 * @param types The array of types yielded by corresponding elements of the
	 *              list phrase type.
	 * @return A list phrase type.
	 */
	public static A_Type list (final A_Type... types)
	{
		return createListNodeType(tupleTypeForTypes(types));
	}

	/**
	 * Given an array of types, create the most general list phrase type which
	 * has a yield type matching those types as a tuple, but where the size can
	 * vary from the given minimum size to the array's size.
	 *
	 * @param minimumSize
	 *        How small the list is permitted to be.
	 * @param types
	 *        The array of types yielded by corresponding elements of the list
	 *        phrase type.
	 * @return A list phrase type.
	 */
	public static A_Type listPrefix (
		final int minimumSize,
		final A_Type... types)
	{
		return createListNodeType(
			tupleTypeForSizesTypesDefaultType(
				inclusive(fromInt(minimumSize), fromInt(types.length)),
				tupleFromArray(types),
				bottom()));
	}

	/**
	 * Create a list phrase type with the given yield type and the given tuple
	 * type of expression types.  Canonize the resulting type by combining the
	 * mutual element constraints.
	 *
	 * @param kind
	 *        The {@link PhraseKind} to instantiate.  This must be {@link
	 *        PhraseKind#LIST_PHRASE} or a subkind.
	 * @param yieldType
	 *        The tuple type that the list phrase will yield.
	 * @param subexpressionsTupleType
	 *        The tuple type of types of expression phrases that are the
	 *        sub-phrases of the list phrase type.
	 * @return A canonized list phrase type.
	 */
	public static A_Type createListNodeType (
		final PhraseKind kind,
		final A_Type yieldType,
		final A_Type subexpressionsTupleType)
	{
		assert kind.isSubkindOf(LIST_PHRASE);
		assert yieldType.isTupleType();
		assert subexpressionsTupleType.isTupleType();
		yieldType.makeImmutable();
		subexpressionsTupleType.makeImmutable();
		final A_Type yieldTypesAsPhrases =
			tupleTypeFromTupleOfTypes(
				yieldType,
				elementType ->
				{
					assert elementType != null;
					return PARSE_PHRASE.create(elementType);
				});
		final A_Type phraseTypesAsYields =
			tupleTypeFromTupleOfTypes(
				subexpressionsTupleType,
				subexpressionType ->
				{
//					assert subexpressionType != null;
					final AbstractDescriptor descriptorTraversed =
						subexpressionType.traversed().descriptor;
					assert descriptorTraversed
							instanceof PhraseTypeDescriptor
						|| descriptorTraversed
							instanceof BottomTypeDescriptor;
					return subexpressionType.expressionType();
				});
		return createListNodeTypeNoCheck(
			kind,
			yieldType.typeIntersection(phraseTypesAsYields),
			subexpressionsTupleType.typeIntersection(yieldTypesAsPhrases));
	}

	/**
	 * Create a list phrase type with the given tuple type of expression types.
	 *
	 * @param subexpressionsTupleType
	 *        The tuple type of types of expression phrases that are the
	 *        sub-phrases of the list phrase type.
	 * @return A canonized list phrase type.
	 */
	public static A_Type createListNodeType (
		final A_Type subexpressionsTupleType)
	{
		assert subexpressionsTupleType.isTupleType();
		final A_Type phraseTypesAsYields =
			tupleTypeFromTupleOfTypes(
				subexpressionsTupleType,
				subexpressionType ->
				{
					assert subexpressionType != null;
					final AbstractDescriptor descriptorTraversed =
						subexpressionType.traversed().descriptor;
					assert descriptorTraversed
						instanceof PhraseTypeDescriptor
						|| descriptorTraversed
						instanceof BottomTypeDescriptor;
					return subexpressionType.expressionType();
				});
		return createListNodeTypeNoCheck(
			LIST_PHRASE, phraseTypesAsYields, subexpressionsTupleType);
	}

	/**
	 * Create a list phrase type with the given yield type and the given tuple
	 * type of expression types.  Assume the two types have already been made
	 * mutually canonical: They both represent constraints on the elements, so
	 * they should already be taking each other's restriction into account.
	 *
	 * @param listNodeEnumKind
	 *        The partially initialized value {@link PhraseKind#LIST_PHRASE}.
	 * @param yieldType
	 *        The tuple type that the list phrase will yield.
	 * @param subexpressionsTupleType
	 *        The tuple type of types of expression phrases that are the
	 *        sub-phrases of the list phrase type.  For a permuted list phrase,
	 *        this field relates to the permuted subexpressions, <em>not</em>
	 *        the lexical order of subexpressions.  Thus, it is always in the
	 *        same order as the yieldType.
	 * @return A list phrase type.
	 */
	static A_Type createListNodeTypeNoCheck (
		final PhraseKind listNodeEnumKind,
		final A_Type yieldType,
		final A_Type subexpressionsTupleType)
	{
		// Can't verify this, because LIST_NODE might not exist yet.
		// assert listNodeEnumKind.isSubkindOf(LIST_NODE);
		assert yieldType.isTupleType();
		assert subexpressionsTupleType.isTupleType();
		final AvailObject type = listNodeEnumKind.mutableDescriptor.create();
		type.setSlot(EXPRESSION_TYPE, yieldType.makeImmutable());
		type.setSlot(SUBEXPRESSIONS_TUPLE_TYPE, subexpressionsTupleType);
		return type;
	}

	/** A static inner type that delays initialization until first use. */
	private static final class Empty
	{
		/** The empty list phrase's type. */
		@InnerAccess static final A_Type empty =
			createListNodeTypeNoCheck(
				LIST_PHRASE, tupleTypeForTypes(), tupleTypeForTypes()
			).makeShared();

		/** Hide constructor to avoid unintentional instantiation. */
		private Empty ()
		{
			// Avoid unintentional instantiation.
		}
	}

	/**
	 * Answer the empty list phrase's type.
	 *
	 * @return The {@code ListPhraseTypeDescriptor list phrase type} for the
	 *         empty list phrase.
	 */
	public static A_Type emptyListPhraseType ()
	{
		return Empty.empty;
	}

	/**
	 * Construct a new descriptor for this kind of list phrase type.
	 *
	 * @param mutability
	 *            The {@linkplain Mutability mutability} of the new descriptor.
	 * @param kind
	 *            The {@link PhraseKind} of the new descriptor.
	 */
	ListPhraseTypeDescriptor (
		final Mutability mutability,
		final PhraseKind kind)
	{
		super(mutability, kind, ObjectSlots.class, IntegerSlots.class);
	}
}<|MERGE_RESOLUTION|>--- conflicted
+++ resolved
@@ -141,15 +141,8 @@
 	/**
 	 * {@inheritDoc}
 	 *
-<<<<<<< HEAD
-	 * <p>
-	 * List phrase types are equal when they have the same expression type and
-	 * same tuple type of subexpressions.
-	 * </p>
-=======
 	 * <p>List phrase types are equal when they have the same expression type
 	 * and same tuple type of subexpressions.</p>
->>>>>>> 24bcf6bf
 	 */
 	@Override @AvailMethod
 	boolean o_Equals (final AvailObject object, final A_BasicObject another)
@@ -161,18 +154,10 @@
 	/**
 	 * {@inheritDoc}
 	 *
-<<<<<<< HEAD
-	 * <p>
-	 * List phrase types are equal when they are of the same kind and have the
-	 * same expression type and the same subexpressions tuple type.  However,
-	 * aPhraseType can't be a list phrase type like the receiver is.
-	 * </p>
-=======
 	 * <p>List phrase types are equal when they are of the same kind and have
 	 * the same expression type and the same subexpressions tuple type.
 	 * However, aPhraseType can't be a list phrase type like the receiver
 	 * is.</p>
->>>>>>> 24bcf6bf
 	 */
 	@Override @AvailMethod
 	boolean o_EqualsPhraseType (
