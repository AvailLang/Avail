--- conflicted
+++ resolved
@@ -126,26 +126,6 @@
 		return FXUtility.createKeyCombo(
 			() ->
 			{
-<<<<<<< HEAD
-				FilterDropDownDialog<FilterTrieComboBox<String>, String>
-					dialog = workbench.replaceTextTemplate.dialog();
-
-				Optional<String> result = dialog.showAndWait();
-
-				// The Java 8 way to get the response value (with lambda expression).
-				result.ifPresent(choice ->
-				{
-					if (choice != null || !choice.isEmpty())
-					{
-						final PrefixNode<String> node =
-							dialog.getComboBox().getNode();
-
-						int carret = getCaretPosition();
-						insertText(carret, node.content());
-						requestFollowCaret();
-					}
-				});
-=======
 				// Determine the intended prefix for filtering the template
 				// list by scanning backward from the caret to the nearest word
 				// boundary.
@@ -216,7 +196,6 @@
 								bounds.getMaxX(),
 								bounds.getMaxY()));
 				}
->>>>>>> fbf9e97f
 			},
 			KeyCode.SPACE,
 			KeyCombination.CONTROL_DOWN);
