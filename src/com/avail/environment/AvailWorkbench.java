/**
 * AvailWorkbench.java
 * Copyright © 1993-2015, The Avail Foundation, LLC.
 * All rights reserved.
 *
 * Redistribution and use in source and binary forms, with or without
 * modification, are permitted provided that the following conditions are met:
 *
 * * Redistributions of source code must retain the above copyright notice, this
 *   list of conditions and the following disclaimer.
 *
 * * Redistributions in binary form must reproduce the above copyright notice,
 *   this list of conditions and the following disclaimer in the documentation
 *   and/or other materials provided with the distribution.
 *
 * * Neither the name of the copyright holder nor the names of the contributors
 *   may be used to endorse or promote products derived from this software
 *   without specific prior written permission.
 *
 * THIS SOFTWARE IS PROVIDED BY THE COPYRIGHT HOLDERS AND CONTRIBUTORS "AS IS"
 * AND ANY EXPRESS OR IMPLIED WARRANTIES, INCLUDING, BUT NOT LIMITED TO, THE
 * IMPLIED WARRANTIES OF MERCHANTABILITY AND FITNESS FOR A PARTICULAR PURPOSE
 * ARE DISCLAIMED. IN NO EVENT SHALL THE COPYRIGHT HOLDER OR CONTRIBUTORS BE
 * LIABLE FOR ANY DIRECT, INDIRECT, INCIDENTAL, SPECIAL, EXEMPLARY, OR
 * CONSEQUENTIAL DAMAGES (INCLUDING, BUT NOT LIMITED TO, PROCUREMENT OF
 * SUBSTITUTE GOODS OR SERVICES; LOSS OF USE, DATA, OR PROFITS; OR BUSINESS
 * INTERRUPTION) HOWEVER CAUSED AND ON ANY THEORY OF LIABILITY, WHETHER IN
 * CONTRACT, STRICT LIABILITY, OR TORT (INCLUDING NEGLIGENCE OR OTHERWISE)
 * ARISING IN ANY WAY OUT OF THE USE OF THIS SOFTWARE, EVEN IF ADVISED OF THE
 * POSSIBILITY OF SUCH DAMAGE.
 */

package com.avail.environment;

import com.avail.AvailRuntime;
import com.avail.annotations.InnerAccess;
import com.avail.builder.*;
import com.avail.builder.AvailBuilder.LoadedModule;
import com.avail.descriptor.A_Module;
import com.avail.descriptor.ModuleDescriptor;
import com.avail.environment.actions.*;
import com.avail.environment.editor.ModuleEditor;
import com.avail.environment.editor.ReplaceTextTemplate;
import com.avail.environment.nodes.AbstractBuilderFrameTreeNode;
import com.avail.environment.nodes.EntryPointModuleNode;
import com.avail.environment.nodes.EntryPointNode;
import com.avail.environment.nodes.ModuleOrPackageNode;
import com.avail.environment.nodes.ModuleRootNode;
import com.avail.environment.tasks.BuildTask;
import com.avail.io.ConsoleInputChannel;
import com.avail.io.ConsoleOutputChannel;
import com.avail.io.TextInterface;
import com.avail.persistence.IndexedRepositoryManager.ModuleVersion;
import com.avail.stacks.StacksGenerator;
import com.avail.utility.Mutable;
import com.avail.utility.Pair;
import com.avail.utility.evaluation.Continuation2;
import com.avail.utility.evaluation.Transformer1;
import com.sun.javafx.application.PlatformImpl;
import org.jetbrains.annotations.NotNull;
import org.jetbrains.annotations.Nullable;

import javax.swing.*;
import javax.swing.event.TreeSelectionEvent;
import javax.swing.event.TreeSelectionListener;
import javax.swing.text.*;
import javax.swing.tree.DefaultMutableTreeNode;
import javax.swing.tree.DefaultTreeCellRenderer;
import javax.swing.tree.TreeModel;
import javax.swing.tree.TreeNode;
import javax.swing.tree.TreePath;
import javax.swing.tree.TreeSelectionModel;
import java.awt.*;
import java.awt.event.ActionEvent;
import java.awt.event.MouseAdapter;
import java.awt.event.MouseEvent;
import java.awt.event.WindowAdapter;
import java.awt.event.WindowEvent;
import java.io.*;
import java.net.URL;
import java.nio.charset.StandardCharsets;
import java.nio.file.*;
import java.nio.file.attribute.BasicFileAttributes;
import java.time.Instant;
import java.time.LocalDateTime;
import java.time.ZoneOffset;
import java.util.*;
import java.util.List;
import java.util.Map.Entry;
import java.util.prefs.Preferences;
import java.util.stream.Collectors;

import static com.avail.environment.AvailWorkbench.StreamStyle.*;
import static java.lang.Math.max;
import static java.lang.Math.min;
import static java.lang.System.arraycopy;
import static javax.swing.JScrollPane.HORIZONTAL_SCROLLBAR_AS_NEEDED;
import static javax.swing.JScrollPane.VERTICAL_SCROLLBAR_AS_NEEDED;
import static javax.swing.SwingUtilities.invokeLater;

/**
 * {@code AvailWorkbench} is a simple user interface for the {@linkplain
 * AvailBuilder Avail builder}.
 *
 * @author Todd L Smith &lt;todd@availlang.org&gt;
 */
@SuppressWarnings("serial")
public class AvailWorkbench
extends JFrame
{
	/**
	 * The prefix string for resources related to the workbench.
	 */
	public static @NotNull String resourcePrefix = "/resources/workbench/";

	/** Determine at startup whether we're on a Mac. */
	public static final boolean runningOnMac =
		System.getProperty("os.name").toLowerCase().matches("mac os x.*");

	/** Determine at startup whether we should show developer commands. */
	public static final boolean showDeveloperTools =
		"true".equalsIgnoreCase(System.getProperty("availDeveloper"));

	/**
	 * The numeric mask for the modifier key suitable for the current platform.
	 */
	public static final int menuShortcutMask =
		Toolkit.getDefaultToolkit().getMenuShortcutKeyMask();

	/**
	 * The current working directory of the Avail virtual machine. Because Java
	 * does not permit the current working directory to be changed, it is safe
	 * to cache the answer at class-loading time.
	 */
	public static final @NotNull File currentWorkingDirectory;

	// Obtain the current working directory. Try to resolve this location to its
	// real path. If resolution fails, then just use the value of the "user.dir"
	// system property.
	static
	{
		final String userDir = System.getProperty("user.dir");
		final FileSystem fileSystem = FileSystems.getDefault();
		final Path path = fileSystem.getPath(userDir);
		String realPathString;
		try
		{
			realPathString = path.toRealPath().toString();
		}
		catch (final IOException|SecurityException e)
		{
			realPathString = userDir;
		}
		currentWorkingDirectory = new File(realPathString);
	}

	/**
	 * An abstraction for all the workbench's actions.
	 */
	public abstract static class AbstractWorkbenchAction
	extends AbstractAction
	{
		/** The owning {@link AvailWorkbench}. */
		public final AvailWorkbench workbench;

		/**
		 * Construct a new {@link AbstractWorkbenchAction}.
		 *
		 * @param workbench The owning {@link AvailWorkbench}.
		 * @param name The action's name.
		 */
		public AbstractWorkbenchAction (
			final AvailWorkbench workbench,
			final String name)
		{
			super(name);
			this.workbench = workbench;
		}
	}

	/**
	 * {@code AbstractWorkbenchTask} is a foundation for long running {@link
	 * AvailBuilder} operations.
	 */
	public abstract static class AbstractWorkbenchTask
	extends SwingWorker<Void, Void>
	{
		/** The owning {@link AvailWorkbench}. */
		public final AvailWorkbench workbench;

		/**
		 * The resolved name of the target {@linkplain ModuleDescriptor module}.
		 */
		protected final @Nullable ResolvedModuleName targetModuleName;

		/**
		 * Construct a new {@link AbstractWorkbenchTask}.
		 *
		 * @param workbench
		 *        The owning {@link AvailWorkbench}.
		 * @param targetModuleName
		 *        The resolved name of the target {@linkplain ModuleDescriptor
		 *        module}.
		 */
		public AbstractWorkbenchTask (
			final AvailWorkbench workbench,
			final @Nullable ResolvedModuleName targetModuleName)
		{
			this.workbench = workbench;
			this.targetModuleName = targetModuleName;
		}

		/**
		 * Cancel the current {@linkplain AbstractWorkbenchTask task}.
		 */
		public final void cancel ()
		{
			workbench.availBuilder.cancel();
		}

		/** The start time. */
		private long startTimeMillis;

		/** The stop time. */
		private long stopTimeMillis;

		/** The {@linkplain Throwable exception} that terminated the build. */
		protected @Nullable Throwable terminator;

		/**
		 * Ensure the target module name is not null, then answer it.
		 *
		 * @return The non-null target module name.
		 */
		protected final ResolvedModuleName targetModuleName ()
		{
			final ResolvedModuleName name = targetModuleName;
			assert name != null;
			return name;
		}

		/**
		 * Report completion (and timing) to the {@linkplain #transcript
		 * transcript}.
		 */
		protected void reportDone ()
		{
			final long durationMillis = stopTimeMillis - startTimeMillis;
			final String status;
			final Throwable t = terminator;
			if (t != null)
			{
				status = "Aborted ("
					+ t.getClass().getSimpleName()
					+ ")";
			}
			else if (workbench.availBuilder.shouldStopBuild())
			{
				status = workbench.availBuilder.stopBuildReason();
			}
			else
			{
				status = "Done";
			}
			workbench.writeText(
				String.format(
					"%s (%d.%03ds).%n",
					status,
					durationMillis / 1000,
					durationMillis % 1000),
				INFO);
		}

		@Override
		protected final @Nullable Void doInBackground () throws Exception
		{
			startTimeMillis = System.currentTimeMillis();
			try
			{
				// Reopen the repositories if necessary.
				for (final ModuleRoot root :
					workbench.resolver.moduleRoots().roots())
				{
					root.repository().reopenIfNecessary();
				}
				executeTask();
				return null;
			}
			finally
			{
				// Close all the repositories.
				for (final ModuleRoot root :
					workbench.resolver.moduleRoots().roots())
				{
					root.repository().close();
				}
				stopTimeMillis = System.currentTimeMillis();
			}
		}

		/**
		 * Execute this {@link AbstractWorkbenchTask}.
		 *
		 * @throws Exception
		 *         If anything goes wrong.
		 */
		protected abstract void executeTask () throws Exception;
	}


	/**
	 * Whether there is a task queued or running that will check again for
	 * new changes before giving up control.
	 */
	@InnerAccess boolean updatingTranscript = false;

	/**
	 * A {@link List} of {@link Pair}s, where the first part of each pair is a
	 * boolean indicating if the entry is for the error stream (true) or the
	 * regular output stream (false), and the second part of the pair is a
	 * {@link StringBuilder} that accumulates new {@link String} data to be
	 * written with the same style.
	 *
	 * Additionally, this queue is the monitor on which to synchronize writing
	 * to either output stream, and to transfer from the queue to the output
	 * transcript (a {@link StyledDocument}).
	 */
	@InnerAccess Deque<Pair<StreamStyle, StringBuilder>> updateQueue =
		new ArrayDeque<>();

	/**
	 * The {@link StyledDocument} into which to write both error and regular
	 * output.  Lazily initialized.
	 */
	private @Nullable StyledDocument document = null;

	/**
	 * Answer the {@link StyledDocument} into which to write error and regular
	 * output.
	 *
	 * @return The document, retrieving it from the {@link #transcript} if
	 *         necessary.
	 */
	@InnerAccess StyledDocument document ()
	{
		StyledDocument d = document;
		if (d == null)
		{
			d = transcript.getStyledDocument();
			document = d;
		}
		return d;
	}

	/**
	 * Update the {@linkplain #transcript} by appending the (non-empty) queued
	 * text to it.  Only output what was already queued by the time the UI
	 * runnable starts; if additional output is detected afterward, another UI
	 * runnable will be queued to deal with the residue (iteratively).  This
	 * maximizes efficiency while avoiding starvation of the UI process in the
	 * event that a high volume of data is being written.
	 */
	@InnerAccess void updateTranscript ()
	{
		assert Thread.holdsLock(updateQueue);
		assert updatingTranscript;
		assert !updateQueue.isEmpty();
		invokeLater(new Runnable()
		{
			@Override
			public void run ()
			{
				final List<Pair<StreamStyle, StringBuilder>> allPairs;
				synchronized (updateQueue)
				{
					allPairs = new ArrayList<>(updateQueue);
					updateQueue.clear();
				}
				assert !allPairs.isEmpty();
				final StyledDocument doc = document();
				for (final Pair<StreamStyle, StringBuilder> pair : allPairs)
				{
					try
					{
						doc.insertString(
							doc.getLength(),
							pair.second().toString(),
							pair.first().styleIn(doc));
					}
					catch (final BadLocationException e)
					{
						// Just ignore the failed write.
					}
				}
				synchronized (updateQueue)
				{
					if (updateQueue.isEmpty())
					{
						updatingTranscript = false;
					}
					else
					{
						// Queue another task to update the transcript, to
						// avoid starving other UI interactions.
						updateTranscript();
					}
				}
			}
		});
	}

	/** An abstraction of the styles of streams used by the workbench. */
	public enum StreamStyle
	{
		/** The stream style used to echo user input. */
		IN_ECHO("input", new Color(32, 144, 32)),

		/** The stream style used to display normal output. */
		OUT("output", Color.BLACK),

		/** The stream style used to display error output. */
		ERR("error", Color.RED),

		/** The stream style used to display informational text. */
		INFO("info", Color.BLUE),

		/** The stream style used to echo commands. */
		COMMAND("command", Color.MAGENTA),

		/** Progress updates produced by a build. */
		BUILD_PROGRESS("build", new Color(128, 96, 0));

		/** The name of this style. */
		final String styleName;

		/** The foreground color for this style. */
		final Color foregroundColor;

		/**
		 * Construct a new {@link StreamStyle}.
		 *
		 * @param styleName The name of this style.
		 * @param foregroundColor The color of foreground text in this style.
		 */
		StreamStyle (final String styleName, final Color foregroundColor)
		{
			this.styleName = styleName;
			this.foregroundColor = foregroundColor;
		}

		/**
		 * Create my corresponding {@link Style} in the {@link StyledDocument}.
		 *
		 * @param doc The document in which to define this style.
		 */
		void defineStyleIn (final StyledDocument doc)
		{
			final Style defaultStyle =
				StyleContext.getDefaultStyleContext().getStyle(
					StyleContext.DEFAULT_STYLE);
			final Style style = doc.addStyle(styleName, defaultStyle);
			StyleConstants.setForeground(style, foregroundColor);
		}

		/**
		 * Extract this style from the given {@link StyledDocument document}.
		 * Look up my {@link #styleName}.
		 *
		 * @param doc The document.
		 * @return The {@link Style}.
		 */
		public Style styleIn (final StyledDocument doc)
		{
			return doc.getStyle(styleName);
		}
	}

	/**
	 * {@linkplain BuildOutputStream} intercepts writes and updates the UI's
	 * {@linkplain #transcript}.
	 */
	private final class BuildOutputStream
	extends ByteArrayOutputStream
	{
		/**
		 * What {@link StreamStyle style} to render this stream as.
		 */
		final StreamStyle streamStyle;

		/**
		 * Transfer any data in my buffer into the updateQueue, starting up a UI
		 * task to transfer them to the document as needed.
		 */
		private void queueForTranscript ()
		{
			assert Thread.holdsLock(this);
			final String text;
			try
			{
				text = toString(StandardCharsets.UTF_8.name());
			}
			catch (final UnsupportedEncodingException e)
			{
				assert false : "Somehow Java doesn't support characters";
				throw new RuntimeException(e);
			}
			if (text.isEmpty())
			{
				// Nothing new to display.
				return;
			}
			reset();
			writeText(text, streamStyle);
		}

		@Override
		public synchronized void write (final int b)
		{
			super.write(b);
			queueForTranscript();
		}

		@Override
		public synchronized void write (final @Nullable byte[] b)
		throws IOException
		{
			assert b != null;
			super.write(b);
			queueForTranscript();
		}

		@Override
		public synchronized void write (
			final @Nullable byte[] b,
			final int off,
			final int len)
		{
			assert b != null;
			super.write(b, off, len);
			queueForTranscript();
		}

		/**
		 * Construct a new {@link BuildOutputStream}.
		 *
		 * @param streamStyle
		 *        What {@link StreamStyle} should this stream render with?
		 */
		public BuildOutputStream (final StreamStyle streamStyle)
		{
			super(1);
			this.streamStyle = streamStyle;
		}
	}

	/**
	 * {@linkplain BuildInputStream} satisfies reads from the UI's {@linkplain
	 * #inputField input field}. It blocks reads unless some data is available.
	 */
	public final class BuildInputStream
	extends ByteArrayInputStream
	{
		/**
		 * The {@linkplain StyledDocument styled document} underlying the
		 * {@linkplain #transcript}.
		 */
		final StyledDocument doc;

		/**
		 * Clear the {@linkplain BuildInputStream input stream}. All pending
		 * data is discarded and the stream position is reset to zero
		 * ({@code 0}).
		 */
		public synchronized void clear ()
		{
			count = 0;
			pos = 0;
		}

		/**
		 * Update the contents of the {@linkplain BuildInputStream stream} with
		 * data from the {@linkplain #inputField input field}.
		 */
		public synchronized void update ()
		{
			final String text = inputField.getText() + "\n";
			final byte[] bytes = text.getBytes();
			if (pos + bytes.length >= buf.length)
			{
				final int newSize = max(
					buf.length << 1, bytes.length + buf.length);
				final byte[] newBuf = new byte[newSize];
				arraycopy(buf, 0, newBuf, 0, buf.length);
				buf = newBuf;
			}
			arraycopy(bytes, 0, buf, count, bytes.length);
			count += bytes.length;
			writeText(text, IN_ECHO);
			inputField.setText("");
			notifyAll();
		}

		/**
		 * The specified command string was just entered.  Present it in the
		 * {@link StreamStyle#COMMAND} style.  Force an extra leading new line
		 * to keep the text area from looking stupid.  Also end with a new line.
		 * The passed command should not itself have a new line included.
		 *
		 * @param commandText
		 *        The command that was entered, with no leading or trailing line
		 *        breaks.
		 */
		public synchronized void feedbackForCommand (
			final String commandText)
		{
			final String textToInsert = "\n" + commandText + "\n";
			writeText(textToInsert, COMMAND);
		}

		@Override
		public boolean markSupported ()
		{
			return false;
		}

		@Override
		public void mark (final int readAheadLimit)
		{
			throw new UnsupportedOperationException();
		}

		@Override
		public synchronized void reset ()
		{
			throw new UnsupportedOperationException();
		}

		@Override
		public synchronized int read ()
		{
			// Block until data is available.
			try
			{
				while (pos == count)
				{
					wait();
				}
			}
			catch (final InterruptedException e)
			{
				return -1;
			}
			return buf[pos++] & 0xFF;
		}

		@Override
		public synchronized int read (
			final @Nullable byte[] readBuffer,
			final int start,
			final int requestSize)
		{
			assert readBuffer != null;
			if (requestSize <= 0)
			{
				return 0;
			}
			// Block until data is available.
			try
			{
				while (pos == count)
				{
					wait();
				}
			}
			catch (final InterruptedException e)
			{
				return -1;
			}
			final int bytesToTransfer = min(requestSize, count - pos);
			arraycopy(buf, pos, readBuffer, start, bytesToTransfer);
			pos += bytesToTransfer;
			return bytesToTransfer;
		}

		/**
		 * Construct a new {@link BuildInputStream}.
		 */
		public BuildInputStream ()
		{
			super(new byte[1024]);
			this.count = 0;
			this.doc = transcript.getStyledDocument();
		}
	}

	/*
	 * Model components.
	 */

	/** The {@linkplain ModuleNameResolver module name resolver}. */
	public final ModuleNameResolver resolver;

	/** The current {@linkplain AbstractWorkbenchTask background task}. */
	public volatile @Nullable AbstractWorkbenchTask backgroundTask;

	/**
	 * The documentation {@linkplain Path path} for the {@linkplain
	 * StacksGenerator Stacks generator}.
	 */
	public @NotNull Path documentationPath =
		StacksGenerator.defaultDocumentationPath;

	/**
	 * A {@link Map} from a module template name to a module template.
	 */
<<<<<<< HEAD
	public @NotNull URL moduleTemplateURL =
		AvailWorkbench.class.getResource(resourcePrefix + "new-module.tmpl");
=======
	public @NotNull ModuleTemplates moduleTemplates;

	/**
	 * The {@link ReplaceTextTemplate} for the {@link ModuleEditor}.
	 */
	public final @NotNull ReplaceTextTemplate replaceTextTemplate =
		new ReplaceTextTemplate();

	/**
	 * Answer an array of {@link #moduleTemplates} names.
	 *
	 * @return An array of strings.
	 */
	public String[] templateOptions ()
	{
		return moduleTemplates.moduleTemplates.keySet().
			toArray(new String[moduleTemplates.moduleTemplates.size()]);
	}

	/**
	 * Add a template to the {@linkplain #moduleTemplates}.
	 *
	 * @param templateName
	 *        The new template name.
	 * @param file
	 *        The template file.
	 */
	public void addModuleTemplate (
		final @NotNull String templateName,
		final @NotNull File file)
	{
		assert file.exists();
		try
		{
			StringBuilder sb = new StringBuilder();
			List<String> lines =
				Files.lines(file.toPath()).collect(Collectors.toList());

			int size = lines.size();

			for (int i = 0; i < size - 1; i++)
			{
				sb.append(lines.get(i));
				sb.append('\n');
			}

			sb.append(lines.get(size - 1));

			moduleTemplates.moduleTemplates.put(templateName, sb.toString());
		}
		catch (IOException e)
		{
			System.err.println("Failed to read file");
		}

	}
>>>>>>> c4367b5e

	/** The {@linkplain BuildInputStream standard input stream}. */
	private @Nullable BuildInputStream inputStream;

	/**
	 * Answer the {@linkplain BuildInputStream standard input stream}.
	 *
	 * @return The input stream.
	 */
	public BuildInputStream inputStream ()
	{
		final BuildInputStream stream = inputStream;
		assert stream != null;
		return stream;
	}

	/** The {@linkplain PrintStream standard error stream}. */
	private @Nullable PrintStream errorStream;

	/**
	 * Answer the {@linkplain PrintStream standard error stream}.
	 *
	 * @return The error stream.
	 */
	public PrintStream errorStream ()
	{
		final PrintStream stream = errorStream;
		assert stream != null;
		return stream;
	}

	/** The {@linkplain PrintStream standard output stream}. */
	private @Nullable PrintStream outputStream;

	/**
	 * Answer the {@linkplain PrintStream standard output stream}.
	 *
	 * @return The output stream.
	 */
	public PrintStream outputStream ()
	{
		final PrintStream stream = outputStream;
		assert stream != null;
		return stream;
	}

	/* UI components. */

	/** The {@linkplain ModuleDescriptor module} {@linkplain JTree tree}. */
	public final JTree moduleTree;

	/** The {@linkplain JTree tree} of module {@linkplain A_Module#entryPoints()
	 * entry points}. */
	public final JTree entryPointsTree;

	/**
	 * The {@link AvailBuilder} used by this user interface.
	 */
	public final AvailBuilder availBuilder;

	/**
	 * A {@link Map} from a {@link ResolvedModuleName} to the open {@link
	 * JFrame} displaying the corresponding source module.
	 */
	public final Map<ResolvedModuleName, JFrame> openedSourceModules =
		new HashMap<>();

	/**
	 * The {@linkplain JProgressBar progress bar} that displays the overall
	 * build progress.
	 */
	public final JProgressBar buildProgress;

	/**
	 * The {@linkplain JTextPane text area} that displays the {@linkplain
	 * AvailBuilder build} transcript.
	 */
	public final JTextPane transcript;

	/** The {@linkplain JScrollPane scroll bars} for the {@link #transcript}. */
	public final JScrollPane transcriptScrollArea;

	/**
	 * The {@linkplain JLabel label} that describes the current function of the
	 * {@linkplain #inputField input field}.
	 */
	public final JLabel inputLabel;

	/** The {@linkplain JTextField text field} that accepts standard input. */
	public final JTextField inputField;

	/**
	 * Keep track of recent commands in a history buffer.  Each submitted
	 * command is added to the end of the list.  Cursor-up retrieves the most
	 * recent selected line, and subsequent cursors-up retrieve previous lines,
	 * back to the first entry, then an empty command line, then the last entry
	 * again an so on.  An initial cursor-down selects the first entry and goes
	 * from there.
	 */
	public final List<String> commandHistory = new ArrayList<>();

	/**
	 * Which command was most recently retrieved by a cursor key since the last
	 * command was submitted.  -1 indicates no command has been retrieved by a
	 * cursor key, or that the entire list has been cycled an integral number of
	 * times (and the command line was blanked upon reaching -1).
	 */
	public int commandHistoryIndex = -1;

	/** Cycle one step backward in the command history. */
	final RetrievePreviousCommand retrievePreviousAction =
		new RetrievePreviousCommand(this);

	/** Cycle one step forward in the command history. */
	final RetrieveNextCommand retrieveNextAction =
		new RetrieveNextCommand(this);

	/* Actions. */

	/** The {@linkplain RefreshAction refresh action}. */
	@InnerAccess final RefreshAction refreshAction = new RefreshAction(this);

	/** The {@linkplain AboutAction "about Avail" action}. */
	@InnerAccess final AboutAction aboutAction = new AboutAction(this);

	/** The {@linkplain BuildAction build action}. */
	@InnerAccess final BuildAction buildAction = new BuildAction(this, false);

	/** The {@linkplain UnloadAction unload action}. */
	@InnerAccess final UnloadAction unloadAction = new UnloadAction(this);

	/** The {@linkplain UnloadAllAction unload-all action}. */
	@InnerAccess final UnloadAllAction unloadAllAction =
		new UnloadAllAction(this);

	/** The {@linkplain CancelAction cancel action}. */
	@InnerAccess final CancelAction cancelAction = new CancelAction(this);

	/** The {@linkplain CleanAction clean action}. */
	@InnerAccess final CleanAction cleanAction = new CleanAction(this);

	/** The {@linkplain CreateProgramAction create program action}. */
	@InnerAccess final CreateProgramAction createProgramAction =
		new CreateProgramAction(this);

	/**
	 * The {@linkplain GenerateDocumentationAction generate documentation
	 * action}.
	 */
	@InnerAccess final GenerateDocumentationAction documentAction =
		new GenerateDocumentationAction(this);

	/** The {@linkplain GenerateGraphAction generate graph action}. */
	@InnerAccess final GenerateGraphAction graphAction =
		new GenerateGraphAction(this);

	/**
	 * The {@linkplain SetDocumentationPathAction documentation path dialog
	 * action}.
	 */
	@InnerAccess final SetDocumentationPathAction setDocumentationPathAction =
		new SetDocumentationPathAction(this);

	/**
	 * The {@linkplain NewModuleAction new module path dialog action}.
	 */
	@InnerAccess final NewModuleAction newModuleAction =
		new NewModuleAction(this);

	/**
	 * The {@linkplain NewPackageAction new module path dialog action}.
	 */
	@InnerAccess final NewPackageAction newPackageAction =
		new NewPackageAction(this);

	/**
	 * The {@linkplain AddModuleTemplateAction module template path dialog
	 * action}.
	 */
	@InnerAccess final AddModuleTemplateAction addModuleTemplateAction =
		new AddModuleTemplateAction(this);

	/** The {@linkplain ShowVMReportAction show VM report action}. */
	@InnerAccess final ShowVMReportAction showVMReportAction =
		new ShowVMReportAction(this);

	/** The {@linkplain ResetVMReportDataAction reset VM report data action}. */
	@InnerAccess final ResetVMReportDataAction resetVMReportDataAction =
		new ResetVMReportDataAction(this);

	/** The {@linkplain ShowCCReportAction show CC report action}. */
	@InnerAccess final @Nullable ShowCCReportAction showCCReportAction;

	/** The {@linkplain ResetCCReportDataAction reset CC report data action}. */
	@InnerAccess final @Nullable
		ResetCCReportDataAction resetCCReportDataAction;

	/** The {@linkplain TraceMacrosAction toggle trace macros action}. */
	@InnerAccess final TraceMacrosAction debugMacroExpansionsAction =
		new TraceMacrosAction(this);

	/** The {@linkplain TraceCompilerAction toggle trace compiler action}. */
	@InnerAccess final TraceCompilerAction debugCompilerAction =
		new TraceCompilerAction(this);

	/** The {@linkplain ParserIntegrityCheckAction}. */
	@InnerAccess final ParserIntegrityCheckAction parserIntegrityCheckAction;

	/** The {@linkplain ClearTranscriptAction clear transcript action}. */
	@InnerAccess final ClearTranscriptAction clearTranscriptAction =
		new ClearTranscriptAction(this);

	/** The {@linkplain InsertEntryPointAction insert entry point action}. */
	@InnerAccess final InsertEntryPointAction insertEntryPointAction =
		new InsertEntryPointAction(this);

	/** The {@linkplain BuildAction action to build an entry point module}. */
	@InnerAccess final BuildAction buildEntryPointModuleAction =
		new BuildAction(this, true);

	/** The {@linkplain EditModuleAction action to open a source module}. */
	@InnerAccess final EditModuleAction editModuleAction =
		new EditModuleAction(this);

	/**
	 * The {@linkplain DisplayCodeCoverageReport action to display the current
	 * code coverage session's report data}.
	 */
//	@InnerAccess final DisplayCodeCoverageReport displayCodeCoverageReport =
//		new DisplayCodeCoverageReport(this, true);

	/**
	 * The {@linkplain ResetCodeCoverageDataAction action to reset the code
	 * coverage data and thereby start a new code coverage session}.
	 */
//	@InnerAccess final ResetCodeCoverageDataAction resetCodeCoverageDataAction =
//		new ResetCodeCoverageDataAction(this, true);

	/** Whether an entry point invocation (command line) is executing. */
	public boolean isRunning = false;

	/**
	 * Enable or disable controls and menu items based on the current state.
	 */
	public void setEnablements ()
	{
		final boolean busy = backgroundTask != null || isRunning;
		buildProgress.setEnabled(busy);
		buildProgress.setVisible(backgroundTask instanceof BuildTask);
		inputField.setEnabled(!busy || isRunning);
		retrievePreviousAction.setEnabled(!busy);
		retrieveNextAction.setEnabled(!busy);
		cancelAction.setEnabled(busy);
		buildAction.setEnabled(!busy && selectedModule() != null);
		unloadAction.setEnabled(!busy && selectedModuleIsLoaded());
		unloadAllAction.setEnabled(!busy);
		cleanAction.setEnabled(!busy);
		refreshAction.setEnabled(!busy);
		setDocumentationPathAction.setEnabled(!busy);
		documentAction.setEnabled(!busy && selectedModule() != null);
		graphAction.setEnabled(!busy && selectedModule() != null);
		insertEntryPointAction.setEnabled(
			!busy && selectedEntryPoint() != null);
		final ResolvedModuleName selectedEntryPointModule =
			selectedEntryPointModule();
		createProgramAction.setEnabled(
			!busy && selectedEntryPoint() != null
				&& selectedEntryPointModule != null
				&& availBuilder.getLoadedModule(selectedEntryPointModule)
					!= null);
		buildEntryPointModuleAction.setEnabled(
			!busy && selectedEntryPointModule() != null);
		editModuleAction.setEnabled(
			!busy && selectedModuleIsLoaded());
		newModuleAction.setEnabled(!busy &&
			(selectedModule() != null || selectedModuleRoot() != null));
		newPackageAction.setEnabled(!busy &&
			(selectedModule() != null || selectedModuleRoot() != null));
		addModuleTemplateAction.setEnabled(!busy);
		inputLabel.setText(isRunning
			? "Console Input:"
			: "Command:");
		inputField.setBackground(isRunning
			? new Color(192, 255, 192)
			: null);
	}

	/**
	 * Clear the {@linkplain #transcript transcript}.
	 */
	public void clearTranscript ()
	{
		final StyledDocument doc = transcript.getStyledDocument();
		try
		{
			doc.remove(0, doc.getLength());
		}
		catch (final BadLocationException e)
		{
			// Shouldn't happen.
			assert false;
		}
	}

	/**
	 * Answer a {@link FileVisitor} suitable for recursively exploring an
	 * Avail root. A new {@code FileVisitor} should be obtained for each Avail
	 * root.
	 *
	 * @param stack
	 *        The stack on which to place Avail roots and packages.
	 * @param moduleRoot
	 *        The {@link ModuleRoot} within which to scan recursively.
	 * @return A {@code FileVisitor}.
	 */
	private FileVisitor<Path> moduleTreeVisitor (
		final Deque<DefaultMutableTreeNode> stack,
		final ModuleRoot moduleRoot)
	{
		final String extension = ModuleNameResolver.availExtension;
		final Mutable<Boolean> isRoot = new Mutable<Boolean>(true);
		final FileVisitor<Path> visitor = new FileVisitor<Path>()
		{
			@Override
			public FileVisitResult preVisitDirectory (
					final @Nullable Path dir,
					final @Nullable BasicFileAttributes unused)
				throws IOException
			{
				assert dir != null;
				final DefaultMutableTreeNode parentNode = stack.peekFirst();
				if (isRoot.value)
				{
					// Add a ModuleRoot.
					isRoot.value = false;
					assert stack.size() == 1;
					final ModuleRootNode node =
						new ModuleRootNode(availBuilder, moduleRoot);
					parentNode.add(node);
					stack.addFirst(node);
					return FileVisitResult.CONTINUE;
				}
				final String fileName = dir.getFileName().toString();
				if (fileName.endsWith(extension))
				{
					final String localName = fileName.substring(
						0, fileName.length() - extension.length());
					final ModuleName moduleName;
					if (parentNode instanceof ModuleRootNode)
					{
						// Add a top-level package.
						final ModuleRootNode strongParentNode =
							(ModuleRootNode)parentNode;
						final ModuleRoot thisRoot =
							strongParentNode.moduleRoot();
						assert thisRoot == moduleRoot;
						moduleName = new ModuleName(
							"/" + moduleRoot.name() + "/" + localName);
					}
					else
					{
						// Add a non-top-level package.
						assert parentNode instanceof ModuleOrPackageNode;
						final ModuleOrPackageNode strongParentNode =
							(ModuleOrPackageNode)parentNode;
						assert strongParentNode.isPackage();
						final ResolvedModuleName parentModuleName =
							strongParentNode.resolvedModuleName();
						moduleName = new ModuleName(
							parentModuleName.qualifiedName(), localName);
					}
					final ResolvedModuleName resolved;
					try
					{
						resolved = resolver.resolve(moduleName, null);
					}
					catch (final UnresolvedDependencyException e)
					{
						// The directory didn't contain the necessary package
						// representative, so simply skip the whole directory.
						return FileVisitResult.SKIP_SUBTREE;
					}
					final ModuleOrPackageNode node =
						new ModuleOrPackageNode(availBuilder, resolved, true);
					parentNode.add(node);
					stack.addFirst(node);
					return FileVisitResult.CONTINUE;
				}
				return FileVisitResult.SKIP_SUBTREE;
			}

			@Override
			public FileVisitResult postVisitDirectory (
					final @Nullable Path dir,
					final @Nullable IOException ex)
				throws IOException
			{
				assert dir != null;
				// Pop the node from the stack.
				stack.removeFirst();
				return FileVisitResult.CONTINUE;
			}

			@Override
			public FileVisitResult visitFile (
					final @Nullable Path file,
					final @Nullable BasicFileAttributes attrs)
				throws IOException
			{
				assert file != null;
				final DefaultMutableTreeNode parentNode = stack.peekFirst();
				if (isRoot.value)
				{
					throw new IOException("Avail root should be a directory");
				}
				final String fileName = file.getFileName().toString();
				if (fileName.endsWith(extension))
				{
					final String localName = fileName.substring(
						0, fileName.length() - extension.length());
					final ModuleName moduleName;
					if (parentNode instanceof ModuleRootNode)
					{
						// Add a top-level module (directly in a root).
						final ModuleRootNode strongParentNode =
							(ModuleRootNode)parentNode;
						final ModuleRoot thisRoot =
							strongParentNode.moduleRoot();
						assert thisRoot == moduleRoot;
						moduleName = new ModuleName(
							"/" + moduleRoot.name() + "/" + localName);
					}
					else
					{
						// Add a non-top-level module.
						assert parentNode instanceof ModuleOrPackageNode;
						final ModuleOrPackageNode strongParentNode =
							(ModuleOrPackageNode)parentNode;
						assert strongParentNode.isPackage();
						final ResolvedModuleName parentModuleName =
							strongParentNode.resolvedModuleName();
						moduleName = new ModuleName(
							parentModuleName.qualifiedName(), localName);
					}
					final ResolvedModuleName resolved;
					try
					{
						resolved = resolver.resolve(moduleName, null);
					}
					catch (final UnresolvedDependencyException e)
					{
						throw new RuntimeException(e);
					}
					final ModuleOrPackageNode node =
						new ModuleOrPackageNode(availBuilder, resolved, false);
					if (!resolved.isPackage())
					{
						parentNode.add(node);
					}
				}
				return FileVisitResult.CONTINUE;
			}

			@Override
			public FileVisitResult visitFileFailed (
					final @Nullable Path file,
					final @Nullable IOException ex)
				throws IOException
			{
				return FileVisitResult.CONTINUE;
			}
		};
		return visitor;
	}

	/**
	 * Answer a {@linkplain TreeNode tree node} that represents the (invisible)
	 * root of the Avail module tree.
	 *
	 * @return The (invisible) root of the module tree.
	 */
	public final TreeNode newModuleTree ()
	{
		final ModuleRoots roots = resolver.moduleRoots();
		final DefaultMutableTreeNode treeRoot = new DefaultMutableTreeNode(
			"(packages hidden root)");
		// Put the invisible root onto the work stack.
		final Deque<DefaultMutableTreeNode> stack = new ArrayDeque<>();
		stack.add(treeRoot);
		for (final ModuleRoot root : roots.roots())
		{
			// Obtain the path associated with the module root.
			assert root != null;
			root.repository().reopenIfNecessary();
			final File rootDirectory = root.sourceDirectory();
			assert rootDirectory != null;
			try
			{
				Files.walkFileTree(
					Paths.get(rootDirectory.getAbsolutePath()),
					EnumSet.of(FileVisitOption.FOLLOW_LINKS),
					Integer.MAX_VALUE,
					moduleTreeVisitor(stack, root));
			}
			catch (final IOException e)
			{
				e.printStackTrace();
				stack.clear();
				stack.add(treeRoot);
			}
		}
		return treeRoot;
	}

	/**
	 * Answer a {@linkplain TreeNode tree node} that represents the (invisible)
	 * root of the Avail entry points tree.
	 *
	 * @return The (invisible) root of the entry points tree.
	 */
	public final TreeNode newEntryPointsTree ()
	{
		final Object mutex = new Object();
		final Map<String, DefaultMutableTreeNode> moduleNodes = new HashMap<>();
		availBuilder.traceDirectories(
			new Continuation2<ResolvedModuleName, ModuleVersion>()
			{
				@Override
				public void value (
					final @Nullable ResolvedModuleName resolvedName,
					final @Nullable ModuleVersion moduleVersion)
				{
					assert resolvedName != null;
					assert moduleVersion != null;
					final List<String> entryPoints =
						moduleVersion.getEntryPoints();
					if (!entryPoints.isEmpty())
					{
						final EntryPointModuleNode moduleNode =
							new EntryPointModuleNode(
								availBuilder, resolvedName);
						for (final String entryPoint : entryPoints)
						{
							final EntryPointNode entryPointNode =
								new EntryPointNode(
									availBuilder, resolvedName, entryPoint);
							moduleNode.add(entryPointNode);
						}
						synchronized (mutex)
						{
							moduleNodes.put(
								resolvedName.qualifiedName(), moduleNode);
						}
					}
				}
			});
		final String [] mapKeys = moduleNodes.keySet().toArray(
			new String [moduleNodes.size()]);
		Arrays.sort(mapKeys);
		final DefaultMutableTreeNode entryPointsTreeRoot =
			new DefaultMutableTreeNode("(entry points hidden root)");
		for (final String moduleLabel : mapKeys)
		{
			entryPointsTreeRoot.add(moduleNodes.get(moduleLabel));
		}
		return entryPointsTreeRoot;
	}

	/**
	 * Answer the {@linkplain TreePath path} to the specified module name in the
	 * {@linkplain #moduleTree module tree}.
	 *
	 * @param moduleName A module name.
	 * @return A tree path, or {@code null} if the module name is not present in
	 *         the tree.
	 */
	@SuppressWarnings("unchecked")
	public @Nullable TreePath modulePath (final String moduleName)
	{
		final String[] path = moduleName.split("/");
		final TreeModel model = moduleTree.getModel();
		final DefaultMutableTreeNode treeRoot =
			(DefaultMutableTreeNode) model.getRoot();
		Enumeration<DefaultMutableTreeNode> nodes = treeRoot.children();
		int index = 1;
		while (nodes.hasMoreElements())
		{
			final AbstractBuilderFrameTreeNode node =
				(AbstractBuilderFrameTreeNode) nodes.nextElement();
			if (node.isSpecifiedByString(path[index]))
			{
				index++;
				if (index == path.length)
				{
					return new TreePath(node.getPath());
				}
				nodes = node.children();
			}
		}
		return null;
	}

	/**
	 * Answer the currently selected {@linkplain ModuleRootNode module root
	 * node}, or null.
	 *
	 * @return A {@link ModuleRootNode}, or {@code null} if no module root is
	 *         selected.
	 */
	public @Nullable ModuleRootNode selectedModuleRootNode ()
	{
		final TreePath path = moduleTree.getSelectionPath();
		if (path == null)
		{
			return null;
		}
		final DefaultMutableTreeNode selection =
			(DefaultMutableTreeNode) path.getLastPathComponent();
		if (selection instanceof ModuleRootNode)
		{
			return (ModuleRootNode) selection;
		}
		return null;
	}

	/**
	 * Answer the {@linkplain ModuleRoot} that is currently selected, otherwise
	 * {@code null}.
	 *
	 * @return A {@link ModuleRoot}, or {@code null} if no module root is
	 *         selected.
	 */
	public @Nullable ModuleRoot selectedModuleRoot ()
	{
		final ModuleRootNode node = selectedModuleRootNode();
		if (node == null)
		{
			return null;
		}
		return node.moduleRoot();
	}

	/**
	 * Answer the currently selected {@linkplain ModuleOrPackageNode module
	 * node}.
	 *
	 * @return A module node, or {@code null} if no module is selected.
	 */
	@InnerAccess @Nullable ModuleOrPackageNode selectedModuleNode ()
	{
		final TreePath path = moduleTree.getSelectionPath();
		if (path == null)
		{
			return null;
		}
		final DefaultMutableTreeNode selection =
			(DefaultMutableTreeNode) path.getLastPathComponent();
		if (selection instanceof ModuleOrPackageNode)
		{
			return (ModuleOrPackageNode) selection;
		}
		return null;
	}

	/**
	 * Is the selected {@linkplain ModuleDescriptor module} loaded?
	 *
	 * @return {@code true} if the selected module is loaded, {@code false} if
	 *         no module is selected or the selected module is not loaded.
	 */
	@InnerAccess boolean selectedModuleIsLoaded ()
	{
		final ModuleOrPackageNode node = selectedModuleNode();
		if (node == null)
		{
			return false;
		}
		return node.isLoaded();
	}

	/**
	 * Answer the {@linkplain ResolvedModuleName name} of the currently selected
	 * {@linkplain ModuleDescriptor module}.
	 *
	 * @return A fully-qualified module name, or {@code null} if no module is
	 *         selected.
	 */
	public @Nullable ResolvedModuleName selectedModule ()
	{
		final ModuleOrPackageNode node = selectedModuleNode();
		if (node == null)
		{
			return null;
		}
		return node.resolvedModuleName();
	}

	/**
	 * Answer the currently selected entry point, or {@code null} if none.
	 *
	 * @return An entry point name, or {@code null} if no entry point is
	 *         selected.
	 */
	public @Nullable String selectedEntryPoint ()
	{
		final TreePath path = entryPointsTree.getSelectionPath();
		if (path == null)
		{
			return null;
		}
		final DefaultMutableTreeNode selection =
			(DefaultMutableTreeNode) path.getLastPathComponent();
		if (!(selection instanceof EntryPointNode))
		{
			return null;
		}
		final EntryPointNode strongSelection = (EntryPointNode) selection;
		return strongSelection.entryPointString();
	}

	/**
	 * Answer the resolved name of the module selected in the {@link
	 * #entryPointsTree}, or the module defining the entry point that's
	 * selected, or {@code null} if none.
	 *
	 * @return A {@link ResolvedModuleName} or {@code null}.
	 */
	public @Nullable ResolvedModuleName selectedEntryPointModule ()
	{
		final TreePath path = entryPointsTree.getSelectionPath();
		if (path == null)
		{
			return null;
		}
		final DefaultMutableTreeNode selection =
			(DefaultMutableTreeNode) path.getLastPathComponent();
		if (selection instanceof EntryPointNode)
		{
			return ((EntryPointNode)selection).resolvedModuleName();
		}
		if (selection instanceof EntryPointModuleNode)
		{
			return ((EntryPointModuleNode)selection).resolvedModuleName();
		}
		return null;
	}

	/**
	 * A monitor to serialize access to the current build status information.
	 */
	private final Object buildGlobalUpdateMonitor = new Object();

	/**
	 * The position up to which the current build has completed.  Protected by
	 * {@link #buildGlobalUpdateMonitor}.
	 */
	private long latestGlobalBuildPosition = -1;

	/**
	 * The total number of bytes of code to be loaded.  Protected by {@link
	 * #buildGlobalUpdateMonitor}.
	 */
	private long globalBuildLimit = -1;

	/**
	 * Whether a user interface task for updating the visible build progress has
	 * been queued but not yet completed.  Protected by {@link
	 * #buildGlobalUpdateMonitor}.
	 */
	private boolean hasQueuedGlobalBuildUpdate = false;

	/**
	 * Ensure the new build position information will eventually be presented to
	 * the display.
	 *
	 * @param position
	 *        The global parse position, in bytes.
	 * @param globalCodeSize
	 *        The target number of bytes to parse.
	 */
	public void eventuallyUpdateBuildProgress (
		final long position,
		final long globalCodeSize)
	{
		synchronized (buildGlobalUpdateMonitor)
		{
			latestGlobalBuildPosition = position;
			globalBuildLimit = globalCodeSize;
			if (!hasQueuedGlobalBuildUpdate)
			{
				hasQueuedGlobalBuildUpdate = true;
				availBuilder.runtime.timer.schedule(
					new TimerTask()
					{
						@Override
						public void run ()
						{
							invokeLater(new Runnable()
							{
								@Override
								public void run ()
								{
									updateBuildProgress();
								}
							});
						}
					},
					100);
			}
		}
	}

	/**
	 * Update the {@linkplain #buildProgress build progress bar}.
	 */
	@InnerAccess void updateBuildProgress ()
	{
		final long position;
		final long max;
		synchronized (buildGlobalUpdateMonitor)
		{
			assert hasQueuedGlobalBuildUpdate;
			position = latestGlobalBuildPosition;
			max = globalBuildLimit;
			hasQueuedGlobalBuildUpdate = false;
		}
		final int perThousand = (int) ((position * 1000) / max);
		buildProgress.setValue(perThousand);
		final float percent = perThousand / 10.0f;
		buildProgress.setString(String.format(
			"Build Progress: %,d / %,d bytes (%3.1f%%)",
			position,
			max,
			percent));
	}


	/** A monitor to protect updates to the per module progress. */
	private final Object perModuleProgressMonitor = new Object();

	/**
	 * The progress map per module.  Protected by {@link
	 * #perModuleProgressMonitor}.
	 */
	private final Map<ModuleName, Pair<Long, Long>> perModuleProgress =
		new HashMap<>();

	/**
	 * The number of characters of text at the start of the transcript which is
	 * currently displaying per-module progress information.  Protected by
	 * {@link #perModuleProgressMonitor}
	 */
	private int perModuleStatusTextSize = 0;

	/**
	 * Whether a user interface task for updating the visible per-module
	 * information has been queued but not yet completed.  Protected by {@link
	 * #perModuleProgressMonitor}.
	 */
	private boolean hasQueuedPerModuleBuildUpdate = false;

	/**
	 * Progress has been made at loading a module.
	 */
	public void eventuallyUpdatePerModuleProgress (
		final ModuleName moduleName,
		final long moduleSize,
		final long position)
	{
		synchronized (perModuleProgressMonitor)
		{
			if (position == moduleSize)
			{
				perModuleProgress.remove(moduleName);
			}
			else
			{
				perModuleProgress.put(
					moduleName, new Pair<Long, Long>(position, moduleSize));
			}
			if (!hasQueuedPerModuleBuildUpdate)
			{
				hasQueuedPerModuleBuildUpdate = true;
				availBuilder.runtime.timer.schedule(
					new TimerTask()
					{
						@Override
						public void run ()
						{
							invokeLater(new Runnable()
							{
								@Override
								public void run ()
								{
									updatePerModuleProgress();
								}
							});
						}
					},
					100);
			}
		}
	}

	@InnerAccess void updatePerModuleProgress ()
	{
		final List<Map.Entry<ModuleName, Pair<Long, Long>>> progress;
		synchronized (perModuleProgressMonitor)
		{
			assert hasQueuedPerModuleBuildUpdate;
			progress = new ArrayList<>(perModuleProgress.entrySet());
			hasQueuedPerModuleBuildUpdate = false;
		}
		Collections.sort(
			progress,
			new Comparator<Entry<ModuleName, Pair<Long, Long>>>()
			{
				@Override
				public int compare (
					final Entry<ModuleName, Pair<Long, Long>> entry1,
					final Entry<ModuleName, Pair<Long, Long>> entry2)
				{
					return entry1.getKey().qualifiedName().compareTo(
						entry2.getKey().qualifiedName());
				}
			});
		final StringBuilder builder = new StringBuilder(100);
		for (final Entry<ModuleName, Pair<Long, Long>> entry : progress)
		{
			final Pair<Long, Long> pair = entry.getValue();
			builder.append(
				String.format(
					"%,6d / %,6d - %s%n",
					pair.first(),
					pair.second(),
					entry.getKey()));
		}
		final String string = builder.toString();
		final StyledDocument doc = transcript.getStyledDocument();
		try
		{
			doc.remove(0, perModuleStatusTextSize);
			doc.insertString(
				0,
				string,
				BUILD_PROGRESS.styleIn(doc));
		}
		catch (final BadLocationException e)
		{
			// Shouldn't happen.
			assert false;
		}
		synchronized (perModuleProgressMonitor)
		{
			perModuleStatusTextSize = string.length();
		}
	}

	/** The user-specific {@link Preferences} for this application to use. */
	private final Preferences basePreferences =
		Preferences.userNodeForPackage(getClass());

	/** The key under which to organize all placement information. */
	private final static String placementByMonitorNamesString =
		"placementByMonitorNames";

	/** The leaf key under which to store a single window placement. */
	public final static String placementLeafKeyString = "placement";

	/** The key under which to organize all templates */
	private final static String templatePreferenceString =
		"templates";

	/** The leaf key under which to store the module template string. */
	public final static String moduleLeafKeyString = "module";

	/**
	 * Answer a {@link List} of {@link Rectangle}s corresponding with the
	 * physical monitors into which {@link Frame}s may be positioned.
	 *
	 * @return The list of rectangles to which physical screens are mapped.
	 */
	public static List<String> allScreenNames ()
	{
		final GraphicsEnvironment graphicsEnvironment =
			GraphicsEnvironment.getLocalGraphicsEnvironment();
		final GraphicsDevice[] screens = graphicsEnvironment.getScreenDevices();
		final List<String> allScreens = new ArrayList<>();
		for (final GraphicsDevice screen : screens)
		{
			allScreens.add(screen.getIDstring());
		}
		return allScreens;
	}

	/**
	 * Answer the {@link Preferences} node responsible for holding the default
	 * window position and size for the current monitor configuration.
	 *
	 * @param screenNames
	 *        The list of {@link GraphicsDevice#getIDstring() id strings} of all
	 *        physical screens.
	 * @return The {@code Preferences} node in which placement information for
	 *         the current monitor configuration can be stored and retrieved.
	 */
	public Preferences placementPreferencesNodeForScreenNames (
		final List<String> screenNames)
	{
		final StringBuilder allNamesString = new StringBuilder();
		for (final String name : screenNames)
		{
			allNamesString.append(name);
			allNamesString.append(";");
		}
		return basePreferences.node(
			placementByMonitorNamesString + "/" + allNamesString);
	}

	/**
	 * Answer the {@link Preferences} node responsible for holding templates.
	 *
	 * @return The {@code Preferences} node in which template information can be
	 *         stored and retrieved.
	 */
	public Preferences templatePreferences ()
	{
		return basePreferences.node(templatePreferenceString);
	}

	/**
	 * Information about the window layout.
	 */
	@InnerAccess
	public static class LayoutConfiguration
	{
		/** The preferred location and size of the window, if specified. */
		@Nullable Rectangle placement = null;

		/**
		 * The width of the left region of the builder frame in pixels, if
		 * specified
		 */
		@Nullable Integer leftSectionWidth = null;

		/**
		 * The preferred location and size of the module editor window,
		 * if specified.
		 */
		public @Nullable Rectangle moduleViewerPlacement = null;

		/**
		 * Answer this configuration's recommended width in pixels for the left
		 * region of the window, supplying a suitable default if necessary.
		 *
		 * @return The recommended width of the left part.
		 */
		int leftSectionWidth ()
		{
			final Integer w = leftSectionWidth;
			return w != null ? w : 200;
		}

		/**
		 * The proportion, if specified, as a float between {@code 0.0} and
		 * {@code 1.0} of the height of the top left module region in relative
		 * proportional to the height of the entire builder frame.
		 */
		@Nullable Double moduleVerticalProportion = null;

		/**
		 * Add this configuration's recommended proportion of height of the
		 * modules list versus the entire frame's height, supplying a default
		 * if necessary.  It must be between 0.0 and 1.0 inclusive.
		 *
		 * @return The vertical proportion of the modules area.
		 */
		double moduleVerticalProportion ()
		{
			final Double h = moduleVerticalProportion;
			return h != null ? max(0.0, min(1.0, h)) : 0.5;
		}

		/**
		 * Answer a string representation of this configuration that is suitable
		 * for being stored and restored via the {@link
		 * LayoutConfiguration#LayoutConfiguration(String)} constructor.
		 *
		 * <p>
		 * The layout should be fairly stable to avoid treating older versions
		 * as malformed.  To that end, we use a simple list of strings, adding
		 * entries for new purposes to the end, and never removing or changing
		 * the meaning of existing entries.
		 * </p>
		 *
		 * @return A string.
		 */
		public String stringToStore ()
		{
			final String [] strings = new String [10];
			final Rectangle p = placement;
			if (p != null)
			{
				strings[0] = Integer.toString(p.x);
				strings[1] = Integer.toString(p.y);
				strings[2] = Integer.toString(p.width);
				strings[3] = Integer.toString(p.height);
			}

			final Integer w = leftSectionWidth;
			if (w != null)
			{
				strings[4] = Integer.toString(w);
			}
			final Double h = moduleVerticalProportion;
			if (h != null)
			{
				strings[5] = Double.toString(h);
			}

			final Rectangle mvp = moduleViewerPlacement;
			if (mvp != null)
			{
				strings[6] = Integer.toString(mvp.x);
				strings[7] = Integer.toString(mvp.y);
				strings[8] = Integer.toString(mvp.width);
				strings[9] = Integer.toString(mvp.height);
			}

			final StringBuilder builder = new StringBuilder();
			boolean first = true;
			for (final String string : strings)
			{
				if (!first)
				{
					builder.append(',');
				}
				if (string != null)
				{
					builder.append(string);
				}
				first = false;
			}
			return builder.toString();
		}

		/**
		 * Construct a new {@link AvailWorkbench.LayoutConfiguration} with
		 * no preferences specified.
		 */
		public LayoutConfiguration ()
		{
			// all null
		}

		/**
		 * Construct a new {@link AvailWorkbench.LayoutConfiguration} with
		 * preferences specified by some private encoding in the provided {@link
		 * String}.
		 *
		 * @param input
		 *        A string in some encoding compatible with that produced
		 *        by {@link #stringToStore()}.
		 */
		public LayoutConfiguration (final String input)
		{
			if (!input.isEmpty())
			{
				final String[] substrings = input.split(",");
				try
				{

					final int x = max(0, Integer.parseInt(substrings[0]));
					final int y = max(0, Integer.parseInt(substrings[1]));
					final int w = max(50, Integer.parseInt(substrings[2]));
					final int h = max(50, Integer.parseInt(substrings[3]));
					placement = new Rectangle(x, y, w, h);

				}
				catch (final NumberFormatException e)
				{
					// ignore
				}

				try
				{
					leftSectionWidth = max(0, Integer.parseInt(substrings[4]));
				}
				catch (final NumberFormatException e)
				{
					// ignore
				}
				try
				{
					moduleVerticalProportion = Double.parseDouble(substrings[5]);
				}
				catch (final NumberFormatException e)
				{
					// ignore
				}

				try
				{
					if (substrings.length >= 9)
					{
						final int x = max(0, Integer.parseInt(substrings[6]));
						final int y = max(0, Integer.parseInt(substrings[7]));
						final int w = max(50, Integer.parseInt(substrings[8]));
						final int h = max(50, Integer.parseInt(substrings[9]));
						moduleViewerPlacement = new Rectangle(x, y, w, h);
					}
				}
				catch (final NumberFormatException e)
				{
					// ignore
				}
			}
		}
	}

	/**
	 * Figure out how to initially lay out the frame, based on previously saved
	 * preference information.
	 *
	 * @return The initial {@link LayoutConfiguration}.
	 */
	@InnerAccess LayoutConfiguration getInitialConfiguration ()
	{
		final Preferences preferences =
			placementPreferencesNodeForScreenNames(allScreenNames());
		final String configurationString = preferences.get(
			placementLeafKeyString,
			null);
		if (configurationString == null)
		{
			return new LayoutConfiguration();
		}
		return new LayoutConfiguration(configurationString);
	}

	/**
	 * The module templates.
	 */
	@InnerAccess
	public static class ModuleTemplates
	{
		/**
		 * A {@link Map} representing module template name - template pairs.
		 */
		public @Nullable Map<String, String> moduleTemplates = new HashMap<>();

		/**
		 * Answer the requested template or an empty string if none found.
		 *
		 * @param templateName
		 *        The name of the template.
		 * @return The requested template or an empty string.
		 */
		public String get (final @NotNull String templateName)
		{
			return moduleTemplates.getOrDefault(templateName, "");
		}

		/**
		 * Answer the result of a filled out template.
		 *
		 * @param templateName
		 *        The template to fill out.
		 * @param moduleName
		 *        The name of the module being created.
		 * @return A string containing filled out template.
		 */
		public String createNewModuleFromTemplate (
			final @NotNull String templateName,
			final @NotNull String moduleName)
		{
			final String year = Integer.toString(LocalDateTime.ofInstant(
				Instant.now(), ZoneOffset.UTC).getYear());

			return Replaceable.replace(get(templateName), moduleName, year);
		}

		/**
		 * An enum of the patterns that are replaceable in a {@link
		 * ModuleTemplates}.
		 */
		enum Replaceable
		{

			MODULE ("${MODULE}"),
			YEAR ("${YEAR}");

			/**
			 * The pattern that can be replaced in the template.
			 */
			private final @NotNull String pattern;

			/**
			 * Answer the result of a filled out template.
			 *
			 * @param template
			 *        The template to fill out.
			 * @param replacements
			 *        The replacement values for the template.
			 * @return A filled out template.
			 */
			static String replace (
				final @NotNull String template,
				final @NotNull String... replacements)
			{
				String result = template;
				Replaceable[] replaceables = Replaceable.values();

				assert replaceables.length == replacements.length;

				for (int i = 0; i < replacements.length; i++)
				{
					result = result.replace(
						replaceables[i].pattern, replacements[i]);
				}
				return result;
			}

			/**
			 * Construct a {@link Replaceable}.
			 *
			 * @param pattern
			 *        The replacement pattern.
			 */
			Replaceable (final @NotNull String pattern)
			{
				this.pattern = pattern;
			}
		}

		/**
		 * Answer a string representation of this template store that is
		 * suitable for being stored and restored via the {@link
		 * ModuleTemplates#ModuleTemplates(String)} constructor.
		 *
		 * @return A string.
		 */
		public String stringToStore ()
		{
			final String [] strings = new String [moduleTemplates.size()];
			int index = 0;
			for (String templateName : moduleTemplates.keySet())
			{
				strings[index] = templateName + '\0' +
					moduleTemplates.get(templateName);
			}

			final StringBuilder builder = new StringBuilder();
			boolean first = true;
			for (final String string : strings)
			{
				if (!first)
				{
					builder.append(0x1e);
				}
				if (string != null)
				{
					builder.append(string);
				}
				first = false;
			}
			return builder.toString();
		}

		/**
		 * Construct a new {@link ModuleTemplates} with no templates specified.
		 */
		public ModuleTemplates ()
		{
			// no templates
		}

		/**
		 * Construct a new {@link ModuleTemplates} with preferences specified by
		 * some private encoding in the provided {@link String}.
		 *
		 * @param input
		 *        A string in some encoding compatible with that produced
		 *        by {@link #stringToStore()}.
		 */
		public ModuleTemplates (final String input)
		{
			if (!input.isEmpty())
			{
				String pairSpliter = "" + '\0';
				String recordSpliter  = "" + 0x1e;
				final String[] substrings = input.split(recordSpliter);
				for (String template : substrings)
				{
					String[] pair = template.split(pairSpliter);
					assert  pair.length == 2;
					moduleTemplates.put(pair[0], pair[1]);
				}
			}
		}
	}

	/**
	 * Figure out how to initially lay out the frame, based on previously saved
	 * preference information.
	 *
	 * @return The initial {@link LayoutConfiguration}.
	 */
	@InnerAccess
	ModuleTemplates getInitialModuleTemplate ()
	{
		final Preferences preferences = templatePreferences();
		final String templateString = preferences.get(
			moduleLeafKeyString,
			null);
		if (templateString == null)
		{
			return new ModuleTemplates();
		}
		return new ModuleTemplates(templateString);
	}


	/**
	 * Write text to the transcript with the given {@link StreamStyle}.
	 *
	 * @param text The text to write.
	 * @param streamStyle The style to write it in.
	 */
	public void writeText (
		final String text,
		final StreamStyle streamStyle)
	{
		synchronized (updateQueue)
		{
			final Pair<StreamStyle, StringBuilder> entry;
			if (!updateQueue.isEmpty()
				&& updateQueue.peekLast().first() == streamStyle)
			{
				entry = updateQueue.peekLast();
			}
			else
			{
				entry = new Pair<>(streamStyle, new StringBuilder());
				updateQueue.addLast(entry);
			}
			entry.second().append(text);
			if (!updatingTranscript)
			{
				// The updating Runnable will deal with it afterward.
				updatingTranscript = true;
				updateTranscript();
			}
		}
	}

	/**
	 * The {@link DefaultTreeCellRenderer} that knows how to render tree nodes
	 * for my {@link #moduleTree} and my {@link #entryPointsTree}.
	 */
	private final DefaultTreeCellRenderer treeRenderer =
		new DefaultTreeCellRenderer()
		{
			@Override
			public Component getTreeCellRendererComponent(
				final @Nullable JTree tree,
				final @Nullable Object value,
				final boolean selected1,
				final boolean expanded,
				final boolean leaf,
				final int row,
				final boolean hasFocus1)
			{
				assert tree != null;
				assert value != null;
				if (value instanceof AbstractBuilderFrameTreeNode)
				{
					final AbstractBuilderFrameTreeNode node =
						(AbstractBuilderFrameTreeNode) value;
					final Icon icon = node.icon(tree.getRowHeight());
					setLeafIcon(icon);
					setOpenIcon(icon);
					setClosedIcon(icon);
					String html = node.htmlText(selected1);
					html = "<html>" + html + "</html>";
					return super.getTreeCellRendererComponent(
						tree, html, selected1, expanded, leaf, row, hasFocus1);
				}
				return super.getTreeCellRendererComponent(
					tree, value, selected1, expanded, leaf, row, hasFocus1);
			}
		};

	/**
	 * Construct a new {@link AvailWorkbench}.
	 *
	 * @param resolver
	 *        The {@linkplain ModuleNameResolver module name resolver}.
	 * @param initialTarget
	 *        The initial target {@linkplain ModuleName module}, possibly the
	 *        empty string.
	 */
	@InnerAccess AvailWorkbench (
		final ModuleNameResolver resolver,
		final String initialTarget)
	{
		//This must be called to circumvent a bug that won't be fixed for swing
		//and JavaFx interaction
		//See https://bugs.openjdk.java.net/browse/JDK-8090517
		PlatformImpl.startup(() -> {});

		// Set module components.
		this.resolver = resolver;
		final AvailRuntime runtime = new AvailRuntime(resolver);
		availBuilder = new AvailBuilder(runtime);

		// Get the existing preferences early for plugging in at the right
		// times during construction.
		final LayoutConfiguration configuration = getInitialConfiguration();
		this.moduleTemplates = getInitialModuleTemplate();

		setDefaultCloseOperation(JFrame.EXIT_ON_CLOSE);

		// Set *just* the window title...
		setTitle("Avail Workbench");
		setResizable(true);

		// Create the menu bar and its menus.
		final JMenuBar menuBar = new JMenuBar();
		final JMenu buildMenu = menu("Build");
		if (!runningOnMac)
		{
			augment(buildMenu, aboutAction, null);
		}
		augment(
			buildMenu,
			buildAction, cancelAction, null,
			unloadAction, unloadAllAction, cleanAction, null,
			refreshAction);
		menuBar.add(buildMenu);
		menuBar.add(
			menu(
				"Module",
				newPackageAction, newModuleAction,
					editModuleAction, null,
				addModuleTemplateAction));
		menuBar.add(
			menu(
				"Document",
				documentAction, null,
				setDocumentationPathAction));
		menuBar.add(
			menu(
				"Run",
				insertEntryPointAction, null,
				clearTranscriptAction));
		if (showDeveloperTools)
		{
			showCCReportAction = new ShowCCReportAction(this, runtime);
			resetCCReportDataAction =
				new ResetCCReportDataAction(this, runtime);
			parserIntegrityCheckAction =
				new ParserIntegrityCheckAction(this, runtime);
			menuBar.add(
				menu(
					"Developer",
					showVMReportAction, resetVMReportDataAction, null,
					showCCReportAction, resetCCReportDataAction, null,
					debugMacroExpansionsAction, debugCompilerAction, null,
					parserIntegrityCheckAction, null,
					graphAction));
		}
		else
		{
			showCCReportAction = null;
			resetCCReportDataAction = null;
			parserIntegrityCheckAction = null;
		}
		setJMenuBar(menuBar);

		final JMenu buildPopup = menu(
			"Modules",
			buildAction,
			editModuleAction,
			documentAction,
			null,
			unloadAction,
			null,
			refreshAction);
		// The refresh item needs a little help ...
		InputMap inputMap = getRootPane().getInputMap(
			JComponent.WHEN_IN_FOCUSED_WINDOW);
		ActionMap actionMap = getRootPane().getActionMap();
		inputMap.put(KeyStroke.getKeyStroke("F5"), "refresh");
		actionMap.put("refresh", refreshAction);

		final JMenu entryPointsPopup = menu(
			"Entry points",
			buildEntryPointModuleAction, null,
			editModuleAction, null,
			insertEntryPointAction, null,
			createProgramAction, null,
			refreshAction);

		final JMenu transcriptPopup = menu("Transcript", clearTranscriptAction);

		// Collect the modules and entry points.
		final TreeNode modules = newModuleTree();
		final TreeNode entryPoints = newEntryPointsTree();

		// Create the module tree.
		moduleTree = new JTree(modules);
		moduleTree.setToolTipText("All modules, organized by module root.");
		moduleTree.setComponentPopupMenu(buildPopup.getPopupMenu());
		moduleTree.setEditable(false);
		moduleTree.setEnabled(true);
		moduleTree.setFocusable(true);
		moduleTree.getSelectionModel().setSelectionMode(
			TreeSelectionModel.SINGLE_TREE_SELECTION);
		moduleTree.setToggleClickCount(0);
		moduleTree.setShowsRootHandles(true);
		moduleTree.setRootVisible(false);
		moduleTree.addTreeSelectionListener(new TreeSelectionListener()
		{
			@Override
			public void valueChanged (final @Nullable TreeSelectionEvent event)
			{
				setEnablements();
			}
		});
		moduleTree.setCellRenderer(treeRenderer);
		moduleTree.addMouseListener(new MouseAdapter()
		{
			@Override
			public void mouseClicked (final @Nullable MouseEvent e)
			{
				assert e != null;
				if (buildAction.isEnabled()
					&& e.getClickCount() == 2
					&& e.getButton() == MouseEvent.BUTTON1)
				{
					e.consume();
					buildAction.actionPerformed(
						new ActionEvent(moduleTree, -1, "Build"));
				}
			}
		});
		inputMap = moduleTree.getInputMap(
			JComponent.WHEN_ANCESTOR_OF_FOCUSED_COMPONENT);
		actionMap = moduleTree.getActionMap();
		inputMap.put(KeyStroke.getKeyStroke("ENTER"), "build");
		actionMap.put("build", buildAction);
		actionMap.put("view", editModuleAction);
		// Expand rows bottom-to-top to expand only the root nodes.
		for (int i = moduleTree.getRowCount() - 1; i >= 0; i--)
		{
			moduleTree.expandRow(i);
		}

		// Create the entry points tree.
		entryPointsTree = new JTree(entryPoints);
		entryPointsTree.setToolTipText(
			"All entry points, organized by defining module.");
		entryPointsTree.setComponentPopupMenu(entryPointsPopup.getPopupMenu());
		entryPointsTree.setEditable(false);
		entryPointsTree.setEnabled(true);
		entryPointsTree.setFocusable(true);
		entryPointsTree.getSelectionModel().setSelectionMode(
			TreeSelectionModel.SINGLE_TREE_SELECTION);
		entryPointsTree.setToggleClickCount(0);
		entryPointsTree.setShowsRootHandles(true);
		entryPointsTree.setRootVisible(false);
		entryPointsTree.addTreeSelectionListener(new TreeSelectionListener()
		{
			@Override
			public void valueChanged (final @Nullable TreeSelectionEvent event)
			{
				setEnablements();
			}
		});
		entryPointsTree.setCellRenderer(treeRenderer);
		entryPointsTree.addMouseListener(new MouseAdapter()
		{
			@Override
			public void mouseClicked (final @Nullable MouseEvent e)
			{
				assert e != null;
				if (selectedEntryPoint() != null)
				{
					if (insertEntryPointAction.isEnabled()
						&& e.getClickCount() == 2
						&& e.getButton() == MouseEvent.BUTTON1)
					{
						e.consume();
						final ActionEvent actionEvent = new ActionEvent(
							entryPointsTree, -1, "Insert entry point");
						insertEntryPointAction.actionPerformed(actionEvent);
					}
				}
				else if (selectedEntryPointModule() != null)
				{
					if (buildEntryPointModuleAction.isEnabled()
						&& e.getClickCount() == 2
						&& e.getButton() == MouseEvent.BUTTON1)
					{
						e.consume();
						final ActionEvent actionEvent = new ActionEvent(
							entryPointsTree, -1, "Build entry point module");
						buildEntryPointModuleAction.actionPerformed(
							actionEvent);
					}
				}
			}
		});
		inputMap = entryPointsTree.getInputMap(
			JComponent.WHEN_ANCESTOR_OF_FOCUSED_COMPONENT);
		actionMap = entryPointsTree.getActionMap();
		inputMap.put(KeyStroke.getKeyStroke("ENTER"), "build");
		actionMap.put("build", buildAction);
		for (int i = 0; i < entryPointsTree.getRowCount(); i++)
		{
			entryPointsTree.expandRow(i);
		}

		// Create the build progress bar.
		buildProgress = new JProgressBar(0, 1000);
		buildProgress.setToolTipText("Progress indicator for the build.");
		buildProgress.setDoubleBuffered(true);
		buildProgress.setEnabled(false);
		buildProgress.setFocusable(false);
		buildProgress.setIndeterminate(false);
		buildProgress.setStringPainted(true);
		buildProgress.setString("Build Progress:");
		buildProgress.setValue(0);

		// Create the transcript.
		final JLabel outputLabel = new JLabel("Transcript:");

		// Make this row and column be where the excess space goes.
		// And reset the weights...
		transcript = new JTextPane();
		transcript.setBorder(BorderFactory.createEtchedBorder());
		transcript.setComponentPopupMenu(transcriptPopup.getPopupMenu());
		transcript.setEditable(false);
		transcript.setEnabled(true);
		transcript.setFocusable(true);
		transcript.setPreferredSize(new Dimension(0, 500));
		transcriptScrollArea = createScrollPane(transcript);

		// Create the input area.
		inputLabel = new JLabel("Command:");
		inputField = new JTextField();
		inputField.setToolTipText(
			"Enter commands and interact with Avail programs.  Press "
				+ "ENTER to submit.");
		inputField.setAction(new SubmitInputAction(this));
		inputMap = inputField.getInputMap(JComponent.WHEN_FOCUSED);
		actionMap = inputField.getActionMap();
		inputMap.put(KeyStroke.getKeyStroke("UP"), "up");
		actionMap.put("up", retrievePreviousAction);
		inputMap.put(KeyStroke.getKeyStroke("DOWN"), "down");
		actionMap.put("down", retrieveNextAction);
		inputField.setColumns(60);
		inputField.setEditable(true);
		inputField.setEnabled(true);
		inputField.setFocusable(true);

		// Subscribe to module loading events.
		availBuilder.subscribeToModuleLoading(
			new Continuation2<LoadedModule, Boolean>()
			{
				@Override
				public void value (
					@Nullable final LoadedModule loadedModule,
					@Nullable final Boolean loaded)
				{
					assert loadedModule != null;
					moduleTree.repaint();
					if (loadedModule.entryPoints().size() > 0)
					{
						entryPointsTree.repaint();
					}
				}
			});

		// Set up styles for the transcript.
		final StyledDocument doc = transcript.getStyledDocument();
		final SimpleAttributeSet attributes = new SimpleAttributeSet();
		final TabStop[] tabStops = new TabStop[500];
		for (int i = 0; i < tabStops.length; i++)
		{
			tabStops[i] = new TabStop(
				32.0f * (i + 1),
				TabStop.ALIGN_LEFT,
				TabStop.LEAD_NONE);
		}
		final TabSet tabSet = new TabSet(tabStops);
		StyleConstants.setTabSet(attributes, tabSet);
		doc.setParagraphAttributes(0, doc.getLength(), attributes, false);
		final Style defaultStyle =
			StyleContext.getDefaultStyleContext().getStyle(
				StyleContext.DEFAULT_STYLE);
		defaultStyle.addAttributes(attributes);
		StyleConstants.setFontFamily(defaultStyle, "Monospaced");
		for (final StreamStyle style : StreamStyle.values())
		{
			style.defineStyleIn(doc);
		}

		// Redirect the standard streams.
		try
		{
			outputStream = new PrintStream(
				new BuildOutputStream(OUT),
				false,
				StandardCharsets.UTF_8.name());
			errorStream = new PrintStream(
				new BuildOutputStream(ERR),
				false,
				StandardCharsets.UTF_8.name());
		}
		catch (final UnsupportedEncodingException e)
		{
			// Java must support UTF_8.
			throw new RuntimeException(e);
		}
		inputStream = new BuildInputStream();
		System.setOut(outputStream);
		System.setErr(errorStream);
		System.setIn(inputStream);
		final TextInterface textInterface = new TextInterface(
			new ConsoleInputChannel(inputStream),
			new ConsoleOutputChannel(outputStream),
			new ConsoleOutputChannel(errorStream));
		runtime.setTextInterface(textInterface);
		availBuilder.setTextInterface(textInterface);

		final JSplitPane leftPane = new JSplitPane(
			JSplitPane.VERTICAL_SPLIT,
			true,
			createScrollPane(moduleTree),
			createScrollPane(entryPointsTree));
		leftPane.setDividerLocation(configuration.moduleVerticalProportion());
		leftPane.setResizeWeight(configuration.moduleVerticalProportion());
		final JPanel rightPane = new JPanel();
		final GroupLayout rightPaneLayout = new GroupLayout(rightPane);
		rightPane.setLayout(rightPaneLayout);
		rightPaneLayout.setAutoCreateGaps(true);
		rightPaneLayout.setHorizontalGroup(
			rightPaneLayout.createParallelGroup()
				.addComponent(buildProgress)
				.addComponent(outputLabel)
				.addComponent(transcriptScrollArea)
				.addComponent(inputLabel)
				.addComponent(inputField));
		rightPaneLayout.setVerticalGroup(
			rightPaneLayout.createSequentialGroup()
				.addGroup(rightPaneLayout.createSequentialGroup()
					.addComponent(
						buildProgress,
						GroupLayout.PREFERRED_SIZE,
						GroupLayout.DEFAULT_SIZE,
						GroupLayout.PREFERRED_SIZE))
				.addGroup(
					rightPaneLayout.createSequentialGroup()
						.addComponent(outputLabel)
						.addComponent(
							transcriptScrollArea,
							0,
							300,
							Short.MAX_VALUE))
				.addGroup(rightPaneLayout.createSequentialGroup()
					.addComponent(inputLabel)
					.addComponent(
						inputField,
						GroupLayout.PREFERRED_SIZE,
						GroupLayout.DEFAULT_SIZE,
						GroupLayout.PREFERRED_SIZE)));

		final JSplitPane mainSplit = new JSplitPane(
			JSplitPane.HORIZONTAL_SPLIT, true, leftPane, rightPane);
		mainSplit.setDividerLocation(configuration.leftSectionWidth());
		getContentPane().add(mainSplit);
		pack();
		if (configuration.placement != null)
		{
			setBounds(configuration.placement);
		}

		// Save placement when closing.
		addWindowListener(new WindowAdapter()
		{
			@Override
			public void windowClosing (final @Nullable WindowEvent e)
			{
				final Preferences preferences =
					placementPreferencesNodeForScreenNames(
						allScreenNames());
				final LayoutConfiguration prevConfiguration =
					new LayoutConfiguration(
						preferences.get(placementLeafKeyString, ""));
				final LayoutConfiguration saveConfiguration =
					new LayoutConfiguration();
				if (prevConfiguration.moduleViewerPlacement != null)
				{
					saveConfiguration.moduleViewerPlacement =
						prevConfiguration.moduleViewerPlacement;
				}

				saveConfiguration.placement = getBounds();
				saveConfiguration.leftSectionWidth =
					mainSplit.getDividerLocation();
				saveConfiguration.moduleVerticalProportion =
					leftPane.getDividerLocation()
						/ max(leftPane.getHeight(), 1.0);
				preferences.put(
					placementLeafKeyString,
					saveConfiguration.stringToStore());
				templatePreferences().put(
					moduleLeafKeyString,
					moduleTemplates.stringToStore());
				super.windowClosing(e);
			}
		});
		if (runningOnMac)
		{
			OSXUtility.setQuitHandler(
				new Transformer1<Object, Boolean>()
				{
					@Override
					public @Nullable Boolean value (
						final @Nullable Object event)
					{
						// Quit was pressed.  Close the workbench, which should
						// save window position state then exit.
						// Apple's apple.eawt.quitStrategy has never worked, to
						// the best of my knowledge.  It's a trick.  We must
						// close the workbench window explicitly to give it a
						// chance to save.
						final WindowEvent closeEvent =
							new WindowEvent(
								AvailWorkbench.this,
								WindowEvent.WINDOW_CLOSING);
						dispatchEvent(closeEvent);
						return true;
					}
				});
			OSXUtility.setAboutHandler(
				new Transformer1<Object, Boolean>()
				{
					@Override
					public @Nullable Boolean value (
						@Nullable final Object event)
					{
						aboutAction.showDialog();
						return true;
					}
				});
		}

		// Select an initial module if specified.
		validate();
		if (!initialTarget.isEmpty())
		{
			final TreePath path = modulePath(initialTarget);
			if (path != null)
			{
				moduleTree.setSelectionPath(path);
				moduleTree.scrollRowToVisible(moduleTree.getRowForPath(path));
			}
		}
		setEnablements();
	}

	/**
	 * Create a menu with the given name and entries, which can be null to
	 * indicate a separator, a JMenuItem, or an Action to wrap in a JMenuItem.
	 */
	private static @NotNull JMenu menu (
		final String name,
		final Object... actionsAndSubmenus)
	{
		JMenu menu = new JMenu(name);
		augment(menu, actionsAndSubmenus);
		return menu;
	}

	/**
	 * Augment the given menu with the array of entries, which can be null to
	 * indicate a separator, a JMenuItem, or an Action to wrap in a JMenuItem.
	 */
	private static void augment (final JMenu menu, Object... actionsAndSubmenus)
	{
		for (Object item : actionsAndSubmenus)
		{
			if (item == null)
			{
				menu.addSeparator();
			}
			else if (item instanceof Action)
			{
				menu.add((Action) item);
			}
			else if (item instanceof JMenuItem)
			{
				menu.add((JMenuItem) item);
			}
			else
			{
				assert false : "Bad argument while building menu";
			}
		}
	}

	/** Answer the pane wrapped in a JScrollPane. */
	private static @NotNull JScrollPane createScrollPane (
		final Component innerComponent)
	{
		final JScrollPane scrollPane = new JScrollPane();
		scrollPane.setHorizontalScrollBarPolicy(HORIZONTAL_SCROLLBAR_AS_NEEDED);
		scrollPane.setVerticalScrollBarPolicy(VERTICAL_SCROLLBAR_AS_NEEDED);
		scrollPane.setMinimumSize(new Dimension(100, 0));
		scrollPane.setViewportView(innerComponent);
		return scrollPane;
	}

	/**
	 * Make the workbench behave more like a Mac application.
	 */
	private static void setUpForMac ()
	{
		assert runningOnMac;
		try
		{

//			OSXUtility.setPreferencesHandler(
//				this, getClass().getDeclaredMethod("preferences", (Class[])null));
//			OSXUtility.setFileHandler(
//				this, getClass().getDeclaredMethod("loadImageFile", new Class[] { String.class }));

			System.setProperty("apple.laf.useScreenMenuBar", "true");
			System.setProperty(
				"com.apple.mrj.application.apple.menu.about.name",
				"Avail Workbench");
			System.setProperty(
				"com.apple.awt.graphics.UseQuartz",
				"true");

			final Class<?> appClass = Class.forName(
				"com.apple.eawt.Application",
				true,
				AvailWorkbench.class.getClassLoader());
			final Object application =
				appClass.getMethod("getApplication").invoke(null);
			final Image image =
				new ImageIcon(resourcePrefix + "AvailHammer.png").getImage();
			appClass.getMethod("setDockIconImage", Image.class).invoke(
				application,
				image);
			appClass.getMethod("setDockIconBadge", String.class).invoke(
				application,
				"DEV");
		}
		catch (final Exception e)
		{
			throw new RuntimeException(e);
		}
	}

	/**
	 * Launch the {@linkplain AvailBuilder Avail builder} {@linkplain
	 * AvailWorkbench UI}.
	 *
	 * @param args
	 *        The command line arguments.
	 * @throws Exception
	 *         If something goes wrong.
	 */
	public static void main (final String[] args) throws Exception
	{
		if (runningOnMac)
		{
			setUpForMac();
		}

		final ModuleRoots roots = new ModuleRoots(
			System.getProperty("availRoots", ""));
		final String renames = System.getProperty("availRenames");
		final String initial;
		if (args.length > 0)
		{
			initial = args[0];
		}
		else
		{
			initial = "";
		}
		final Reader reader;
		if (renames == null)
		{
			reader = new StringReader("");
		}
		else
		{
			final File renamesFile = new File(renames);
			reader = new BufferedReader(new InputStreamReader(
				new FileInputStream(renamesFile), StandardCharsets.UTF_8));
		}
		final RenamesFileParser renameParser = new RenamesFileParser(
			reader, roots);
		final ModuleNameResolver resolver = renameParser.parse();

		// Display the UI.
		invokeLater(new Runnable()
		{
			@Override
			public void run ()
			{
				final AvailWorkbench frame =
					new AvailWorkbench(resolver, initial);
				frame.setVisible(true);
				if (!initial.isEmpty())
				{
					final TreePath path = frame.modulePath(initial);
					if (path != null)
					{
						frame.moduleTree.setSelectionPath(path);
						frame.moduleTree.scrollPathToVisible(path);
					}
				}
			}
		});
	}
}<|MERGE_RESOLUTION|>--- conflicted
+++ resolved
@@ -713,10 +713,6 @@
 	/**
 	 * A {@link Map} from a module template name to a module template.
 	 */
-<<<<<<< HEAD
-	public @NotNull URL moduleTemplateURL =
-		AvailWorkbench.class.getResource(resourcePrefix + "new-module.tmpl");
-=======
 	public @NotNull ModuleTemplates moduleTemplates;
 
 	/**
@@ -773,7 +769,6 @@
 		}
 
 	}
->>>>>>> c4367b5e
 
 	/** The {@linkplain BuildInputStream standard input stream}. */
 	private @Nullable BuildInputStream inputStream;
@@ -1950,7 +1945,6 @@
 					final int w = max(50, Integer.parseInt(substrings[2]));
 					final int h = max(50, Integer.parseInt(substrings[3]));
 					placement = new Rectangle(x, y, w, h);
-
 				}
 				catch (final NumberFormatException e)
 				{
