/*
 * L1Decompiler.java
 * Copyright © 1993-2018, The Avail Foundation, LLC.
 * All rights reserved.
 *
 * Redistribution and use in source and binary forms, with or without
 * modification, are permitted provided that the following conditions are met:
 *
 * * Redistributions of source code must retain the above copyright notice, this
 *   list of conditions and the following disclaimer.
 *
 * * Redistributions in binary form must reproduce the above copyright notice,
 *   this list of conditions and the following disclaimer in the documentation
 *   and/or other materials provided with the distribution.
 *
 * * Neither the name of the copyright holder nor the names of the contributors
 *   may be used to endorse or promote products derived from this software
 *   without specific prior written permission.
 *
 * THIS SOFTWARE IS PROVIDED BY THE COPYRIGHT HOLDERS AND CONTRIBUTORS "AS IS"
 * AND ANY EXPRESS OR IMPLIED WARRANTIES, INCLUDING, BUT NOT LIMITED TO, THE
 * IMPLIED WARRANTIES OF MERCHANTABILITY AND FITNESS FOR A PARTICULAR PURPOSE
 * ARE DISCLAIMED. IN NO EVENT SHALL THE COPYRIGHT HOLDER OR CONTRIBUTORS BE
 * LIABLE FOR ANY DIRECT, INDIRECT, INCIDENTAL, SPECIAL, EXEMPLARY, OR
 * CONSEQUENTIAL DAMAGES (INCLUDING, BUT NOT LIMITED TO, PROCUREMENT OF
 * SUBSTITUTE GOODS OR SERVICES; LOSS OF USE, DATA, OR PROFITS; OR BUSINESS
 * INTERRUPTION) HOWEVER CAUSED AND ON ANY THEORY OF LIABILITY, WHETHER IN
 * CONTRACT, STRICT LIABILITY, OR TORT (INCLUDING NEGLIGENCE OR OTHERWISE)
 * ARISING IN ANY WAY OUT OF THE USE OF THIS SOFTWARE, EVEN IF ADVISED OF THE
 * POSSIBILITY OF SUCH DAMAGE.
 */

package com.avail.interpreter.levelOne;

import com.avail.annotations.InnerAccess;
import com.avail.descriptor.*;
import com.avail.descriptor.CompiledCodeDescriptor.L1InstructionDecoder;
import com.avail.descriptor.PhraseTypeDescriptor.PhraseKind;

import javax.annotation.Nullable;
import java.util.ArrayList;
import java.util.HashMap;
import java.util.List;
import java.util.Map;
import java.util.function.Function;

import static com.avail.descriptor.AssignmentPhraseDescriptor.newAssignment;
import static com.avail.descriptor.BlockPhraseDescriptor.newBlockNode;
import static com.avail.descriptor.ContinuationTypeDescriptor.continuationTypeForFunctionType;
import static com.avail.descriptor.DeclarationPhraseDescriptor.*;
import static com.avail.descriptor.FirstOfSequencePhraseDescriptor.newFirstOfSequenceNode;
import static com.avail.descriptor.FunctionTypeDescriptor.mostGeneralFunctionType;
import static com.avail.descriptor.IntegerDescriptor.fromInt;
import static com.avail.descriptor.ListPhraseDescriptor.newListNode;
import static com.avail.descriptor.LiteralPhraseDescriptor.*;
import static com.avail.descriptor.LiteralTokenDescriptor.literalToken;
import static com.avail.descriptor.MarkerPhraseDescriptor.newMarkerNode;
import static com.avail.descriptor.NilDescriptor.nil;
import static com.avail.descriptor.ObjectTupleDescriptor.*;
import static com.avail.descriptor.PermutedListPhraseDescriptor.newPermutedListNode;
import static com.avail.descriptor.PhraseTypeDescriptor.PhraseKind.*;
import static com.avail.descriptor.ReferencePhraseDescriptor.referenceNodeFromUse;
import static com.avail.descriptor.SendPhraseDescriptor.newSendNode;
import static com.avail.descriptor.StringDescriptor.stringFrom;
import static com.avail.descriptor.SuperCastPhraseDescriptor.newSuperCastNode;
import static com.avail.descriptor.TokenDescriptor.TokenType.KEYWORD;
import static com.avail.descriptor.TokenDescriptor.newToken;
import static com.avail.descriptor.TupleDescriptor.emptyTuple;
import static com.avail.descriptor.VariableDescriptor.newVariableWithOuterType;
import static com.avail.descriptor.VariableTypeDescriptor.mostGeneralVariableType;
import static com.avail.descriptor.VariableUsePhraseDescriptor.newUse;
import static com.avail.interpreter.levelOne.L1Decompiler.MarkerTypes.DUP;
import static com.avail.interpreter.levelOne.L1Decompiler.MarkerTypes.PERMUTE;
import static com.avail.utility.PrefixSharingList.last;

/**
 * The {@link L1Decompiler} converts a {@linkplain CompiledCodeDescriptor
 * compiled code} object into an equivalent {@linkplain PhraseDescriptor
 * parse tree}.
 *
 * @author Mark van Gulik &lt;todd@availlang.org&gt;
 */
public class L1Decompiler
{
	/**
	 * The {@linkplain CompiledCodeDescriptor compiled code} which is being
	 * decompiled.
	 */
	@InnerAccess final A_RawFunction code;

	/**
	 * The number of nybbles in the nybblecodes of the raw function being
	 * decompiled.
	 */
	@InnerAccess final int numNybbles;

	/**
	 * {@linkplain PhraseDescriptor Phrases} which correspond with the lexically
	 * captured variables.  These can be {@linkplain DeclarationPhraseDescriptor
	 * declaration phrases} or {@linkplain LiteralPhraseDescriptor literal
	 * phrases}, but the latter may be phased out in favor of module constants
	 * and module variables.
	 */
	@InnerAccess final A_Phrase[] outers;

	/**
	 * The {@linkplain DeclarationKind#ARGUMENT
	 * arguments declarations} for this code.
	 */
	@InnerAccess final A_Phrase[] args;

	/**
	 * The {@linkplain DeclarationKind#LOCAL_VARIABLE local variables} defined
	 * by this code.
	 */
	@InnerAccess final A_Phrase[] locals;

	/**
	 * Flags to indicate which local variables have been mentioned.  Upon first
	 * mention, the corresponding local declaration should be emitted.
	 */
	@InnerAccess final boolean[] mentionedLocals;

	/**
	 * The {@linkplain DeclarationKind#LOCAL_CONSTANT local constants} defined
	 * by this code.
	 */
	@InnerAccess final A_Phrase[] constants;

	/**
	 * The current position in the instruction stream at which decompilation is
	 * occurring.
	 */
	@InnerAccess final L1InstructionDecoder instructionDecoder =
		new L1InstructionDecoder();

	/**
	 * Something to generate unique variable names from a prefix.
	 */
	@InnerAccess final Function<String, String> tempGenerator;

	/**
	 * The stack of expressions roughly corresponding to the subexpressions that
	 * have been parsed but not yet integrated into their parent expressions.
	 */
	@InnerAccess final List<A_Phrase> expressionStack = new ArrayList<>();

	/**
	 * The list of completely decompiled {@linkplain PhraseDescriptor
	 * statements}.
	 */
	@InnerAccess final List<A_Phrase> statements = new ArrayList<>();

	/**
	 * A flag to indicate that the last instruction was a push of the null
	 * object.
	 */
	@InnerAccess boolean endsWithPushNil = false;

	/**
	 * The decompiled {@linkplain BlockPhraseDescriptor block phrase}.
	 */
	@InnerAccess A_Phrase block;

	/**
	 * Create a new decompiler suitable for decoding the given raw function,
	 * tuple of outer variable declarations, and temporary name generator.
	 *
	 * @param aCodeObject
	 *        The {@linkplain CompiledCodeDescriptor code} to decompile.
	 * @param outerDeclarations
	 *        The array of outer variable declarations and literal phrases.
	 * @param tempBlock
	 *        A {@linkplain Function transformer} that takes a prefix
	 *        and generates a suitably unique temporary variable name.
	 */
	public L1Decompiler (
		final A_RawFunction aCodeObject,
		final A_Phrase[] outerDeclarations,
		final Function<String, String> tempBlock)
	{
		code = aCodeObject;
		numNybbles = aCodeObject.numNybbles();
		outers = outerDeclarations.clone();
		tempGenerator = tempBlock;
		aCodeObject.setUpInstructionDecoder(instructionDecoder);
		instructionDecoder.pc(1);
		args = new A_Phrase[code.numArgs()];
		final A_Type tupleType = code.functionType().argsTupleType();
		for (int i = 1, end = code.numArgs(); i <= end; i++)
		{
			final A_Token token = newToken(
<<<<<<< HEAD
				stringFrom(tempGenerator.apply("arg")),
				emptyTuple(),
				emptyTuple(),
=======
				stringFrom(tempGenerator.value("arg")),
>>>>>>> a3baa23a
				0,
				0,
				KEYWORD);
			args[i - 1] = newArgument(token, tupleType.typeAtIndex(i), nil);
		}
		locals = new A_Phrase[code.numLocals()];
		mentionedLocals = new boolean[code.numLocals()];
		for (int i = 1, end = code.numLocals(); i <= end; i++)
		{
			final A_Token token = newToken(
<<<<<<< HEAD
				stringFrom(tempGenerator.apply("local")),
				emptyTuple(),
				emptyTuple(),
=======
				stringFrom(tempGenerator.value("local")),
>>>>>>> a3baa23a
				0,
				0,
				KEYWORD);
			final A_Phrase declaration = newVariable(
				token, code.localTypeAt(i).writeType(), nil, nil);
			locals[i - 1] = declaration;
			mentionedLocals[i - 1] = false;
		}
		constants = new A_Phrase[code.numConstants()];
		// Don't initialize the constants – we may as well wait until we reach
		// the initialization for each, identified by an L1Ext_doSetSlot().

		final DecompilerDispatcher dispatcher = new DecompilerDispatcher();
		while (!instructionDecoder.atEnd())
		{
			instructionDecoder.getOperation().dispatch(dispatcher);
		}
		// Infallible primitives don't have nybblecodes, except ones marked as
		// Primitive.Flag.SpecialForm.
		if (numNybbles > 0)
		{
			assert instructionDecoder.pc() == numNybbles + 1;
			if (!endsWithPushNil)
			{
				statements.add(popExpression());
			}
			// Otherwise nothing was left on the expression stack.
		}
		assert expressionStack.size() == 0
			: "There should be nothing on the stack after the final return";
		for (final boolean b : mentionedLocals)
		{
			assert b : "Local constant was not mentioned";
		}
		block = newBlockNode(
			tupleFromArray(args),
			code.primitiveNumber(),
			tupleFromList(statements),
			code.functionType().returnType(),
			code.functionType().declaredExceptions(),
			0,
			emptyTuple());
	}

	/**
	 * Look up the declaration for the argument, local, or constant at the
	 * specified one-based offset in what will be the continuation's slots.
	 *
	 * @param index The one-based index into the args/locals/constants.
	 * @return The declaration.
	 */
	@InnerAccess A_Phrase argOrLocalOrConstant (final int index)
	{
		if (index <= args.length)
		{
			return args[index - 1];
		}
		if (index <= args.length + locals.length)
		{
			final int localSubscript = index - args.length - 1;
			if (!mentionedLocals[localSubscript])
			{
				// This was the first mention of the local.  Emit its
				// declaration as a statement.  If this was being looked up
				// for a write, simply set the declaration's initializing
				// expression later instead of emitting a separate
				// assignment statement.
				mentionedLocals[localSubscript] = true;
				statements.add(locals[localSubscript]);
			}
			return locals[localSubscript];
		}
		final int constSubscript = index - args.length - locals.length - 1;
		return constants[constSubscript];
	}

	/**
	 * Answer the {@linkplain BlockPhraseDescriptor block phrase} which is a
	 * decompilation of the previously supplied raw function.
	 *
	 * @return A block phrase which is a decompilation of the raw function.
	 */
	public A_Phrase block ()
	{
		return block;
	}

	/**
	 * Answer the top value of the expression stack without removing it.
	 *
	 * @return The phrase that's still on the top of the stack.
	 */
	@InnerAccess A_Phrase peekExpression ()
	{
		return expressionStack.get(expressionStack.size() - 1);
	}

	/**
	 * Pop one {@linkplain PhraseDescriptor phrase} off the expression
	 * stack and return it.
	 *
	 * @return The phrase popped off the stack.
	 */
	@InnerAccess A_Phrase popExpression ()
	{
		return expressionStack.remove(expressionStack.size() - 1);
	}

	/**
	 * Pop some {@linkplain PhraseDescriptor phrases} off the expression
	 * stack and return them in a {@linkplain List list}.
	 *
	 * @param count The number of phrases to pop.
	 * @return The list of {@code count} phrases, in the order they were
	 *         added to the stack.
	 */
	@InnerAccess List<A_Phrase> popExpressions (final int count)
	{
		final List<A_Phrase> result = new ArrayList<>(count);
		for (int i = 1; i <= count; i++)
		{
			result.add(0, popExpression());
		}
		return result;
	}

	/**
	 * Push the given {@linkplain PhraseDescriptor phrase} onto the
	 * expression stack.
	 *
	 * @param expression The expression to push.
	 */
	void pushExpression (
		final A_Phrase expression)
	{
		expressionStack.add(expression);
	}

	/**
	 * An {@link Enum} whose ordinals can be used as marker values in
	 * {@linkplain MarkerPhraseDescriptor marker phrases}.
	 */
	enum MarkerTypes {
		/**
		 * A marker standing for a duplicate of some value that was on the
		 * stack.
		 */
		DUP,

		/**
		 * A marker indicating the value below it has been permuted, and should
		 * be checked by a subsequent call operation;
		 */
		PERMUTE;

		/**
		 * A pre-built marker for this enumeration value.
		 */
		public final A_Phrase marker = newMarkerNode(fromInt(ordinal()));
	}

	private class DecompilerDispatcher implements L1OperationDispatcher
	{
		@Override
		public void L1_doCall ()
		{
			final A_Bundle bundle = code.literalAt(
				instructionDecoder.getOperand());
			final A_Type type = code.literalAt(instructionDecoder.getOperand());
			final A_Method method = bundle.bundleMethod();
			final int nArgs = method.numArgs();
			@Nullable A_Tuple permutationTuple = null;
			if (nArgs > 1 && peekExpression().equals(PERMUTE.marker))
			{
				// We just hit a permute of the top N items of the stack.  This
				// is due to a permutation of the top-level arguments of a call,
				// not an embedded guillemet expression (otherwise we would have
				// hit an L1_doMakeTuple instead of this call).  A literal
				// phrase containing the permutation to apply was pushed before
				// the marker.
				popExpression();
				final A_Phrase permutationLiteral = popExpression();
				assert permutationLiteral.phraseKindIsUnder(LITERAL_PHRASE);
				permutationTuple = permutationLiteral.token().literal();
			}
			final A_Tuple argsTuple = tupleFromList(popExpressions(nArgs));
			A_Phrase listNode = newListNode(argsTuple);
			if (permutationTuple != null)
			{
				listNode = newPermutedListNode(listNode, permutationTuple);
			}
			final A_Phrase sendNode = newSendNode(
				emptyTuple(), bundle, listNode, type);
			pushExpression(sendNode);
		}

		@Override
		public void L1_doPushLiteral ()
		{
			final AvailObject value = code.literalAt(
				instructionDecoder.getOperand());
			if (value.isInstanceOfKind(mostGeneralFunctionType()))
			{
				final A_Phrase[] functionOuters =
					new A_Phrase[value.numOuterVars()];
				// Due to stub-building primitives, it's possible for a
				// non-clean function to be a literal, so deal with it here.
				for (int i = 1; i <= value.numOuterVars(); i++)
				{
					final AvailObject varObject = value.outerVarAt(i);
					final A_Token token =
						literalToken(
							stringFrom(
								"OuterOfUncleanConstantFunction#"
									+ i
									+ " (with value "
									+ varObject
									+ ")"),
							0,
							0,
							varObject);
					functionOuters[i - 1] = literalNodeFromToken(token);
				}
				final L1Decompiler decompiler = new L1Decompiler(
					value.code(), functionOuters, tempGenerator);
				pushExpression(decompiler.block());
			}
			else
			{
				if (value.equalsNil())
				{
					// The last "statement" may just push nil.
					// Such a statement will be re-synthesized during code
					// generation, so don't bother reconstructing it now.
					assert instructionDecoder.pc() > numNybbles
						: "nil can only be (implicitly) pushed at the "
						+ "end of a sequence of statements";
					endsWithPushNil = true;
				}
				else
				{
					final A_Token token =
						literalToken(
							stringFrom(value.toString()),
							0,
							0,
							value);
					pushExpression(literalNodeFromToken(token));
				}
			}
		}

		@Override
		public void L1_doPushLastLocal ()
		{
			final A_Phrase declaration = argOrLocalOrConstant(
				instructionDecoder.getOperand());
			final A_Phrase use = newUse(declaration.token(), declaration);
			use.isLastUse(true);
			if (declaration.declarationKind().isVariable())
			{
				pushExpression(use);
			}
			else
			{
				pushExpression(referenceNodeFromUse(use));
			}
		}

		@Override
		public void L1_doPushLocal ()
		{
			final A_Phrase declaration = argOrLocalOrConstant(
				instructionDecoder.getOperand());
			final AvailObject use = newUse(declaration.token(), declaration);
			if (declaration.declarationKind().isVariable())
			{
				pushExpression(use);
			}
			else
			{
				pushExpression(referenceNodeFromUse(use));
			}
		}

		@Override
		public void L1_doPushLastOuter ()
		{
			L1_doPushOuter();
		}

		@Override
		public void L1_doClose ()
		{
			final int nOuters = instructionDecoder.getOperand();
			final A_RawFunction theCode = code.literalAt(
				instructionDecoder.getOperand());
			final List<A_Phrase> theOuters = popExpressions(nOuters);
			for (final A_Phrase outer : theOuters)
			{
				final PhraseKind kind = outer.phraseKind();
				assert kind == VARIABLE_USE_PHRASE
					|| kind == REFERENCE_PHRASE
					|| kind == LITERAL_PHRASE;
			}
			final L1Decompiler decompiler = new L1Decompiler(
				theCode,
				theOuters.toArray(new A_Phrase[theOuters.size()]),
				tempGenerator);
			pushExpression(decompiler.block());
		}

		@Override
		public void L1_doSetLocal ()
		{
			final int previousStatementCount = statements.size();
			final int indexInFrame = instructionDecoder.getOperand();
			final A_Phrase declaration = argOrLocalOrConstant(indexInFrame);
			assert declaration.declarationKind().isVariable();
			if (statements.size() > previousStatementCount)
			{
				assert statements.size() == previousStatementCount + 1;
				assert last(statements) == declaration;
				// This was the first use of the variable, so it was written as
				// a statement automatically.  Create a new variable with an
				// initialization expression, and replace the old declaration
				// in the locals list and the last emitted statement, which are
				// the only places that could have a reference to the old
				// declaration.
				assert declaration.initializationExpression().equalsNil();
				final A_Phrase replacementDeclaration = newVariable(
					declaration.token(),
					declaration.declaredType(),
					declaration.typeExpression(),
					popExpression());
				locals[indexInFrame - code.numArgs() - 1] =
					replacementDeclaration;
				statements.set(statements.size() - 1, replacementDeclaration);
				return;
			}
			// This assignment wasn't the first mention of the variable.
			final A_Phrase valueNode = popExpression();
			final A_Phrase variableUse =
				newUse(declaration.token(), declaration);
			final A_Phrase assignmentNode = newAssignment(
				variableUse, valueNode, emptyTuple(), false);
			if (expressionStack.isEmpty()
				|| peekExpression().phraseKind() != MARKER_PHRASE)
			{
				statements.add(assignmentNode);
			}
			else
			{
				// We had better see a dup marker, otherwise the code generator
				// didn't do what we expected.  Remove the marker and replace it
				// with the (embedded) assignment phrase itself.
				final A_Phrase duplicateExpression = popExpression();
				assert duplicateExpression.equals(DUP.marker);
				expressionStack.add(assignmentNode);
			}
		}

		@Override
		public void L1_doGetLocalClearing ()
		{
			L1_doGetLocal();
		}

		@Override
		public void L1_doPushOuter ()
		{
			pushExpression(outers[instructionDecoder.getOperand() - 1]);
		}

		@Override
		public void L1_doPop ()
		{
			if (expressionStack.size() == 1)
			{
				statements.add(popExpression());
			}
			else
			{
				// This is very rare – it's a non-first statement of a
				// FirstOfSequence phrase.  Determine if we're constructing or
				// extending an existing FirstOfSequence.
				final A_Phrase lastExpression = popExpression();
				final A_Phrase penultimateExpression = popExpression();
				final A_Tuple newStatements;
				if (penultimateExpression.phraseKind()
					== FIRST_OF_SEQUENCE_PHRASE)
				{
					// Extend an existing FirstOfSequence phrase.
					newStatements =
						penultimateExpression.statements().appendCanDestroy(
							lastExpression, false);
				}
				else
				{
					// Create a two-element FirstOfSequence phrase.
					newStatements =
						tuple(penultimateExpression, lastExpression);
				}
				pushExpression(newFirstOfSequenceNode(newStatements));
			}
		}

		@Override
		public void L1_doGetOuterClearing ()
		{
			L1_doGetOuter();
		}

		@Override
		public void L1_doSetOuter ()
		{
			final A_Phrase outerExpr =
				outers[instructionDecoder.getOperand() - 1];
			final A_Phrase outerDeclaration;
			if (outerExpr.isInstanceOfKind(LITERAL_PHRASE.mostGeneralType()))
			{
				// Writing into a synthetic literal (a byproduct of decompiling
				// a block without decompiling its outer scopes).
				final A_Token token = outerExpr.token();
				final A_BasicObject variableObject = token.literal();
				assert variableObject.isInstanceOfKind(
					mostGeneralVariableType());
				outerDeclaration =
					newModuleVariable(token, variableObject, nil, nil);
			}
			else
			{
				assert outerExpr.isInstanceOfKind(
					REFERENCE_PHRASE.mostGeneralType());
				outerDeclaration = outerExpr.variable().declaration();
			}
			final A_Phrase variableUse =
				newUse(outerDeclaration.token(), outerDeclaration);
			final A_Phrase valueExpr = popExpression();
			final A_Phrase assignmentNode =
				newAssignment(variableUse, valueExpr, emptyTuple(), false);
			if (expressionStack.isEmpty())
			{
				statements.add(assignmentNode);
			}
			else
			{
				// We had better see a dup marker, otherwise the code generator
				// didn't do what we expected.  Remove that marker and replace
				// it with the (embedded) assignment phrase itself.
				final A_Phrase duplicateExpression = popExpression();
				assert duplicateExpression.equals(DUP.marker);
				expressionStack.add(assignmentNode);
			}
		}

		@Override
		public void L1_doGetLocal ()
		{
			final A_Phrase localDeclaration = argOrLocalOrConstant(
				instructionDecoder.getOperand());
			assert localDeclaration.declarationKind().isVariable();
			final AvailObject useNode =
				newUse(localDeclaration.token(), localDeclaration);
			pushExpression(useNode);
		}

		@Override
		public void L1_doMakeTuple ()
		{
			final int count = instructionDecoder.getOperand();
			@Nullable A_Tuple permutationTuple = null;
			if (count > 1 && peekExpression().equals(PERMUTE.marker))
			{
				// We just hit a permute of the top N items of the stack.  This
				// is due to a permutation within a guillemet expression.  A
				// literal phrase containing the permutation to apply was pushed
				// before the marker.
				popExpression();
				final A_Phrase permutationLiteral = popExpression();
				assert permutationLiteral.phraseKindIsUnder(LITERAL_PHRASE);
				permutationTuple = permutationLiteral.token().literal();
			}
			final List<A_Phrase> expressions = popExpressions(count);
			A_Phrase listNode = newListNode(tupleFromList(expressions));
			if (permutationTuple != null)
			{
				listNode = newPermutedListNode(listNode, permutationTuple);
			}
			pushExpression(listNode);
		}

		@Override
		public void L1_doGetOuter ()
		{
			final A_Phrase outer = outers[instructionDecoder.getOperand() - 1];
			if (outer.phraseKindIsUnder(LITERAL_PHRASE))
			{
				pushExpression(outer);
				return;
			}
			final A_Phrase declaration = outer.variable().declaration();
			final A_Phrase use = newUse(declaration.token(), declaration);
			pushExpression(use);
		}

		@Override
		public void L1_doExtension ()
		{
			assert false : "Illegal dispatch nybblecode";
		}

		@Override
		public void L1Ext_doPushLabel ()
		{
			final A_Phrase label;
			if (statements.size() > 0
				&& statements.get(0).isInstanceOfKind(
					LABEL_PHRASE.mostGeneralType()))
			{
				label = statements.get(0);
			}
			else
			{
				final A_Token labelToken = newToken(
<<<<<<< HEAD
					stringFrom(tempGenerator.apply("label")),
					emptyTuple(),
					emptyTuple(),
=======
					stringFrom(tempGenerator.value("label")),
>>>>>>> a3baa23a
					0,
					0,
					KEYWORD);
				label = newLabel(
					labelToken,
					nil,
					continuationTypeForFunctionType(code.functionType()));
				statements.add(0, label);
			}
			pushExpression(newUse(label.token(), label));
		}

		@Override
		public void L1Ext_doGetLiteral ()
		{
			final A_Token globalToken = newToken(
				stringFrom("SomeGlobal"),
				0,
				0,
				KEYWORD);
			final A_BasicObject globalVar = code.literalAt(
				instructionDecoder.getOperand());
			final A_Phrase declaration =
				newModuleVariable(globalToken, globalVar, nil, nil);
			pushExpression(newUse(globalToken, declaration));
		}

		@Override
		public void L1Ext_doSetLiteral ()
		{
			final A_Token globalToken = newToken(
				stringFrom("SomeGlobal"),
				0,
				0,
				KEYWORD);
			final AvailObject globalVar = code.literalAt(
				instructionDecoder.getOperand());
			final A_Phrase declaration =
				newModuleVariable(globalToken, globalVar, nil, nil);
			final A_Phrase varUse = newUse(globalToken, declaration);
			final A_Phrase assignmentNode =
				newAssignment(varUse, popExpression(), emptyTuple(), false);
			if (expressionStack.isEmpty())
			{
				statements.add(assignmentNode);
			}
			else
			{
				// We had better see a dup marker, otherwise the code generator
				// didn't do what we expected.  Remove that marker and replace
				// it with the (embedded) assignment phrase itself.
				final A_Phrase duplicateExpression = popExpression();
				assert duplicateExpression.equals(DUP.marker);
				expressionStack.add(assignmentNode);
			}
		}

		/**
		 * The presence of the {@linkplain L1Operation operation} indicates
		 * that
		 * an assignment is being used as a subexpression or final statement
		 * from a non-void valued {@linkplain FunctionDescriptor block}.
		 *
		 * <p>Pop the expression (that represents the right hand side of the
		 * assignment), push a special {@linkplain MarkerPhraseDescriptor
		 * marker phrase} representing the dup, then push the right-hand side
		 * expression back onto the expression stack.</p>
		 */
		@Override
		public void L1Ext_doDuplicate ()
		{
			final A_Phrase rightSide = popExpression();
			pushExpression(DUP.marker);
			pushExpression(rightSide);
		}

		@Override
		public void L1Ext_doPermute ()
		{
			// Note that this applies to any guillemet group, not just the top
			// level implicit list of arguments to a call.  It's also used for
			// permuting both the arguments and their types in the case of a
			// super-call to a bundle containing permutations.
			final A_Tuple permutation = code.literalAt(
				instructionDecoder.getOperand());
			pushExpression(syntheticLiteralNodeFor(permutation));
			pushExpression(PERMUTE.marker);
		}

		@Override
		public void L1Ext_doSuperCall ()
		{
			final A_Bundle bundle = code.literalAt(
				instructionDecoder.getOperand());
			final A_Type type = code.literalAt(instructionDecoder.getOperand());
			final A_Type superUnionType = code.literalAt(
				instructionDecoder.getOperand());

			final A_Method method = bundle.bundleMethod();
			final int nArgs = method.numArgs();
			final A_Phrase argsNode =
				reconstructListWithSuperUnionType(nArgs, superUnionType);
			final A_Phrase sendNode = newSendNode(
				emptyTuple(), bundle, argsNode, type);
			pushExpression(sendNode);
		}

		@Override
		public void L1Ext_doSetSlot ()
		{
			// This instruction is only used to initialize local constants.
			// In fact, the constant declaration isn't even created until we
			// reach this corresponding instruction.  Also note that there is no
			// inline-assignment form of constant declaration, so we don't need
			// to look for a DUP marker.
			final int constSubscript =
				instructionDecoder.getOperand()
					- code.numArgs() - code.numLocals() - 1;
			final A_Token token = newToken(
<<<<<<< HEAD
				stringFrom(tempGenerator.apply("const")),
				emptyTuple(),
				emptyTuple(),
=======
				stringFrom(tempGenerator.value("const")),
>>>>>>> a3baa23a
				0,
				0,
				KEYWORD);
			final A_Phrase constantDeclaration =
				newConstant(token, popExpression());
			constants[constSubscript] = constantDeclaration;
			statements.add(constantDeclaration);
		}
	}

	/**
	 * There are {@code nArgs} values on the stack.  Pop them all, and build
	 * a suitable list phrase (or permuted list phrase if there was also a
	 * permutation literal and permute marker pushed after).  The passed
	 * superUnionType is a tuple type that says how to adjust the lookup by
	 * first producing a type union with it and the actual arguments' types.
	 *
	 * @param nArgs
	 *        The number of arguments to expect on the stack.  This is also
	 *        the size of the resulting list phrase.
	 * @param superUnionType
	 *        The tuple type which will be type unioned with the runtime
	 *        argument types prior to lookup.
	 * @return A list phrase or permuted list phrase containing at least one
	 *         supercast somewhere within the recursive list structure.
	 */
	@InnerAccess A_Phrase reconstructListWithSuperUnionType (
		final int nArgs,
		final A_Type superUnionType)
	{
		@Nullable A_Tuple permutationTuple = null;
		if (nArgs > 1
			&& peekExpression().equals(PERMUTE.marker))
		{
			// We just hit a permute of the top N items of the stack.  This
			// is due to a permutation of the top-level arguments of a call,
			// not an embedded guillemet expression (otherwise we would have
			// hit an L1_doMakeTuple instead of this call).  A literal phrase
			// containing the permutation to apply was pushed before the
			// marker.
			popExpression();
			final A_Phrase permutationLiteral = popExpression();
			assert permutationLiteral.phraseKindIsUnder(LITERAL_PHRASE);
			permutationTuple = permutationLiteral.token().literal();
		}
		final List<A_Phrase> argsList = popExpressions(nArgs);
		final A_Phrase listNode = newListNode(tupleFromList(argsList));
		final A_Phrase argsNode = permutationTuple != null
			? newPermutedListNode(listNode, permutationTuple)
			: listNode;
		return adjustSuperCastsIn(argsNode, superUnionType);
	}

	/**
	 * Convert some of the descendants within a {@link ListPhraseDescriptor
	 * list phrase} into {@link SuperCastPhraseDescriptor supercasts}, based
	 * on the given superUnionType.  Because the phrase is processed
	 * recursively, some invocations will pass a non-list phrase.
	 */
	private static A_Phrase adjustSuperCastsIn (
		final A_Phrase phrase,
		final A_Type superUnionType)
	{
		if (superUnionType.isBottom())
		{
			// No supercasts in this argument.
			return phrase;
		}
		else if (phrase.phraseKindIsUnder(PERMUTED_LIST_PHRASE))
		{
			// Apply the superUnionType's elements to the permuted list.
			final A_Tuple permutation = phrase.permutation();
			final A_Phrase list = phrase.list();
			final int size = list.expressionsSize();
			final A_Phrase[] outputArray = new A_Phrase[size];
			for (int i = 1; i <= size; i++)
			{
				final int index = permutation.tupleIntAt(i);
				final A_Phrase element = list.expressionAt(index);
				outputArray[index - 1] = adjustSuperCastsIn(
					element, superUnionType.typeAtIndex(i));
			}
			return newPermutedListNode(
				newListNode(tupleFromArray(outputArray)), permutation);
		}
		else if (phrase.phraseKindIsUnder(LIST_PHRASE))
		{
			// Apply the superUnionType's elements to the list.
			final int size = phrase.expressionsSize();
			final A_Phrase[] outputArray = new A_Phrase[size];
			for (int i = 1; i <= size; i++)
			{
				final A_Phrase element = phrase.expressionAt(i);
				outputArray[i - 1] = adjustSuperCastsIn(
					element, superUnionType.typeAtIndex(i));
			}
			return newListNode(tupleFromArray(outputArray));
		}
		else
		{
			return newSuperCastNode(phrase, superUnionType);
		}
	}

	/**
	 * Parse the given statically constructed function.  It treats outer
	 * variables as literals.  Answer the resulting {@linkplain
	 * BlockPhraseDescriptor block}.
	 *
	 * @param aFunction The function to decompile.
	 * @return The {@linkplain BlockPhraseDescriptor block} that is the
	 *         decompilation of the provided function.
	 */
	public static A_Phrase parse (final A_Function aFunction)
	{
		final Map<String, Integer> counts = new HashMap<>();
		final Function<String, String> generator =
			prefix ->
			{
				Integer newCount = counts.get(prefix);
				newCount = newCount == null ? 1 : newCount + 1;
				counts.put(prefix, newCount);
				//noinspection StringConcatenationMissingWhitespace
				return prefix + newCount;
			};
		// Synthesize fake outers as literals to allow decompilation.
		final int outerCount = aFunction.numOuterVars();
		final A_Phrase[] functionOuters = new A_Phrase[outerCount];
		for (int i = 1; i <= outerCount; i++)
		{
			final A_Token token = literalToken(
				stringFrom("Outer#" + i),
				0,
				0,
				aFunction.outerVarAt(i));
			functionOuters[i - 1] = fromTokenForDecompiler(token);
		}
		final L1Decompiler decompiler = new L1Decompiler(
			aFunction.code(), functionOuters, generator);
		return decompiler.block();
	}

	/**
	 * Parse the given statically constructed function.  It treats outer
	 * variables as private {@linkplain A_Atom atom} literals.  Answer the
	 * resulting {@linkplain BlockPhraseDescriptor block}.
	 *
	 * @param aRawFunction
	 *        The function to decompile.
	 * @return The {@linkplain BlockPhraseDescriptor block} that is the
	 *         decompilation of the provided function.
	 */
	public static A_Phrase parse (final A_RawFunction aRawFunction)
	{
		final Map<String, Integer> counts = new HashMap<>();
		final Function<String, String> generator =
			prefix ->
			{
				Integer newCount = counts.get(prefix);
				newCount = newCount == null ? 1 : newCount + 1;
				counts.put(prefix, newCount);
				//noinspection StringConcatenationMissingWhitespace
				return prefix + newCount;
			};
		// Synthesize fake outers as literals to allow decompilation.
		final int outerCount = aRawFunction.numOuters();
		final A_Phrase[] functionOuters = new A_Phrase[outerCount];
		for (int i = 1; i <= outerCount; i++)
		{
			final A_Variable var =
				newVariableWithOuterType(mostGeneralVariableType());
			final A_Token token = literalToken(
				stringFrom("Outer#" + i),
				0,
				0,
				var);
			functionOuters[i - 1] = fromTokenForDecompiler(token);
		}
		final L1Decompiler decompiler = new L1Decompiler(
			aRawFunction, functionOuters, generator);
		return decompiler.block();
	}
}<|MERGE_RESOLUTION|>--- conflicted
+++ resolved
@@ -190,13 +190,7 @@
 		for (int i = 1, end = code.numArgs(); i <= end; i++)
 		{
 			final A_Token token = newToken(
-<<<<<<< HEAD
-				stringFrom(tempGenerator.apply("arg")),
-				emptyTuple(),
-				emptyTuple(),
-=======
 				stringFrom(tempGenerator.value("arg")),
->>>>>>> a3baa23a
 				0,
 				0,
 				KEYWORD);
@@ -207,13 +201,7 @@
 		for (int i = 1, end = code.numLocals(); i <= end; i++)
 		{
 			final A_Token token = newToken(
-<<<<<<< HEAD
-				stringFrom(tempGenerator.apply("local")),
-				emptyTuple(),
-				emptyTuple(),
-=======
 				stringFrom(tempGenerator.value("local")),
->>>>>>> a3baa23a
 				0,
 				0,
 				KEYWORD);
@@ -739,13 +727,7 @@
 			else
 			{
 				final A_Token labelToken = newToken(
-<<<<<<< HEAD
-					stringFrom(tempGenerator.apply("label")),
-					emptyTuple(),
-					emptyTuple(),
-=======
 					stringFrom(tempGenerator.value("label")),
->>>>>>> a3baa23a
 					0,
 					0,
 					KEYWORD);
@@ -865,13 +847,7 @@
 				instructionDecoder.getOperand()
 					- code.numArgs() - code.numLocals() - 1;
 			final A_Token token = newToken(
-<<<<<<< HEAD
-				stringFrom(tempGenerator.apply("const")),
-				emptyTuple(),
-				emptyTuple(),
-=======
 				stringFrom(tempGenerator.value("const")),
->>>>>>> a3baa23a
 				0,
 				0,
 				KEYWORD);
