--- conflicted
+++ resolved
@@ -80,13 +80,9 @@
 	constructor()
 {
 	/** The [module name resolver][ModuleNameResolver].  */
-<<<<<<< HEAD
 	@Suppress("MemberVisibilityCanBePrivate")
-	val resolver: ModuleNameResolver
-=======
 	val resolver: ModuleNameResolver =
 		createModuleNameResolver(createModuleRoots())
->>>>>>> bd8b59be
 
 	/** The [Avail runtime][AvailRuntime].  */
 	@JvmField
