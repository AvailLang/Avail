/*
 * GraphTest.java
 * Copyright © 1993-2018, The Avail Foundation, LLC.
 * All rights reserved.
 *
 * Redistribution and use in source and binary forms, with or without
 * modification, are permitted provided that the following conditions are met:
 *
 * * Redistributions of source code must retain the above copyright notice, this
 *   list of conditions and the following disclaimer.
 *
 * * Redistributions in binary form must reproduce the above copyright notice,
 *   this list of conditions and the following disclaimer in the documentation
 *   and/or other materials provided with the distribution.
 *
 * * Neither the name of the copyright holder nor the names of the contributors
 *   may be used to endorse or promote products derived from this software
 *   without specific prior written permission.
 *
 * THIS SOFTWARE IS PROVIDED BY THE COPYRIGHT HOLDERS AND CONTRIBUTORS "AS IS"
 * AND ANY EXPRESS OR IMPLIED WARRANTIES, INCLUDING, BUT NOT LIMITED TO, THE
 * IMPLIED WARRANTIES OF MERCHANTABILITY AND FITNESS FOR A PARTICULAR PURPOSE
 * ARE DISCLAIMED. IN NO EVENT SHALL THE COPYRIGHT HOLDER OR CONTRIBUTORS BE
 * LIABLE FOR ANY DIRECT, INDIRECT, INCIDENTAL, SPECIAL, EXEMPLARY, OR
 * CONSEQUENTIAL DAMAGES (INCLUDING, BUT NOT LIMITED TO, PROCUREMENT OF
 * SUBSTITUTE GOODS OR SERVICES; LOSS OF USE, DATA, OR PROFITS; OR BUSINESS
 * INTERRUPTION) HOWEVER CAUSED AND ON ANY THEORY OF LIABILITY, WHETHER IN
 * CONTRACT, STRICT LIABILITY, OR TORT (INCLUDING NEGLIGENCE OR OTHERWISE)
 * ARISING IN ANY WAY OUT OF THE USE OF THIS SOFTWARE, EVEN IF ADVISED OF THE
 * POSSIBILITY OF SUCH DAMAGE.
 */

package com.avail.test;

import com.avail.utility.Graph;
import com.avail.utility.Graph.GraphPreconditionFailure;
import org.junit.jupiter.api.Test;

import java.util.ArrayList;
import java.util.Arrays;
import java.util.HashSet;
import java.util.List;

import static org.junit.jupiter.api.Assertions.assertEquals;
import static org.junit.jupiter.api.Assertions.assertFalse;
import static org.junit.jupiter.api.Assertions.assertThrows;
import static org.junit.jupiter.api.Assertions.assertTrue;

/**
 * Basic functionality test of {@link Graph}s.
 *
 * @author Mark van Gulik &lt;mark@availlang.org&gt;
 */
public class GraphTest
{
	/**
	 * Test: Check properties of the emptyTuple graph.
	 */
	@Test
	public void emptyGraphTest ()
	{
		final Graph<Integer> emptyGraph = new Graph<>();
		assertFalse(emptyGraph.includesVertex(5));
		assertFalse(emptyGraph.includesVertex(7));
		assertEquals(0, emptyGraph.size());
	}

	/**
	 * Test: Check properties of some very small graphs.
	 */
	@Test
	public void tinyGraphTest ()
	{
		final Graph<Integer> tinyGraph = new Graph<>();
		tinyGraph.addVertex(5);
		assertTrue(tinyGraph.includesVertex(5));
		assertFalse(tinyGraph.includesVertex(6));
		assertFalse(tinyGraph.includesEdge(5, 5));
		tinyGraph.addVertex(6);
		assertFalse(tinyGraph.includesEdge(5, 6));
		assertFalse(tinyGraph.includesEdge(6, 5));
		assertEquals(2, tinyGraph.size());

		tinyGraph.addEdge(5, 6);
		assertFalse(tinyGraph.includesEdge(5, 5));
		assertTrue(tinyGraph.includesEdge(5, 6));
		assertFalse(tinyGraph.includesEdge(6, 5));
		assertFalse(tinyGraph.includesEdge(6, 6));

		tinyGraph.addVertices(Arrays.asList(7, 8, 9));
		assertEquals(5, tinyGraph.size());
		assertTrue(tinyGraph.includesVertex(5));
		assertTrue(tinyGraph.includesVertex(6));
		assertTrue(tinyGraph.includesVertex(7));
		assertTrue(tinyGraph.includesVertex(8));
		assertTrue(tinyGraph.includesVertex(9));
	}

	/**
	 * Test: Check invalid addVertex().
	 */
	@Test
	public void testInvalidAddVertex ()
	{
		final Graph<Integer> tinyGraph = new Graph<>();
		tinyGraph.addVertex(5);
		assertThrows(
			GraphPreconditionFailure.class,
			() -> tinyGraph.addVertex(5));
	}

	/**
	 * Test: Check includeVertex().
	 */
	@Test
	public void testIncludeVertex ()
	{
		final Graph<Integer> tinyGraph = new Graph<>();
		tinyGraph.addVertex(5);
		assertTrue(tinyGraph.includesVertex(5));
<<<<<<< HEAD
		tinyGraph.includeVertex(5);
		assertTrue(tinyGraph.includesVertex(5));
=======
>>>>>>> ecfdd468
	}

	/**
	 * Test: Check adding/removing edges.
	 */
	@Test
	public void testAddAndRemovingEdges ()
	{
		final Graph<Integer> tinyGraph = new Graph<>();
		tinyGraph.addVertex(5);
		tinyGraph.addVertex(6);
		tinyGraph.addEdge(5, 6);
		assertTrue(tinyGraph.includesEdge(5, 6));
		tinyGraph.includeEdge(5, 6);
		assertTrue(tinyGraph.includesEdge(5, 6));
		tinyGraph.removeEdge(5, 6);
		assertFalse(tinyGraph.includesEdge(5, 6));
		tinyGraph.excludeEdge(5, 6);
		assertFalse(tinyGraph.includesEdge(5, 6));
		tinyGraph.addEdge(5, 6);
		assertTrue(tinyGraph.includesEdge(5, 6));
		tinyGraph.excludeEdge(5, 6);
		assertFalse(tinyGraph.includesEdge(5, 6));
	}

	/**
	 * Test: Check invalid removeEdge() when neither vertex is present.
	 */
	@Test
	public void testInvalidRemoveEdgeWithNeitherVertexPresent ()
	{
		final Graph<Integer> tinyGraph = new Graph<>();
		assertThrows(
			GraphPreconditionFailure.class,
			() -> tinyGraph.removeEdge(5, 6));
	}

	/**
	 * Test: Check invalid removeEdge() when only the source vertex is present.
	 */
	@Test
	public void testInvalidRemoveEdgeWithOnlySourceVertexPresent ()
	{
		final Graph<Integer> tinyGraph = new Graph<>();
		tinyGraph.addVertex(5);
		assertThrows(
			GraphPreconditionFailure.class,
			() -> tinyGraph.removeEdge(5, 6));
	}

	/**
	 * Test: Check invalid removeEdge() when only the target vertex is present.
	 */
	@Test
	public void testInvalidRemoveEdgeWithOnlyTargetVertexPresent ()
	{
		final Graph<Integer> tinyGraph = new Graph<>();
		tinyGraph.addVertex(6);
		assertThrows(
			GraphPreconditionFailure.class,
			() -> tinyGraph.removeEdge(5, 6));
	}

	/**
	 * Test: Check invalid removeEdge() when both vertices are present.
	 */
	@Test
	public void testInvalidRemoveEdgeWithBothVerticesPresent ()
	{
		final Graph<Integer> tinyGraph = new Graph<>();
		tinyGraph.addVertex(5);
		tinyGraph.addVertex(6);
		assertThrows(
			GraphPreconditionFailure.class,
			() -> tinyGraph.removeEdge(5, 6));
	}

	/**
	 * Test: Check cyclicity detection.
	 */
	@Test
	public void testCyclicity ()
	{
		final Graph<Integer> tinyGraph = new Graph<>();
		tinyGraph.addVertex(5);
		tinyGraph.addVertex(6);
		assertFalse(tinyGraph.isCyclic());
		tinyGraph.addEdge(5, 6);
		assertFalse(tinyGraph.isCyclic());
		tinyGraph.addEdge(6, 5);
		assertTrue(tinyGraph.isCyclic());
	}

	/**
	 * Test: Check the parallel DAG visit mechanism.
	 */
	@Test
	public void testSerialEnumeration ()
	{
		final Graph<Integer> tinyGraph = new Graph<>();
		final int scale = 50;
		for (int i = 1; i <= scale; i++)
		{
			tinyGraph.addVertex(i);
		}
		for (int i = 1; i <= scale; i++)
		{
			for (int j = i + 1; j <= scale; j++)
			{
				if (j % i == 0)
				{
					tinyGraph.addEdge(i, j);
				}
			}
		}
		final List<Integer> visitedVertices = new ArrayList<>(scale);
		final Thread mainThread = Thread.currentThread();
		tinyGraph.parallelVisit(
			(vertex, completion) ->
			{
				assertEquals(mainThread, Thread.currentThread());
				for (final Integer previousVertex : visitedVertices)
				{
					assertFalse(previousVertex % vertex == 0);
				}
				visitedVertices.add(vertex);
				completion.value();
			});
		assertEquals(scale, visitedVertices.size());
		assertEquals(scale, new HashSet<>(visitedVertices).size());
	}
}<|MERGE_RESOLUTION|>--- conflicted
+++ resolved
@@ -41,10 +41,7 @@
 import java.util.HashSet;
 import java.util.List;
 
-import static org.junit.jupiter.api.Assertions.assertEquals;
-import static org.junit.jupiter.api.Assertions.assertFalse;
-import static org.junit.jupiter.api.Assertions.assertThrows;
-import static org.junit.jupiter.api.Assertions.assertTrue;
+import static org.junit.jupiter.api.Assertions.*;
 
 /**
  * Basic functionality test of {@link Graph}s.
@@ -110,7 +107,7 @@
 	}
 
 	/**
-	 * Test: Check includeVertex().
+	 * Test: Check that includeVertex() works even if the element is present.
 	 */
 	@Test
 	public void testIncludeVertex ()
@@ -118,11 +115,8 @@
 		final Graph<Integer> tinyGraph = new Graph<>();
 		tinyGraph.addVertex(5);
 		assertTrue(tinyGraph.includesVertex(5));
-<<<<<<< HEAD
 		tinyGraph.includeVertex(5);
 		assertTrue(tinyGraph.includesVertex(5));
-=======
->>>>>>> ecfdd468
 	}
 
 	/**
