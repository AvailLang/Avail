--- conflicted
+++ resolved
@@ -36,8 +36,5 @@
 	"avail-cli",
 	"avail-server",
 	"avail-workbench",
-<<<<<<< HEAD
-=======
 	"indexed-file-analyzer",
->>>>>>> a6ae0ba2
 	"unicode-catalog")