{
	"id": "5060d6d0-cd5a-4d92-b3b4-3f7611b0ab39", 
	"darkMode": true, 
	"serializationVersion": 1, 
	"name": "avail-examples", 
	"repositoryLocation": {
		"locationType": "availRepositories", 
		"scheme": "FILE", 
		"path": ""
	}, 
	"roots": [
		{
			"id": "16bb6b34-3596-463f-a8ec-10e4c89edf54", 
			"name": "avail", 
			"editable": true, 
			"visible": true, 
			"location": 
			{
				"locationType": "project", 
				"scheme": "FILE", 
				"path": "distro/src/avail"
<<<<<<< HEAD
			}, 
			"templates": 
			{
				"a": 
				{
					"expansion": "\u2200", 
					"markedForArtifactInclusion": true
				}, 
				"bottom": 
				{
					"expansion": "\u22A5", 
					"markedForArtifactInclusion": true
				}, 
				"ceiling": 
				{
					"expansion": "\u2308\u2041\u2309", 
					"markedForArtifactInclusion": true
				}, 
				"celsius": 
				{
					"expansion": "\u2103", 
					"markedForArtifactInclusion": true
				}, 
				"cent": 
				{
					"expansion": "\u00A2", 
					"markedForArtifactInclusion": true
				}, 
				"conjunction": 
				{
					"expansion": "\u2227", 
					"markedForArtifactInclusion": true
				}, 
				"convert": 
				{
					"expansion": "\u224D", 
					"markedForArtifactInclusion": true
				}, 
				"copyright": 
				{
					"expansion": "\u00A9", 
					"markedForArtifactInclusion": true
				}, 
				"cubed": 
				{
					"expansion": "\u00B3", 
					"markedForArtifactInclusion": true
				}, 
				"degree": 
				{
					"expansion": "\u00B0", 
					"markedForArtifactInclusion": true
				}, 
				"delta": 
				{
					"expansion": "\u0394", 
					"markedForArtifactInclusion": true
				}, 
				"disjunction": 
				{
					"expansion": "\u2228", 
					"markedForArtifactInclusion": true
				}, 
				"divide": 
				{
					"expansion": "\u00F7", 
					"markedForArtifactInclusion": true
				}, 
				"dot": 
				{
					"expansion": "\u00B7", 
					"markedForArtifactInclusion": true
				}, 
				"doubledagger": 
				{
					"expansion": "\u2021", 
					"markedForArtifactInclusion": true
				}, 
				"doubleexclamation": 
				{
					"expansion": "\u203C", 
					"markedForArtifactInclusion": true
				}, 
				"doublequestion": 
				{
					"expansion": "\u2047", 
					"markedForArtifactInclusion": true
				}, 
				"doublequotes": 
				{
					"expansion": "\u201C\u2041\u201D", 
					"markedForArtifactInclusion": true
				}, 
				"downarrow": 
				{
					"expansion": "\u2193", 
					"markedForArtifactInclusion": true
				}, 
				"downtack": 
				{
					"expansion": "\u22A4", 
					"markedForArtifactInclusion": true
				}, 
				"e": 
				{
					"expansion": "\u2203", 
					"markedForArtifactInclusion": true
				}, 
				"elementof": 
				{
					"expansion": "\u2208", 
					"markedForArtifactInclusion": true
				}, 
				"ellipsis": 
				{
					"expansion": "\u2026", 
					"markedForArtifactInclusion": true
				}, 
				"endash": 
				{
					"expansion": "\u2013", 
					"markedForArtifactInclusion": true
				}, 
				"emdash": 
				{
					"expansion": "\u2014", 
					"markedForArtifactInclusion": true
				}, 
				"emptyset": 
				{
					"expansion": "\u2205", 
					"markedForArtifactInclusion": true
				}, 
				"enumeration": 
				{
					"expansion": "{\u2041}\u1D40", 
					"markedForArtifactInclusion": true
				}, 
				"equivalent": 
				{
					"expansion": "\u224D", 
					"markedForArtifactInclusion": true
				}, 
				"exists": 
				{
					"expansion": "\u2203", 
					"markedForArtifactInclusion": true
				}, 
				"floor": 
				{
					"expansion": "\u230A\u2041\u230B", 
					"markedForArtifactInclusion": true
				}, 
				"forall": 
				{
					"expansion": "\u2200", 
					"markedForArtifactInclusion": true
				}, 
				"gte": 
				{
					"expansion": "\u2265", 
					"markedForArtifactInclusion": true
				}, 
				"guillemets": 
				{
					"expansion": "\u00AB\u2041\u00BB", 
					"markedForArtifactInclusion": true
				}, 
				"infinity": 
				{
					"expansion": "\u221E", 
					"markedForArtifactInclusion": true
				}, 
				"interpunct": 
				{
					"expansion": "\u2022", 
					"markedForArtifactInclusion": true
				}, 
				"intersection": 
				{
					"expansion": "\u2229", 
					"markedForArtifactInclusion": true
				}, 
				"leftarrow": 
				{
					"expansion": "\u2190", 
					"markedForArtifactInclusion": true
				}, 
				"leftceiling": 
				{
					"expansion": "\u2308", 
					"markedForArtifactInclusion": true
				}, 
				"leftdoublequote": 
				{
					"expansion": "\u201C", 
					"markedForArtifactInclusion": true
				}, 
				"leftfloor": 
				{
					"expansion": "\u230A", 
					"markedForArtifactInclusion": true
				}, 
				"leftguillemet": 
				{
					"expansion": "\u00AB", 
					"markedForArtifactInclusion": true
				}, 
				"leftquote": 
				{
					"expansion": "\u27E6", 
					"markedForArtifactInclusion": true
				}, 
				"leftsinglequote": 
				{
					"expansion": "\u2018", 
					"markedForArtifactInclusion": true
				}, 
				"leftunquote": 
				{
					"expansion": "\u298A", 
					"markedForArtifactInclusion": true
				}, 
				"lte": 
				{
					"expansion": "\u2264", 
					"markedForArtifactInclusion": true
				}, 
				"manicule": 
				{
					"expansion": "\uD83D\uDC49", 
					"markedForArtifactInclusion": true
				}, 
				"map": 
				{
					"expansion": "{\u2041}", 
					"markedForArtifactInclusion": true
				}, 
				"maplet": 
				{
					"expansion": "\u21A6", 
					"markedForArtifactInclusion": true
				}, 
				"mdash": 
				{
					"expansion": "\u2014", 
					"markedForArtifactInclusion": true
				}, 
				"memberof": 
				{
					"expansion": "\u2208", 
					"markedForArtifactInclusion": true
				}, 
				"mu": 
				{
					"expansion": "\u00B5", 
					"markedForArtifactInclusion": true
				}, 
				"ndash": 
				{
					"expansion": "\u2013", 
					"markedForArtifactInclusion": true
				}, 
				"ne": 
				{
					"expansion": "\u2260", 
					"markedForArtifactInclusion": true
				}, 
				"not": 
				{
					"expansion": "\u00AC", 
					"markedForArtifactInclusion": true
				}, 
				"notelementof": 
				{
					"expansion": "\u2209", 
					"markedForArtifactInclusion": true
				}, 
				"notmemberof": 
				{
					"expansion": "\u2209", 
					"markedForArtifactInclusion": true
				}, 
				"notsubsetorequal": 
				{
					"expansion": "\u2288", 
					"markedForArtifactInclusion": true
				}, 
				"notsupersetorequal": 
				{
					"expansion": "\u2289", 
					"markedForArtifactInclusion": true
				}, 
				"o1": 
				{
					"expansion": "\u2460", 
					"markedForArtifactInclusion": true
				}, 
				"o2": 
				{
					"expansion": "\u2461", 
					"markedForArtifactInclusion": true
				}, 
				"o3": 
				{
					"expansion": "\u2462", 
					"markedForArtifactInclusion": true
				}, 
				"o4": 
				{
					"expansion": "\u2463", 
					"markedForArtifactInclusion": true
				}, 
				"o5": 
				{
					"expansion": "\u2464", 
					"markedForArtifactInclusion": true
				}, 
				"o6": 
				{
					"expansion": "\u2465", 
					"markedForArtifactInclusion": true
				}, 
				"o7": 
				{
					"expansion": "\u2466", 
					"markedForArtifactInclusion": true
				}, 
				"o8": 
				{
					"expansion": "\u2467", 
					"markedForArtifactInclusion": true
				}, 
				"o9": 
				{
					"expansion": "\u2468", 
					"markedForArtifactInclusion": true
				}, 
				"pi": 
				{
					"expansion": "\u03C0", 
					"markedForArtifactInclusion": true
				}, 
				"picapital": 
				{
					"expansion": "\u220F", 
					"markedForArtifactInclusion": true
				}, 
				"plusminus": 
				{
					"expansion": "\u00B1", 
					"markedForArtifactInclusion": true
				}, 
				"prefix": 
				{
					"expansion": "\u00A7", 
					"markedForArtifactInclusion": true
				}, 
				"quote": 
				{
					"expansion": "\u27E6\u2041\u27E7", 
					"markedForArtifactInclusion": true
				}, 
				"rightarrow": 
				{
					"expansion": "\u2192", 
					"markedForArtifactInclusion": true
				}, 
				"rightceiling": 
				{
					"expansion": "\u2309", 
					"markedForArtifactInclusion": true
				}, 
				"rightdoublequote": 
				{
					"expansion": "\u201D", 
					"markedForArtifactInclusion": true
				}, 
				"rightfloor": 
				{
					"expansion": "\u230B", 
					"markedForArtifactInclusion": true
				}, 
				"rightguillemet": 
				{
					"expansion": "\u00BB", 
					"markedForArtifactInclusion": true
				}, 
				"rightquote": 
				{
					"expansion": "\u27E7", 
					"markedForArtifactInclusion": true
				}, 
				"rightsinglequote": 
				{
					"expansion": "\u2019", 
					"markedForArtifactInclusion": true
				}, 
				"rightunquote": 
				{
					"expansion": "\u2989", 
					"markedForArtifactInclusion": true
				}, 
				"root": 
				{
					"expansion": "\u221A", 
					"markedForArtifactInclusion": true
				}, 
				"section": 
				{
					"expansion": "\u00A7", 
					"markedForArtifactInclusion": true
				}, 
				"set": 
				{
					"expansion": "{\u2041}", 
					"markedForArtifactInclusion": true
				}, 
				"sigma": 
				{
					"expansion": "\u2211", 
					"markedForArtifactInclusion": true
				}, 
				"singledagger": 
				{
					"expansion": "\u2020", 
					"markedForArtifactInclusion": true
				}, 
				"singlequotes": 
				{
					"expansion": "\u2018\u2041\u2019", 
					"markedForArtifactInclusion": true
				}, 
				"squared": 
				{
					"expansion": "\u00B2", 
					"markedForArtifactInclusion": true
				}, 
				"subsetorequal": 
				{
					"expansion": "\u2286", 
					"markedForArtifactInclusion": true
				}, 
				"sum": 
				{
					"expansion": "\u2211", 
					"markedForArtifactInclusion": true
				}, 
				"supersetorequal": 
				{
					"expansion": "\u2287", 
					"markedForArtifactInclusion": true
				}, 
				"supert": 
				{
					"expansion": "\u1D40", 
					"markedForArtifactInclusion": true
				}, 
				"swoop": 
				{
					"expansion": "\u2937", 
					"markedForArtifactInclusion": true
				}, 
				"t": 
				{
					"expansion": "\u1D40", 
					"markedForArtifactInclusion": true
				}, 
				"thereexists": 
				{
					"expansion": "\u2203", 
					"markedForArtifactInclusion": true
				}, 
				"thinspace": 
				{
					"expansion": "\u2009", 
					"markedForArtifactInclusion": true
				}, 
				"times": 
				{
					"expansion": "\u00D7", 
					"markedForArtifactInclusion": true
				}, 
				"top": 
				{
					"expansion": "\u22A4", 
					"markedForArtifactInclusion": true
				}, 
				"tuple": 
				{
					"expansion": "<\u2041>", 
					"markedForArtifactInclusion": true
				}, 
				"union": 
				{
					"expansion": "\u222A", 
					"markedForArtifactInclusion": true
				}, 
				"unquote": 
				{
					"expansion": "\u298A\u2041\u2989", 
					"markedForArtifactInclusion": true
				}, 
				"uparrow": 
				{
					"expansion": "\u2191", 
					"markedForArtifactInclusion": true
				}, 
				"uptack": 
				{
					"expansion": "\u22A5", 
					"markedForArtifactInclusion": true
				}, 
				"xor": 
				{
					"expansion": "\u2295", 
					"markedForArtifactInclusion": true
				}, 
				"yields": 
				{
					"expansion": "\u21D2", 
					"markedForArtifactInclusion": true
				}, 
				"1": 
				{
					"expansion": "\u00B9", 
					"markedForArtifactInclusion": true
				}, 
				"2": 
				{
					"expansion": "\u00B2", 
					"markedForArtifactInclusion": true
				}, 
				"3": 
				{
					"expansion": "\u00B3", 
					"markedForArtifactInclusion": true
				}, 
				"4": 
				{
					"expansion": "\u2074", 
					"markedForArtifactInclusion": true
				}, 
				"5": 
				{
					"expansion": "\u2075", 
					"markedForArtifactInclusion": true
				}, 
				"6": 
				{
					"expansion": "\u2076", 
					"markedForArtifactInclusion": true
				}, 
				"7": 
				{
					"expansion": "\u2077", 
					"markedForArtifactInclusion": true
				}, 
				"8": 
				{
					"expansion": "\u2078", 
					"markedForArtifactInclusion": true
				}, 
				"9": 
				{
					"expansion": "\u2079", 
					"markedForArtifactInclusion": true
				}, 
				"->": 
				{
					"expansion": "\u2192", 
					"markedForArtifactInclusion": true
				}, 
				"=>": 
				{
					"expansion": "\u21D2", 
					"markedForArtifactInclusion": true
				}, 
				"<-": 
				{
					"expansion": "\u2190", 
					"markedForArtifactInclusion": true
				}, 
				"*": 
				{
					"expansion": "\u00D7", 
					"markedForArtifactInclusion": true
				}, 
				"/": 
				{
					"expansion": "\u00F7", 
					"markedForArtifactInclusion": true
				}, 
				"<=": 
				{
					"expansion": "\u2264", 
					"markedForArtifactInclusion": true
				}, 
				">=": 
				{
					"expansion": "\u2265", 
					"markedForArtifactInclusion": true
				}, 
				"!": 
				{
					"expansion": "\u00AC", 
					"markedForArtifactInclusion": true
				}, 
				"!!": 
				{
					"expansion": "\u203C", 
					"markedForArtifactInclusion": true
				}, 
				"!=": 
				{
					"expansion": "\u2260", 
					"markedForArtifactInclusion": true
				}, 
				"...": 
				{
					"expansion": "\u2026", 
					"markedForArtifactInclusion": true
				}, 
				"??": 
				{
					"expansion": "\u2047", 
					"markedForArtifactInclusion": true
				}, 
				"/**": 
				{
					"expansion": "/**\n * \u2041\n */", 
					"markedForArtifactInclusion": true
				}
			}, 
			"palette": 
			{
				"inputBackground": "#F7F7F7FF/02232EFF", 
				"inputText": "#000000FF/FFFFFFFF", 
				"codeBackground": "#E6E6E6FF/053646FF", 
				"codeText": "#000000EE/FFFFFFEE", 
				"codeGuide": "#00000077/FFFFFF77", 
				"streamInput": "#209020FF/379C1AFF", 
				"streamOutput": "#000000FF/EEEEEEFF", 
				"streamError": "#FF0000FF/FF6458FF", 
				"streamInfo": "#0000FFFF/5394ECFF", 
				"streamCommand": "#FF00FFFF/AE8ABEFF", 
				"streamBuildProgress": "#806000FF/DCC457FF", 
				"extreme": "#FFFFFFFF/000000FF", 
				"textBackground": "#FFFFFF4A/21121940", 
				"strongGray": "#00000077/FFFFFF77", 
				"weakGray": "#00000044/FFFFFF44", 
				"lilac": "#8174FFFF/6659E2FF", 
				"magenta": "#D03B83FF/D25B94FF", 
				"transparentMagenta": "#D03B83AA/D25B94AA", 
				"rose": "#DC4444FF/DC4444FF", 
				"transparentRose": "#DC444488/DC444488", 
				"faintTransparentRose": "#DC444422/DC444422", 
				"mango": "#EE731BFF/FF8836FF", 
				"mustard": "#E8B000FF/FFD659FF", 
				"transparentMustard": "#E8B00018/FFD65918", 
				"green": "#4C853EFF/78B669FF", 
				"transparentGreen": "#4C853E88/78B66988", 
				"blue": "#2294C6FF/38B1E5FF", 
				"faintTransparentIndigo": "#4B35A920/3B279530", 
=======
			},
			"rootCopyright": "/*\n * {{MOD}}.avail\n * Copyright © 1993-{{YEAR}}, The Avail Foundation, LLC.\n * All rights reserved.\n *\n * Redistribution and use in source and binary forms, with or without\n * modification, are permitted provided that the following conditions are met:\n *\n * * Redistributions of source code must retain the above copyright notice, this\n *   list of conditions and the following disclaimer.\n *\n * * Redistributions in binary form must reproduce the above copyright notice,\n *   this list of conditions and the following disclaimer in the documentation\n *   and/or other materials provided with the distribution.\n *\n * * Neither the name of the copyright holder nor the names of the contributors\n *   may be used to endorse or promote products derived from this software\n *   without specific prior written permission.\n *\n * THIS SOFTWARE IS PROVIDED BY THE COPYRIGHT HOLDERS AND CONTRIBUTORS \"AS IS\"\n * AND ANY EXPRESS OR IMPLIED WARRANTIES, INCLUDING, BUT NOT LIMITED TO, THE\n * IMPLIED WARRANTIES OF MERCHANTABILITY AND FITNESS FOR A PARTICULAR PURPOSE\n * ARE DISCLAIMED. IN NO EVENT SHALL THE COPYRIGHT HOLDER OR CONTRIBUTORS BE\n * LIABLE FOR ANY DIRECT, INDIRECT, INCIDENTAL, SPECIAL, EXEMPLARY, OR\n * CONSEQUENTIAL DAMAGES (INCLUDING, BUT NOT LIMITED TO, PROCUREMENT OF\n * SUBSTITUTE GOODS OR SERVICES; LOSS OF USE, DATA, OR PROFITS; OR BUSINESS\n * INTERRUPTION) HOWEVER CAUSED AND ON ANY THEORY OF LIABILITY, WHETHER IN\n * CONTRACT, STRICT LIABILITY, OR TORT (INCLUDING NEGLIGENCE OR OTHERWISE)\n * ARISING IN ANY WAY OUT OF THE USE OF THIS SOFTWARE, EVEN IF ADVISED OF THE\n * POSSIBILITY OF SUCH DAMAGE.\n */\n",
			"templates": {
				"a": "∀",
				"bottom": "⊥",
				"ceiling": "⌈⁁⌉",
				"celsius": "℃",
				"cent": "¢",
				"conjunction": "∧",
				"convert": "≍",
				"copyright": "©",
				"cubed": "³",
				"degree": "°",
				"delta": "Δ",
				"disjunction": "∨",
				"divide": "÷",
				"dot": "·",
				"doubledagger": "‡",
				"doubleexclamation": "‼",
				"doublequestion": "⁇",
				"doublequotes": "“⁁”",
				"downarrow": "↓",
				"downtack": "⊤",
				"e": "∃",
				"elementof": "∈",
				"ellipsis": "…",
				"endash": "–",
				"emdash": "—",
				"emptyset": "∅",
				"enumeration": "{⁁}ᵀ",
				"equivalent": "≍",
				"exists": "∃",
				"floor": "⌊⁁⌋",
				"forall": "∀",
				"gte": "≥",
				"guillemets": "«⁁»",
				"infinity": "∞",
				"interpunct": "•",
				"intersection": "∩",
				"leftarrow": "←",
				"leftceiling": "⌈",
				"leftdoublequote": "“",
				"leftfloor": "⌊",
				"leftguillemet": "«",
				"leftquote": "⟦",
				"leftsinglequote": "‘",
				"leftunquote": "⦊",
				"lte": "≤",
				"manicule": "\uD83D\uDC49",
				"map": "{⁁}",
				"maplet": "↦",
				"mdash": "—",
				"memberof": "∈",
				"mu": "µ",
				"ndash": "–",
				"ne": "≠",
				"not": "¬",
				"notelementof": "∉",
				"notmemberof": "∉",
				"notsubsetorequal": "⊈",
				"notsupersetorequal": "⊉",
				"o1": "①",
				"o2": "②",
				"o3": "③",
				"o4": "④",
				"o5": "⑤",
				"o6": "⑥",
				"o7": "⑦",
				"o8": "⑧",
				"o9": "⑨",
				"pi": "π",
				"picapital": "∏",
				"plusminus": "±",
				"prefix": "§",
				"quote": "⟦⁁⟧",
				"rightarrow": "→",
				"rightceiling": "⌉",
				"rightdoublequote": "”",
				"rightfloor": "⌋",
				"rightguillemet": "»",
				"rightquote": "⟧",
				"rightsinglequote": "’",
				"rightunquote": "⦉",
				"root": "√",
				"section": "§",
				"set": "{⁁}",
				"sigma": "∑",
				"singledagger": "†",
				"singlequotes": "‘⁁’",
				"squared": "²",
				"subsetorequal": "⊆",
				"sum": "∑",
				"supersetorequal": "⊇",
				"supert": "ᵀ",
				"swoop": "⤷",
				"t": "ᵀ",
				"thereexists": "∃",
				"thinspace": " ",
				"times": "×",
				"top": "⊤",
				"tuple": "<⁁>",
				"union": "∪",
				"unquote": "⦊⁁⦉",
				"uparrow": "↑",
				"uptack": "⊥",
				"xor": "⊕",
				"yields": "⇒",
				"1": "¹",
				"2": "²",
				"3": "³",
				"4": "⁴",
				"5": "⁵",
				"6": "⁶",
				"7": "⁷",
				"8": "⁸",
				"9": "⁹",
				"->": "→",
				"=>": "⇒",
				"<-": "←",
				"*": "×",
				"/": "÷",
				"<=": "≤",
				">=": "≥",
				"!": "¬",
				"!!": "‼",
				"!=": "≠",
				"...": "…",
				"??": "⁇"
			},
			"palette": {
				"inputBackground": "#F7F7F7FF/02232EFF",
				"inputText": "#000000FF/FFFFFFFF",
				"codeBackground": "#E6E6E6FF/053646FF",
				"codeText": "#000000EE/FFFFFFEE",
				"codeGuide": "#00000077/FFFFFF77",
				"streamInput": "#209020FF/379C1AFF",
				"streamOutput": "#000000FF/EEEEEEFF",
				"streamError": "#FF0000FF/FF6458FF",
				"streamInfo": "#0000FFFF/9EC4F1FF",
				"streamCommand": "#FF00FFFF/AE8ABEFF",
				"streamBuildProgress": "#806000FF/DCC457FF",
				"streamReport": "#AA0070FF/FB53ACFF",
				"extreme": "#FFFFFFFF/000000FF",
				"extremeText": "#000000FF/FFFFFFFF",
				"textBackground": "#FFFFFF4A/21121940",
				"strongGray": "#00000077/FFFFFF77",
				"weakGray": "#00000044/FFFFFF44",
				"lilac": "#8174FFFF/6659E2FF",
				"magenta": "#D03B83FF/D25B94FF",
				"transparentMagenta": "#D03B83AA/D25B94AA",
				"rose": "#DC4444FF",
				"transparentRose": "#DC444488",
				"faintTransparentRose": "#DC444422",
				"mango": "#EE731BFF/FF8836FF",
				"mustard": "#E8B000FF/FFD659FF",
				"transparentMustard": "#E8B00018/FFD65918",
				"green": "#4C853EFF/78B669FF",
				"transparentGreen": "#4C853E88/78B66988",
				"blue": "#2294C6FF/38B1E5FF",
				"faintTransparentIndigo": "#4B35A920/3B279530",
>>>>>>> 60edfc70
				"deemphasize": "#80808080/60606080"
			}, 
			"stylesheet": 
			{
				"=#input-background": 
				{
					"background": "inputBackground"
				}, 
				"=#input-text": 
				{
					"foreground": "inputText"
				}, 
				"=#code-background": 
				{
					"background": "codeBackground"
				}, 
				"=#code-text": 
				{
					"foreground": "codeText"
				}, 
				"=#code-guide": 
				{
					"foreground": "codeGuide"
				}, 
				"=#stream-input": 
				{
					"foreground": "streamInput"
				}, 
				"=#stream-output": 
				{
					"foreground": "streamOutput"
				}, 
				"=#stream-error": 
				{
					"foreground": "streamError"
				}, 
				"=#stream-info": 
				{
					"foreground": "streamInfo"
				}, 
				"=#stream-command": 
				{
					"foreground": "streamCommand"
				}, 
				"=#stream-build-progress": 
				{
					"foreground": "streamBuildProgress"
<<<<<<< HEAD
				}, 
				"!": 
				{
					"foreground": "codeText", 
=======
				},
				"=#stream-report": {
					"foreground": "streamReport"
				},
				"!": {
					"foreground": "codeText",
>>>>>>> 60edfc70
					"background": "rose"
				}, 
				"=": 
				{
					"foreground": "codeText", 
					"background": "codeBackground"
				}, 
				"#block": 
				{
					"foreground": "mustard"
				}, 
				"#method-definition": 
				{
					"foreground": "rose"
				}, 
				"#method-name": 
				{
					"foreground": "mango", 
					"bold": true
				}, 
				"#parameter-definition": 
				{
					"foreground": "transparentMagenta", 
					"bold": true
				}, 
				"#parameter-use": 
				{
					"foreground": "magenta", 
					"bold": true
<<<<<<< HEAD
				}, 
				"#method-send": 
				{
				}, 
				"#macro-send": 
				{
				}, 
				"#statement": 
				{
=======
				},
				"#method-send": {},
				"#macro-send": {},
				"#statement": {
					"foreground": "extremeText",
>>>>>>> 60edfc70
					"bold": true
				}, 
				"#type": 
				{
					"foreground": "blue"
				}, 
				"#metatype": 
				{
					"foreground": "blue", 
					"italic": true
				}, 
				"#phrase-type": 
				{
					"foreground": "lilac", 
					"italic": true
				}, 
				"#module-header": 
				{
					"foreground": "transparentRose"
				}, 
				"#module-header-region": 
				{
					"background": "faintTransparentIndigo"
				}, 
				"#version": 
				{
					"background": "faintTransparentRose"
				}, 
				"#import": 
				{
					"background": "faintTransparentRose"
				}, 
				"#export": 
				{
					"background": "faintTransparentRose"
				}, 
				"#entry-point": 
				{
					"background": "faintTransparentRose", 
					"bold": true
				}, 
				"#pragma": 
				{
					"background": "faintTransparentRose", 
					"italic": true
				}, 
				"#comment": 
				{
					"foreground": "weakGray"
				}, 
				"#documentation": 
				{
					"foreground": "strongGray"
				}, 
				"#documentation-tag": 
				{
					"foreground": "strongGray", 
					"bold": true
				}, 
				"#module-constant-definition": 
				{
					"foreground": "transparentMagenta", 
					"bold": true
				}, 
				"#module-constant-use": 
				{
					"foreground": "magenta", 
					"italic": true
				}, 
				"#module-variable-definition": 
				{
					"foreground": "transparentMagenta", 
					"bold": true
				}, 
				"#module-variable-use": 
				{
					"foreground": "magenta", 
					"italic": true, 
					"underline": true
				}, 
				"#primitive-failure-reason-definition": 
				{
					"foreground": "transparentMagenta", 
					"bold": true
				}, 
				"#local-constant-definition": 
				{
					"foreground": "transparentMagenta", 
					"bold": true
				}, 
				"#local-constant-use": 
				{
					"foreground": "transparentMagenta"
				}, 
				"#local-variable-definition": 
				{
					"foreground": "transparentMagenta", 
					"bold": true
				}, 
				"#local-variable-use": 
				{
					"foreground": "magenta", 
					"underline": true
				}, 
				"#label-definition": 
				{
					"foreground": "mustard", 
					"background": "transparentMustard"
				}, 
				"#label-use": 
				{
					"foreground": "mustard"
				}, 
				"#string-literal": 
				{
					"foreground": "green"
				}, 
				"#string-escape-sequence": 
				{
					"foreground": "transparentGreen", 
					"bold": true
				}, 
				"#numeric-literal": 
				{
					"foreground": "green"
				}, 
				"#boolean-literal": 
				{
					"foreground": "green"
				}, 
				"#tuple-constructor": 
				{
					"foreground": "green"
				}, 
				"#set-constructor": 
				{
					"foreground": "green"
				}, 
				"#map-constructor": 
				{
					"foreground": "green"
				}, 
				"#character-literal": 
				{
					"foreground": "green"
				}, 
				"#atom-literal": 
				{
					"foreground": "green"
				}, 
				"#other-literal": 
				{
					"foreground": "green"
				}, 
				"#conditional": 
				{
					"foreground": "mustard"
				}, 
				"#loop": 
				{
					"foreground": "mustard"
				}, 
				"#lexer-definition": 
				{
					"foreground": "rose"
				}, 
				"#macro-definition": 
				{
					"foreground": "rose"
				}, 
				"#semantic-restriction-definition": 
				{
					"foreground": "rose"
				}, 
				"#grammatical-restriction-definition": 
				{
					"foreground": "rose"
				}, 
				"#seal-definition": 
				{
					"foreground": "rose"
				}, 
				"#object-type-definition": 
				{
					"foreground": "rose"
				}, 
				"#special-object-definition": 
				{
					"foreground": "rose"
				}, 
				"#primitive-name": 
				{
					"foreground": "rose", 
					"bold": true
				}, 
				"#phrase": 
				{
					"foreground": "lilac"
<<<<<<< HEAD
				}, 
				"#return-value": 
				{
=======
				},
				"#phrase<#statement": {
					"foreground": "extremeText",
					"bold": true
				},
				"#return-value": {
>>>>>>> 60edfc70
					"background": "transparentMustard"
				}, 
				"#nonlocal-control": 
				{
					"foreground": "mustard"
				}, 
				"#math-exponent": 
				{
					"superscript": true
				}, 
				"#deemphasize": 
				{
					"foreground": "deemphasize"
				}, 
				"#excluded": 
				{
					"strikethrough": true
				}
			}, 
			"rootCopyright": "/*\n * {{MOD}}.avail\n * Copyright \u00A9 1993-{{YEAR}}, The Avail Foundation, LLC.\n * All rights reserved.\n *\n * Redistribution and use in source and binary forms, with or without\n * modification, are permitted provided that the following conditions are met:\n *\n * * Redistributions of source code must retain the above copyright notice, this\n *   list of conditions and the following disclaimer.\n *\n * * Redistributions in binary form must reproduce the above copyright notice,\n *   this list of conditions and the following disclaimer in the documentation\n *   and/or other materials provided with the distribution.\n *\n * * Neither the name of the copyright holder nor the names of the contributors\n *   may be used to endorse or promote products derived from this software\n *   without specific prior written permission.\n *\n * THIS SOFTWARE IS PROVIDED BY THE COPYRIGHT HOLDERS AND CONTRIBUTORS \"AS IS\"\n * AND ANY EXPRESS OR IMPLIED WARRANTIES, INCLUDING, BUT NOT LIMITED TO, THE\n * IMPLIED WARRANTIES OF MERCHANTABILITY AND FITNESS FOR A PARTICULAR PURPOSE\n * ARE DISCLAIMED. IN NO EVENT SHALL THE COPYRIGHT HOLDER OR CONTRIBUTORS BE\n * LIABLE FOR ANY DIRECT, INDIRECT, INCIDENTAL, SPECIAL, EXEMPLARY, OR\n * CONSEQUENTIAL DAMAGES (INCLUDING, BUT NOT LIMITED TO, PROCUREMENT OF\n * SUBSTITUTE GOODS OR SERVICES; LOSS OF USE, DATA, OR PROFITS; OR BUSINESS\n * INTERRUPTION) HOWEVER CAUSED AND ON ANY THEORY OF LIABILITY, WHETHER IN\n * CONTRACT, STRICT LIABILITY, OR TORT (INCLUDING NEGLIGENCE OR OTHERWISE)\n * ARISING IN ANY WAY OUT OF THE USE OF THIS SOFTWARE, EVEN IF ADVISED OF THE\n * POSSIBILITY OF SUCH DAMAGE.\n */\n"
		},
		{
			"id": "0fd943b6-ad37-449c-a277-1c939104f0a7", 
			"name": "builder-tests", 
			"editable": true, 
			"visible": true, 
			"location": 
			{
				"locationType": "project", 
				"scheme": "FILE", 
				"path": "distro/src/builder-tests"
			}, 
			"rootCopyright": "/*\n * {{MOD}}.avail\n * Copyright \u00A9 1993-{{YEAR}}, The Avail Foundation, LLC.\n * All rights reserved.\n *\n * Redistribution and use in source and binary forms, with or without\n * modification, are permitted provided that the following conditions are met:\n *\n * * Redistributions of source code must retain the above copyright notice, this\n *   list of conditions and the following disclaimer.\n *\n * * Redistributions in binary form must reproduce the above copyright notice,\n *   this list of conditions and the following disclaimer in the documentation\n *   and/or other materials provided with the distribution.\n *\n * * Neither the name of the copyright holder nor the names of the contributors\n *   may be used to endorse or promote products derived from this software\n *   without specific prior written permission.\n *\n * THIS SOFTWARE IS PROVIDED BY THE COPYRIGHT HOLDERS AND CONTRIBUTORS \"AS IS\"\n * AND ANY EXPRESS OR IMPLIED WARRANTIES, INCLUDING, BUT NOT LIMITED TO, THE\n * IMPLIED WARRANTIES OF MERCHANTABILITY AND FITNESS FOR A PARTICULAR PURPOSE\n * ARE DISCLAIMED. IN NO EVENT SHALL THE COPYRIGHT HOLDER OR CONTRIBUTORS BE\n * LIABLE FOR ANY DIRECT, INDIRECT, INCIDENTAL, SPECIAL, EXEMPLARY, OR\n * CONSEQUENTIAL DAMAGES (INCLUDING, BUT NOT LIMITED TO, PROCUREMENT OF\n * SUBSTITUTE GOODS OR SERVICES; LOSS OF USE, DATA, OR PROFITS; OR BUSINESS\n * INTERRUPTION) HOWEVER CAUSED AND ON ANY THEORY OF LIABILITY, WHETHER IN\n * CONTRACT, STRICT LIABILITY, OR TORT (INCLUDING NEGLIGENCE OR OTHERWISE)\n * ARISING IN ANY WAY OUT OF THE USE OF THIS SOFTWARE, EVEN IF ADVISED OF THE\n * POSSIBILITY OF SUCH DAMAGE.\n */\n"
		},
		{
			"id": "566d8cd7-07e7-4cf3-8c9e-b28bbf244a98", 
			"name": "examples", 
			"editable": true, 
			"visible": true, 
			"location": 
			{
				"locationType": "project", 
				"scheme": "FILE", 
				"path": "distro/src/examples"
			}, 
			"rootCopyright": "/*\n * {{MOD}}.avail\n * Copyright \u00A9 1993-{{YEAR}}, The Avail Foundation, LLC.\n * All rights reserved.\n *\n * Redistribution and use in source and binary forms, with or without\n * modification, are permitted provided that the following conditions are met:\n *\n * * Redistributions of source code must retain the above copyright notice, this\n *   list of conditions and the following disclaimer.\n *\n * * Redistributions in binary form must reproduce the above copyright notice,\n *   this list of conditions and the following disclaimer in the documentation\n *   and/or other materials provided with the distribution.\n *\n * * Neither the name of the copyright holder nor the names of the contributors\n *   may be used to endorse or promote products derived from this software\n *   without specific prior written permission.\n *\n * THIS SOFTWARE IS PROVIDED BY THE COPYRIGHT HOLDERS AND CONTRIBUTORS \"AS IS\"\n * AND ANY EXPRESS OR IMPLIED WARRANTIES, INCLUDING, BUT NOT LIMITED TO, THE\n * IMPLIED WARRANTIES OF MERCHANTABILITY AND FITNESS FOR A PARTICULAR PURPOSE\n * ARE DISCLAIMED. IN NO EVENT SHALL THE COPYRIGHT HOLDER OR CONTRIBUTORS BE\n * LIABLE FOR ANY DIRECT, INDIRECT, INCIDENTAL, SPECIAL, EXEMPLARY, OR\n * CONSEQUENTIAL DAMAGES (INCLUDING, BUT NOT LIMITED TO, PROCUREMENT OF\n * SUBSTITUTE GOODS OR SERVICES; LOSS OF USE, DATA, OR PROFITS; OR BUSINESS\n * INTERRUPTION) HOWEVER CAUSED AND ON ANY THEORY OF LIABILITY, WHETHER IN\n * CONTRACT, STRICT LIABILITY, OR TORT (INCLUDING NEGLIGENCE OR OTHERWISE)\n * ARISING IN ANY WAY OUT OF THE USE OF THIS SOFTWARE, EVEN IF ADVISED OF THE\n * POSSIBILITY OF SUCH DAMAGE.\n */\n"
		},
		{
			"id": "6d046c0c-448d-4a19-8c2d-ec4fb001d1bf", 
			"name": "website", 
			"editable": false, 
			"visible": true, 
			"location": 
			{
				"locationType": "project", 
				"scheme": "FILE", 
				"path": "distro/src/website"
			}, 
			"rootCopyright": "/*\n * {{MOD}}.avail\n * Copyright \u00A9 1993-{{YEAR}}, The Avail Foundation, LLC.\n * All rights reserved.\n *\n * Redistribution and use in source and binary forms, with or without\n * modification, are permitted provided that the following conditions are met:\n *\n * * Redistributions of source code must retain the above copyright notice, this\n *   list of conditions and the following disclaimer.\n *\n * * Redistributions in binary form must reproduce the above copyright notice,\n *   this list of conditions and the following disclaimer in the documentation\n *   and/or other materials provided with the distribution.\n *\n * * Neither the name of the copyright holder nor the names of the contributors\n *   may be used to endorse or promote products derived from this software\n *   without specific prior written permission.\n *\n * THIS SOFTWARE IS PROVIDED BY THE COPYRIGHT HOLDERS AND CONTRIBUTORS \"AS IS\"\n * AND ANY EXPRESS OR IMPLIED WARRANTIES, INCLUDING, BUT NOT LIMITED TO, THE\n * IMPLIED WARRANTIES OF MERCHANTABILITY AND FITNESS FOR A PARTICULAR PURPOSE\n * ARE DISCLAIMED. IN NO EVENT SHALL THE COPYRIGHT HOLDER OR CONTRIBUTORS BE\n * LIABLE FOR ANY DIRECT, INDIRECT, INCIDENTAL, SPECIAL, EXEMPLARY, OR\n * CONSEQUENTIAL DAMAGES (INCLUDING, BUT NOT LIMITED TO, PROCUREMENT OF\n * SUBSTITUTE GOODS OR SERVICES; LOSS OF USE, DATA, OR PROFITS; OR BUSINESS\n * INTERRUPTION) HOWEVER CAUSED AND ON ANY THEORY OF LIABILITY, WHETHER IN\n * CONTRACT, STRICT LIABILITY, OR TORT (INCLUDING NEGLIGENCE OR OTHERWISE)\n * ARISING IN ANY WAY OUT OF THE USE OF THIS SOFTWARE, EVEN IF ADVISED OF THE\n * POSSIBILITY OF SUCH DAMAGE.\n */\n"
		}
	], 
	"projectCopyright": ""
}<|MERGE_RESOLUTION|>--- conflicted
+++ resolved
@@ -1,16 +1,16 @@
 {
-	"id": "5060d6d0-cd5a-4d92-b3b4-3f7611b0ab39", 
-	"darkMode": true, 
-	"serializationVersion": 1, 
-	"name": "avail-examples", 
+	"id": "5060d6d0-cd5a-4d92-b3b4-3f7611b0ab39",
+	"darkMode": true,
+	"serializationVersion": 1,
+	"name": "avail-examples",
 	"repositoryLocation": {
-		"locationType": "availRepositories", 
-		"scheme": "FILE", 
+		"locationType": "availRepositories",
+		"scheme": "FILE",
 		"path": ""
-	}, 
+	},
 	"roots": [
 		{
-			"id": "16bb6b34-3596-463f-a8ec-10e4c89edf54", 
+			"id": "16bb6b34-3596-463f-a8ec-10e4c89edf54",
 			"name": "avail", 
 			"editable": true, 
 			"visible": true, 
@@ -19,800 +19,639 @@
 				"locationType": "project", 
 				"scheme": "FILE", 
 				"path": "distro/src/avail"
-<<<<<<< HEAD
-			}, 
-			"templates": 
+			},
+			"templates":
 			{
-				"a": 
-				{
-					"expansion": "\u2200", 
-					"markedForArtifactInclusion": true
-				}, 
-				"bottom": 
-				{
-					"expansion": "\u22A5", 
-					"markedForArtifactInclusion": true
-				}, 
-				"ceiling": 
-				{
-					"expansion": "\u2308\u2041\u2309", 
-					"markedForArtifactInclusion": true
-				}, 
-				"celsius": 
-				{
-					"expansion": "\u2103", 
-					"markedForArtifactInclusion": true
-				}, 
-				"cent": 
-				{
-					"expansion": "\u00A2", 
-					"markedForArtifactInclusion": true
-				}, 
-				"conjunction": 
-				{
-					"expansion": "\u2227", 
-					"markedForArtifactInclusion": true
-				}, 
-				"convert": 
-				{
-					"expansion": "\u224D", 
-					"markedForArtifactInclusion": true
-				}, 
-				"copyright": 
-				{
-					"expansion": "\u00A9", 
-					"markedForArtifactInclusion": true
-				}, 
-				"cubed": 
-				{
-					"expansion": "\u00B3", 
-					"markedForArtifactInclusion": true
-				}, 
-				"degree": 
-				{
-					"expansion": "\u00B0", 
-					"markedForArtifactInclusion": true
-				}, 
-				"delta": 
-				{
-					"expansion": "\u0394", 
-					"markedForArtifactInclusion": true
-				}, 
-				"disjunction": 
-				{
-					"expansion": "\u2228", 
-					"markedForArtifactInclusion": true
-				}, 
-				"divide": 
-				{
-					"expansion": "\u00F7", 
-					"markedForArtifactInclusion": true
-				}, 
-				"dot": 
-				{
-					"expansion": "\u00B7", 
-					"markedForArtifactInclusion": true
-				}, 
-				"doubledagger": 
-				{
-					"expansion": "\u2021", 
-					"markedForArtifactInclusion": true
-				}, 
-				"doubleexclamation": 
-				{
-					"expansion": "\u203C", 
-					"markedForArtifactInclusion": true
-				}, 
-				"doublequestion": 
-				{
-					"expansion": "\u2047", 
-					"markedForArtifactInclusion": true
-				}, 
-				"doublequotes": 
-				{
-					"expansion": "\u201C\u2041\u201D", 
-					"markedForArtifactInclusion": true
-				}, 
-				"downarrow": 
-				{
-					"expansion": "\u2193", 
-					"markedForArtifactInclusion": true
-				}, 
-				"downtack": 
-				{
-					"expansion": "\u22A4", 
-					"markedForArtifactInclusion": true
-				}, 
-				"e": 
-				{
-					"expansion": "\u2203", 
-					"markedForArtifactInclusion": true
-				}, 
-				"elementof": 
-				{
-					"expansion": "\u2208", 
-					"markedForArtifactInclusion": true
-				}, 
-				"ellipsis": 
-				{
-					"expansion": "\u2026", 
-					"markedForArtifactInclusion": true
-				}, 
-				"endash": 
-				{
-					"expansion": "\u2013", 
-					"markedForArtifactInclusion": true
-				}, 
-				"emdash": 
-				{
-					"expansion": "\u2014", 
-					"markedForArtifactInclusion": true
-				}, 
-				"emptyset": 
-				{
-					"expansion": "\u2205", 
-					"markedForArtifactInclusion": true
-				}, 
-				"enumeration": 
-				{
-					"expansion": "{\u2041}\u1D40", 
-					"markedForArtifactInclusion": true
-				}, 
-				"equivalent": 
-				{
-					"expansion": "\u224D", 
-					"markedForArtifactInclusion": true
-				}, 
-				"exists": 
-				{
-					"expansion": "\u2203", 
-					"markedForArtifactInclusion": true
-				}, 
-				"floor": 
-				{
-					"expansion": "\u230A\u2041\u230B", 
-					"markedForArtifactInclusion": true
-				}, 
-				"forall": 
-				{
-					"expansion": "\u2200", 
-					"markedForArtifactInclusion": true
-				}, 
-				"gte": 
-				{
-					"expansion": "\u2265", 
-					"markedForArtifactInclusion": true
-				}, 
-				"guillemets": 
-				{
-					"expansion": "\u00AB\u2041\u00BB", 
-					"markedForArtifactInclusion": true
-				}, 
-				"infinity": 
-				{
-					"expansion": "\u221E", 
-					"markedForArtifactInclusion": true
-				}, 
-				"interpunct": 
-				{
-					"expansion": "\u2022", 
-					"markedForArtifactInclusion": true
-				}, 
-				"intersection": 
-				{
-					"expansion": "\u2229", 
-					"markedForArtifactInclusion": true
-				}, 
-				"leftarrow": 
-				{
-					"expansion": "\u2190", 
-					"markedForArtifactInclusion": true
-				}, 
-				"leftceiling": 
-				{
-					"expansion": "\u2308", 
-					"markedForArtifactInclusion": true
-				}, 
-				"leftdoublequote": 
-				{
-					"expansion": "\u201C", 
-					"markedForArtifactInclusion": true
-				}, 
-				"leftfloor": 
-				{
-					"expansion": "\u230A", 
-					"markedForArtifactInclusion": true
-				}, 
-				"leftguillemet": 
-				{
-					"expansion": "\u00AB", 
-					"markedForArtifactInclusion": true
-				}, 
-				"leftquote": 
-				{
-					"expansion": "\u27E6", 
-					"markedForArtifactInclusion": true
-				}, 
-				"leftsinglequote": 
-				{
-					"expansion": "\u2018", 
-					"markedForArtifactInclusion": true
-				}, 
-				"leftunquote": 
-				{
-					"expansion": "\u298A", 
-					"markedForArtifactInclusion": true
-				}, 
-				"lte": 
-				{
-					"expansion": "\u2264", 
-					"markedForArtifactInclusion": true
-				}, 
-				"manicule": 
-				{
-					"expansion": "\uD83D\uDC49", 
-					"markedForArtifactInclusion": true
-				}, 
-				"map": 
-				{
-					"expansion": "{\u2041}", 
-					"markedForArtifactInclusion": true
-				}, 
-				"maplet": 
-				{
-					"expansion": "\u21A6", 
-					"markedForArtifactInclusion": true
-				}, 
-				"mdash": 
-				{
-					"expansion": "\u2014", 
-					"markedForArtifactInclusion": true
-				}, 
-				"memberof": 
-				{
-					"expansion": "\u2208", 
-					"markedForArtifactInclusion": true
-				}, 
-				"mu": 
-				{
-					"expansion": "\u00B5", 
-					"markedForArtifactInclusion": true
-				}, 
-				"ndash": 
-				{
-					"expansion": "\u2013", 
-					"markedForArtifactInclusion": true
-				}, 
-				"ne": 
-				{
-					"expansion": "\u2260", 
-					"markedForArtifactInclusion": true
-				}, 
-				"not": 
-				{
-					"expansion": "\u00AC", 
-					"markedForArtifactInclusion": true
-				}, 
-				"notelementof": 
-				{
-					"expansion": "\u2209", 
-					"markedForArtifactInclusion": true
-				}, 
-				"notmemberof": 
-				{
-					"expansion": "\u2209", 
-					"markedForArtifactInclusion": true
-				}, 
-				"notsubsetorequal": 
-				{
-					"expansion": "\u2288", 
-					"markedForArtifactInclusion": true
-				}, 
-				"notsupersetorequal": 
-				{
-					"expansion": "\u2289", 
-					"markedForArtifactInclusion": true
-				}, 
-				"o1": 
-				{
-					"expansion": "\u2460", 
-					"markedForArtifactInclusion": true
-				}, 
-				"o2": 
-				{
-					"expansion": "\u2461", 
-					"markedForArtifactInclusion": true
-				}, 
-				"o3": 
-				{
-					"expansion": "\u2462", 
-					"markedForArtifactInclusion": true
-				}, 
-				"o4": 
-				{
-					"expansion": "\u2463", 
-					"markedForArtifactInclusion": true
-				}, 
-				"o5": 
-				{
-					"expansion": "\u2464", 
-					"markedForArtifactInclusion": true
-				}, 
-				"o6": 
-				{
-					"expansion": "\u2465", 
-					"markedForArtifactInclusion": true
-				}, 
-				"o7": 
-				{
-					"expansion": "\u2466", 
-					"markedForArtifactInclusion": true
-				}, 
-				"o8": 
-				{
-					"expansion": "\u2467", 
-					"markedForArtifactInclusion": true
-				}, 
-				"o9": 
-				{
-					"expansion": "\u2468", 
-					"markedForArtifactInclusion": true
-				}, 
-				"pi": 
-				{
-					"expansion": "\u03C0", 
-					"markedForArtifactInclusion": true
-				}, 
-				"picapital": 
-				{
-					"expansion": "\u220F", 
-					"markedForArtifactInclusion": true
-				}, 
-				"plusminus": 
-				{
-					"expansion": "\u00B1", 
-					"markedForArtifactInclusion": true
-				}, 
-				"prefix": 
-				{
-					"expansion": "\u00A7", 
-					"markedForArtifactInclusion": true
-				}, 
-				"quote": 
-				{
-					"expansion": "\u27E6\u2041\u27E7", 
-					"markedForArtifactInclusion": true
-				}, 
-				"rightarrow": 
-				{
-					"expansion": "\u2192", 
-					"markedForArtifactInclusion": true
-				}, 
-				"rightceiling": 
-				{
-					"expansion": "\u2309", 
-					"markedForArtifactInclusion": true
-				}, 
-				"rightdoublequote": 
-				{
-					"expansion": "\u201D", 
-					"markedForArtifactInclusion": true
-				}, 
-				"rightfloor": 
-				{
-					"expansion": "\u230B", 
-					"markedForArtifactInclusion": true
-				}, 
-				"rightguillemet": 
-				{
-					"expansion": "\u00BB", 
-					"markedForArtifactInclusion": true
-				}, 
-				"rightquote": 
-				{
-					"expansion": "\u27E7", 
-					"markedForArtifactInclusion": true
-				}, 
-				"rightsinglequote": 
-				{
-					"expansion": "\u2019", 
-					"markedForArtifactInclusion": true
-				}, 
-				"rightunquote": 
-				{
-					"expansion": "\u2989", 
-					"markedForArtifactInclusion": true
-				}, 
-				"root": 
-				{
-					"expansion": "\u221A", 
-					"markedForArtifactInclusion": true
-				}, 
-				"section": 
-				{
-					"expansion": "\u00A7", 
-					"markedForArtifactInclusion": true
-				}, 
-				"set": 
-				{
-					"expansion": "{\u2041}", 
-					"markedForArtifactInclusion": true
-				}, 
-				"sigma": 
-				{
-					"expansion": "\u2211", 
-					"markedForArtifactInclusion": true
-				}, 
-				"singledagger": 
-				{
-					"expansion": "\u2020", 
-					"markedForArtifactInclusion": true
-				}, 
-				"singlequotes": 
-				{
-					"expansion": "\u2018\u2041\u2019", 
-					"markedForArtifactInclusion": true
-				}, 
-				"squared": 
-				{
-					"expansion": "\u00B2", 
-					"markedForArtifactInclusion": true
-				}, 
-				"subsetorequal": 
-				{
-					"expansion": "\u2286", 
-					"markedForArtifactInclusion": true
-				}, 
-				"sum": 
-				{
-					"expansion": "\u2211", 
-					"markedForArtifactInclusion": true
-				}, 
-				"supersetorequal": 
-				{
-					"expansion": "\u2287", 
-					"markedForArtifactInclusion": true
-				}, 
-				"supert": 
-				{
-					"expansion": "\u1D40", 
-					"markedForArtifactInclusion": true
-				}, 
-				"swoop": 
-				{
-					"expansion": "\u2937", 
-					"markedForArtifactInclusion": true
-				}, 
-				"t": 
-				{
-					"expansion": "\u1D40", 
-					"markedForArtifactInclusion": true
-				}, 
-				"thereexists": 
-				{
-					"expansion": "\u2203", 
-					"markedForArtifactInclusion": true
-				}, 
-				"thinspace": 
-				{
-					"expansion": "\u2009", 
-					"markedForArtifactInclusion": true
-				}, 
-				"times": 
-				{
-					"expansion": "\u00D7", 
-					"markedForArtifactInclusion": true
-				}, 
-				"top": 
-				{
-					"expansion": "\u22A4", 
-					"markedForArtifactInclusion": true
-				}, 
-				"tuple": 
-				{
-					"expansion": "<\u2041>", 
-					"markedForArtifactInclusion": true
-				}, 
-				"union": 
-				{
-					"expansion": "\u222A", 
-					"markedForArtifactInclusion": true
-				}, 
-				"unquote": 
-				{
-					"expansion": "\u298A\u2041\u2989", 
-					"markedForArtifactInclusion": true
-				}, 
-				"uparrow": 
-				{
-					"expansion": "\u2191", 
-					"markedForArtifactInclusion": true
-				}, 
-				"uptack": 
-				{
-					"expansion": "\u22A5", 
-					"markedForArtifactInclusion": true
-				}, 
-				"xor": 
-				{
-					"expansion": "\u2295", 
-					"markedForArtifactInclusion": true
-				}, 
-				"yields": 
-				{
-					"expansion": "\u21D2", 
-					"markedForArtifactInclusion": true
-				}, 
-				"1": 
-				{
-					"expansion": "\u00B9", 
-					"markedForArtifactInclusion": true
-				}, 
-				"2": 
-				{
-					"expansion": "\u00B2", 
-					"markedForArtifactInclusion": true
-				}, 
-				"3": 
-				{
-					"expansion": "\u00B3", 
-					"markedForArtifactInclusion": true
-				}, 
-				"4": 
-				{
-					"expansion": "\u2074", 
-					"markedForArtifactInclusion": true
-				}, 
-				"5": 
-				{
-					"expansion": "\u2075", 
-					"markedForArtifactInclusion": true
-				}, 
-				"6": 
-				{
-					"expansion": "\u2076", 
-					"markedForArtifactInclusion": true
-				}, 
-				"7": 
-				{
-					"expansion": "\u2077", 
-					"markedForArtifactInclusion": true
-				}, 
-				"8": 
-				{
-					"expansion": "\u2078", 
-					"markedForArtifactInclusion": true
-				}, 
-				"9": 
-				{
-					"expansion": "\u2079", 
-					"markedForArtifactInclusion": true
-				}, 
-				"->": 
-				{
-					"expansion": "\u2192", 
-					"markedForArtifactInclusion": true
-				}, 
-				"=>": 
-				{
-					"expansion": "\u21D2", 
-					"markedForArtifactInclusion": true
-				}, 
-				"<-": 
-				{
-					"expansion": "\u2190", 
-					"markedForArtifactInclusion": true
-				}, 
-				"*": 
-				{
-					"expansion": "\u00D7", 
-					"markedForArtifactInclusion": true
-				}, 
-				"/": 
-				{
-					"expansion": "\u00F7", 
-					"markedForArtifactInclusion": true
-				}, 
-				"<=": 
-				{
-					"expansion": "\u2264", 
-					"markedForArtifactInclusion": true
-				}, 
-				">=": 
-				{
-					"expansion": "\u2265", 
-					"markedForArtifactInclusion": true
-				}, 
-				"!": 
-				{
-					"expansion": "\u00AC", 
-					"markedForArtifactInclusion": true
-				}, 
-				"!!": 
-				{
-					"expansion": "\u203C", 
-					"markedForArtifactInclusion": true
-				}, 
-				"!=": 
-				{
-					"expansion": "\u2260", 
-					"markedForArtifactInclusion": true
-				}, 
-				"...": 
-				{
-					"expansion": "\u2026", 
-					"markedForArtifactInclusion": true
-				}, 
-				"??": 
-				{
-					"expansion": "\u2047", 
-					"markedForArtifactInclusion": true
-				}, 
-				"/**": 
-				{
-					"expansion": "/**\n * \u2041\n */", 
+				"a":
+				{
+					"expansion": "\u2200",
+					"markedForArtifactInclusion": true
+				},
+				"bottom":
+				{
+					"expansion": "\u22A5",
+					"markedForArtifactInclusion": true
+				},
+				"ceiling":
+				{
+					"expansion": "\u2308\u2041\u2309",
+					"markedForArtifactInclusion": true
+				},
+				"celsius":
+				{
+					"expansion": "\u2103",
+					"markedForArtifactInclusion": true
+				},
+				"cent":
+				{
+					"expansion": "\u00A2",
+					"markedForArtifactInclusion": true
+				},
+				"conjunction":
+				{
+					"expansion": "\u2227",
+					"markedForArtifactInclusion": true
+				},
+				"convert":
+				{
+					"expansion": "\u224D",
+					"markedForArtifactInclusion": true
+				},
+				"copyright":
+				{
+					"expansion": "\u00A9",
+					"markedForArtifactInclusion": true
+				},
+				"cubed":
+				{
+					"expansion": "\u00B3",
+					"markedForArtifactInclusion": true
+				},
+				"degree":
+				{
+					"expansion": "\u00B0",
+					"markedForArtifactInclusion": true
+				},
+				"delta":
+				{
+					"expansion": "\u0394",
+					"markedForArtifactInclusion": true
+				},
+				"disjunction":
+				{
+					"expansion": "\u2228",
+					"markedForArtifactInclusion": true
+				},
+				"divide":
+				{
+					"expansion": "\u00F7",
+					"markedForArtifactInclusion": true
+				},
+				"dot":
+				{
+					"expansion": "\u00B7",
+					"markedForArtifactInclusion": true
+				},
+				"doubledagger":
+				{
+					"expansion": "\u2021",
+					"markedForArtifactInclusion": true
+				},
+				"doubleexclamation":
+				{
+					"expansion": "\u203C",
+					"markedForArtifactInclusion": true
+				},
+				"doublequestion":
+				{
+					"expansion": "\u2047",
+					"markedForArtifactInclusion": true
+				},
+				"doublequotes":
+				{
+					"expansion": "\u201C\u2041\u201D",
+					"markedForArtifactInclusion": true
+				},
+				"downarrow":
+				{
+					"expansion": "\u2193",
+					"markedForArtifactInclusion": true
+				},
+				"downtack":
+				{
+					"expansion": "\u22A4",
+					"markedForArtifactInclusion": true
+				},
+				"e":
+				{
+					"expansion": "\u2203",
+					"markedForArtifactInclusion": true
+				},
+				"elementof":
+				{
+					"expansion": "\u2208",
+					"markedForArtifactInclusion": true
+				},
+				"ellipsis":
+				{
+					"expansion": "\u2026",
+					"markedForArtifactInclusion": true
+				},
+				"endash":
+				{
+					"expansion": "\u2013",
+					"markedForArtifactInclusion": true
+				},
+				"emdash":
+				{
+					"expansion": "\u2014",
+					"markedForArtifactInclusion": true
+				},
+				"emptyset":
+				{
+					"expansion": "\u2205",
+					"markedForArtifactInclusion": true
+				},
+				"enumeration":
+				{
+					"expansion": "{\u2041}\u1D40",
+					"markedForArtifactInclusion": true
+				},
+				"equivalent":
+				{
+					"expansion": "\u224D",
+					"markedForArtifactInclusion": true
+				},
+				"exists":
+				{
+					"expansion": "\u2203",
+					"markedForArtifactInclusion": true
+				},
+				"floor":
+				{
+					"expansion": "\u230A\u2041\u230B",
+					"markedForArtifactInclusion": true
+				},
+				"forall":
+				{
+					"expansion": "\u2200",
+					"markedForArtifactInclusion": true
+				},
+				"gte":
+				{
+					"expansion": "\u2265",
+					"markedForArtifactInclusion": true
+				},
+				"guillemets":
+				{
+					"expansion": "\u00AB\u2041\u00BB",
+					"markedForArtifactInclusion": true
+				},
+				"infinity":
+				{
+					"expansion": "\u221E",
+					"markedForArtifactInclusion": true
+				},
+				"interpunct":
+				{
+					"expansion": "\u2022",
+					"markedForArtifactInclusion": true
+				},
+				"intersection":
+				{
+					"expansion": "\u2229",
+					"markedForArtifactInclusion": true
+				},
+				"leftarrow":
+				{
+					"expansion": "\u2190",
+					"markedForArtifactInclusion": true
+				},
+				"leftceiling":
+				{
+					"expansion": "\u2308",
+					"markedForArtifactInclusion": true
+				},
+				"leftdoublequote":
+				{
+					"expansion": "\u201C",
+					"markedForArtifactInclusion": true
+				},
+				"leftfloor":
+				{
+					"expansion": "\u230A",
+					"markedForArtifactInclusion": true
+				},
+				"leftguillemet":
+				{
+					"expansion": "\u00AB",
+					"markedForArtifactInclusion": true
+				},
+				"leftquote":
+				{
+					"expansion": "\u27E6",
+					"markedForArtifactInclusion": true
+				},
+				"leftsinglequote":
+				{
+					"expansion": "\u2018",
+					"markedForArtifactInclusion": true
+				},
+				"leftunquote":
+				{
+					"expansion": "\u298A",
+					"markedForArtifactInclusion": true
+				},
+				"lte":
+				{
+					"expansion": "\u2264",
+					"markedForArtifactInclusion": true
+				},
+				"manicule":
+				{
+					"expansion": "\uD83D\uDC49",
+					"markedForArtifactInclusion": true
+				},
+				"map":
+				{
+					"expansion": "{\u2041}",
+					"markedForArtifactInclusion": true
+				},
+				"maplet":
+				{
+					"expansion": "\u21A6",
+					"markedForArtifactInclusion": true
+				},
+				"mdash":
+				{
+					"expansion": "\u2014",
+					"markedForArtifactInclusion": true
+				},
+				"memberof":
+				{
+					"expansion": "\u2208",
+					"markedForArtifactInclusion": true
+				},
+				"mu":
+				{
+					"expansion": "\u00B5",
+					"markedForArtifactInclusion": true
+				},
+				"ndash":
+				{
+					"expansion": "\u2013",
+					"markedForArtifactInclusion": true
+				},
+				"ne":
+				{
+					"expansion": "\u2260",
+					"markedForArtifactInclusion": true
+				},
+				"not":
+				{
+					"expansion": "\u00AC",
+					"markedForArtifactInclusion": true
+				},
+				"notelementof":
+				{
+					"expansion": "\u2209",
+					"markedForArtifactInclusion": true
+				},
+				"notmemberof":
+				{
+					"expansion": "\u2209",
+					"markedForArtifactInclusion": true
+				},
+				"notsubsetorequal":
+				{
+					"expansion": "\u2288",
+					"markedForArtifactInclusion": true
+				},
+				"notsupersetorequal":
+				{
+					"expansion": "\u2289",
+					"markedForArtifactInclusion": true
+				},
+				"o1":
+				{
+					"expansion": "\u2460",
+					"markedForArtifactInclusion": true
+				},
+				"o2":
+				{
+					"expansion": "\u2461",
+					"markedForArtifactInclusion": true
+				},
+				"o3":
+				{
+					"expansion": "\u2462",
+					"markedForArtifactInclusion": true
+				},
+				"o4":
+				{
+					"expansion": "\u2463",
+					"markedForArtifactInclusion": true
+				},
+				"o5":
+				{
+					"expansion": "\u2464",
+					"markedForArtifactInclusion": true
+				},
+				"o6":
+				{
+					"expansion": "\u2465",
+					"markedForArtifactInclusion": true
+				},
+				"o7":
+				{
+					"expansion": "\u2466",
+					"markedForArtifactInclusion": true
+				},
+				"o8":
+				{
+					"expansion": "\u2467",
+					"markedForArtifactInclusion": true
+				},
+				"o9":
+				{
+					"expansion": "\u2468",
+					"markedForArtifactInclusion": true
+				},
+				"pi":
+				{
+					"expansion": "\u03C0",
+					"markedForArtifactInclusion": true
+				},
+				"picapital":
+				{
+					"expansion": "\u220F",
+					"markedForArtifactInclusion": true
+				},
+				"plusminus":
+				{
+					"expansion": "\u00B1",
+					"markedForArtifactInclusion": true
+				},
+				"prefix":
+				{
+					"expansion": "\u00A7",
+					"markedForArtifactInclusion": true
+				},
+				"quote":
+				{
+					"expansion": "\u27E6\u2041\u27E7",
+					"markedForArtifactInclusion": true
+				},
+				"rightarrow":
+				{
+					"expansion": "\u2192",
+					"markedForArtifactInclusion": true
+				},
+				"rightceiling":
+				{
+					"expansion": "\u2309",
+					"markedForArtifactInclusion": true
+				},
+				"rightdoublequote":
+				{
+					"expansion": "\u201D",
+					"markedForArtifactInclusion": true
+				},
+				"rightfloor":
+				{
+					"expansion": "\u230B",
+					"markedForArtifactInclusion": true
+				},
+				"rightguillemet":
+				{
+					"expansion": "\u00BB",
+					"markedForArtifactInclusion": true
+				},
+				"rightquote":
+				{
+					"expansion": "\u27E7",
+					"markedForArtifactInclusion": true
+				},
+				"rightsinglequote":
+				{
+					"expansion": "\u2019",
+					"markedForArtifactInclusion": true
+				},
+				"rightunquote":
+				{
+					"expansion": "\u2989",
+					"markedForArtifactInclusion": true
+				},
+				"root":
+				{
+					"expansion": "\u221A",
+					"markedForArtifactInclusion": true
+				},
+				"section":
+				{
+					"expansion": "\u00A7",
+					"markedForArtifactInclusion": true
+				},
+				"set":
+				{
+					"expansion": "{\u2041}",
+					"markedForArtifactInclusion": true
+				},
+				"sigma":
+				{
+					"expansion": "\u2211",
+					"markedForArtifactInclusion": true
+				},
+				"singledagger":
+				{
+					"expansion": "\u2020",
+					"markedForArtifactInclusion": true
+				},
+				"singlequotes":
+				{
+					"expansion": "\u2018\u2041\u2019",
+					"markedForArtifactInclusion": true
+				},
+				"squared":
+				{
+					"expansion": "\u00B2",
+					"markedForArtifactInclusion": true
+				},
+				"subsetorequal":
+				{
+					"expansion": "\u2286",
+					"markedForArtifactInclusion": true
+				},
+				"sum":
+				{
+					"expansion": "\u2211",
+					"markedForArtifactInclusion": true
+				},
+				"supersetorequal":
+				{
+					"expansion": "\u2287",
+					"markedForArtifactInclusion": true
+				},
+				"supert":
+				{
+					"expansion": "\u1D40",
+					"markedForArtifactInclusion": true
+				},
+				"swoop":
+				{
+					"expansion": "\u2937",
+					"markedForArtifactInclusion": true
+				},
+				"t":
+				{
+					"expansion": "\u1D40",
+					"markedForArtifactInclusion": true
+				},
+				"thereexists":
+				{
+					"expansion": "\u2203",
+					"markedForArtifactInclusion": true
+				},
+				"thinspace":
+				{
+					"expansion": "\u2009",
+					"markedForArtifactInclusion": true
+				},
+				"times":
+				{
+					"expansion": "\u00D7",
+					"markedForArtifactInclusion": true
+				},
+				"top":
+				{
+					"expansion": "\u22A4",
+					"markedForArtifactInclusion": true
+				},
+				"tuple":
+				{
+					"expansion": "<\u2041>",
+					"markedForArtifactInclusion": true
+				},
+				"union":
+				{
+					"expansion": "\u222A",
+					"markedForArtifactInclusion": true
+				},
+				"unquote":
+				{
+					"expansion": "\u298A\u2041\u2989",
+					"markedForArtifactInclusion": true
+				},
+				"uparrow":
+				{
+					"expansion": "\u2191",
+					"markedForArtifactInclusion": true
+				},
+				"uptack":
+				{
+					"expansion": "\u22A5",
+					"markedForArtifactInclusion": true
+				},
+				"xor":
+				{
+					"expansion": "\u2295",
+					"markedForArtifactInclusion": true
+				},
+				"yields":
+				{
+					"expansion": "\u21D2",
+					"markedForArtifactInclusion": true
+				},
+				"1":
+				{
+					"expansion": "\u00B9",
+					"markedForArtifactInclusion": true
+				},
+				"2":
+				{
+					"expansion": "\u00B2",
+					"markedForArtifactInclusion": true
+				},
+				"3":
+				{
+					"expansion": "\u00B3",
+					"markedForArtifactInclusion": true
+				},
+				"4":
+				{
+					"expansion": "\u2074",
+					"markedForArtifactInclusion": true
+				},
+				"5":
+				{
+					"expansion": "\u2075",
+					"markedForArtifactInclusion": true
+				},
+				"6":
+				{
+					"expansion": "\u2076",
+					"markedForArtifactInclusion": true
+				},
+				"7":
+				{
+					"expansion": "\u2077",
+					"markedForArtifactInclusion": true
+				},
+				"8":
+				{
+					"expansion": "\u2078",
+					"markedForArtifactInclusion": true
+				},
+				"9":
+				{
+					"expansion": "\u2079",
+					"markedForArtifactInclusion": true
+				},
+				"->":
+				{
+					"expansion": "\u2192",
+					"markedForArtifactInclusion": true
+				},
+				"=>":
+				{
+					"expansion": "\u21D2",
+					"markedForArtifactInclusion": true
+				},
+				"<-":
+				{
+					"expansion": "\u2190",
+					"markedForArtifactInclusion": true
+				},
+				"*":
+				{
+					"expansion": "\u00D7",
+					"markedForArtifactInclusion": true
+				},
+				"/":
+				{
+					"expansion": "\u00F7",
+					"markedForArtifactInclusion": true
+				},
+				"<=":
+				{
+					"expansion": "\u2264",
+					"markedForArtifactInclusion": true
+				},
+				">=":
+				{
+					"expansion": "\u2265",
+					"markedForArtifactInclusion": true
+				},
+				"!":
+				{
+					"expansion": "\u00AC",
+					"markedForArtifactInclusion": true
+				},
+				"!!":
+				{
+					"expansion": "\u203C",
+					"markedForArtifactInclusion": true
+				},
+				"!=":
+				{
+					"expansion": "\u2260",
+					"markedForArtifactInclusion": true
+				},
+				"...":
+				{
+					"expansion": "\u2026",
+					"markedForArtifactInclusion": true
+				},
+				"??":
+				{
+					"expansion": "\u2047",
+					"markedForArtifactInclusion": true
+				},
+				"/**":
+				{
+					"expansion": "/**\n * \u2041\n */",
 					"markedForArtifactInclusion": true
 				}
-			}, 
-			"palette": 
-			{
-				"inputBackground": "#F7F7F7FF/02232EFF", 
-				"inputText": "#000000FF/FFFFFFFF", 
-				"codeBackground": "#E6E6E6FF/053646FF", 
-				"codeText": "#000000EE/FFFFFFEE", 
-				"codeGuide": "#00000077/FFFFFF77", 
-				"streamInput": "#209020FF/379C1AFF", 
-				"streamOutput": "#000000FF/EEEEEEFF", 
-				"streamError": "#FF0000FF/FF6458FF", 
-				"streamInfo": "#0000FFFF/5394ECFF", 
-				"streamCommand": "#FF00FFFF/AE8ABEFF", 
-				"streamBuildProgress": "#806000FF/DCC457FF", 
-				"extreme": "#FFFFFFFF/000000FF", 
-				"textBackground": "#FFFFFF4A/21121940", 
-				"strongGray": "#00000077/FFFFFF77", 
-				"weakGray": "#00000044/FFFFFF44", 
-				"lilac": "#8174FFFF/6659E2FF", 
-				"magenta": "#D03B83FF/D25B94FF", 
-				"transparentMagenta": "#D03B83AA/D25B94AA", 
-				"rose": "#DC4444FF/DC4444FF", 
-				"transparentRose": "#DC444488/DC444488", 
-				"faintTransparentRose": "#DC444422/DC444422", 
-				"mango": "#EE731BFF/FF8836FF", 
-				"mustard": "#E8B000FF/FFD659FF", 
-				"transparentMustard": "#E8B00018/FFD65918", 
-				"green": "#4C853EFF/78B669FF", 
-				"transparentGreen": "#4C853E88/78B66988", 
-				"blue": "#2294C6FF/38B1E5FF", 
-				"faintTransparentIndigo": "#4B35A920/3B279530", 
-=======
-			},
-			"rootCopyright": "/*\n * {{MOD}}.avail\n * Copyright © 1993-{{YEAR}}, The Avail Foundation, LLC.\n * All rights reserved.\n *\n * Redistribution and use in source and binary forms, with or without\n * modification, are permitted provided that the following conditions are met:\n *\n * * Redistributions of source code must retain the above copyright notice, this\n *   list of conditions and the following disclaimer.\n *\n * * Redistributions in binary form must reproduce the above copyright notice,\n *   this list of conditions and the following disclaimer in the documentation\n *   and/or other materials provided with the distribution.\n *\n * * Neither the name of the copyright holder nor the names of the contributors\n *   may be used to endorse or promote products derived from this software\n *   without specific prior written permission.\n *\n * THIS SOFTWARE IS PROVIDED BY THE COPYRIGHT HOLDERS AND CONTRIBUTORS \"AS IS\"\n * AND ANY EXPRESS OR IMPLIED WARRANTIES, INCLUDING, BUT NOT LIMITED TO, THE\n * IMPLIED WARRANTIES OF MERCHANTABILITY AND FITNESS FOR A PARTICULAR PURPOSE\n * ARE DISCLAIMED. IN NO EVENT SHALL THE COPYRIGHT HOLDER OR CONTRIBUTORS BE\n * LIABLE FOR ANY DIRECT, INDIRECT, INCIDENTAL, SPECIAL, EXEMPLARY, OR\n * CONSEQUENTIAL DAMAGES (INCLUDING, BUT NOT LIMITED TO, PROCUREMENT OF\n * SUBSTITUTE GOODS OR SERVICES; LOSS OF USE, DATA, OR PROFITS; OR BUSINESS\n * INTERRUPTION) HOWEVER CAUSED AND ON ANY THEORY OF LIABILITY, WHETHER IN\n * CONTRACT, STRICT LIABILITY, OR TORT (INCLUDING NEGLIGENCE OR OTHERWISE)\n * ARISING IN ANY WAY OUT OF THE USE OF THIS SOFTWARE, EVEN IF ADVISED OF THE\n * POSSIBILITY OF SUCH DAMAGE.\n */\n",
-			"templates": {
-				"a": "∀",
-				"bottom": "⊥",
-				"ceiling": "⌈⁁⌉",
-				"celsius": "℃",
-				"cent": "¢",
-				"conjunction": "∧",
-				"convert": "≍",
-				"copyright": "©",
-				"cubed": "³",
-				"degree": "°",
-				"delta": "Δ",
-				"disjunction": "∨",
-				"divide": "÷",
-				"dot": "·",
-				"doubledagger": "‡",
-				"doubleexclamation": "‼",
-				"doublequestion": "⁇",
-				"doublequotes": "“⁁”",
-				"downarrow": "↓",
-				"downtack": "⊤",
-				"e": "∃",
-				"elementof": "∈",
-				"ellipsis": "…",
-				"endash": "–",
-				"emdash": "—",
-				"emptyset": "∅",
-				"enumeration": "{⁁}ᵀ",
-				"equivalent": "≍",
-				"exists": "∃",
-				"floor": "⌊⁁⌋",
-				"forall": "∀",
-				"gte": "≥",
-				"guillemets": "«⁁»",
-				"infinity": "∞",
-				"interpunct": "•",
-				"intersection": "∩",
-				"leftarrow": "←",
-				"leftceiling": "⌈",
-				"leftdoublequote": "“",
-				"leftfloor": "⌊",
-				"leftguillemet": "«",
-				"leftquote": "⟦",
-				"leftsinglequote": "‘",
-				"leftunquote": "⦊",
-				"lte": "≤",
-				"manicule": "\uD83D\uDC49",
-				"map": "{⁁}",
-				"maplet": "↦",
-				"mdash": "—",
-				"memberof": "∈",
-				"mu": "µ",
-				"ndash": "–",
-				"ne": "≠",
-				"not": "¬",
-				"notelementof": "∉",
-				"notmemberof": "∉",
-				"notsubsetorequal": "⊈",
-				"notsupersetorequal": "⊉",
-				"o1": "①",
-				"o2": "②",
-				"o3": "③",
-				"o4": "④",
-				"o5": "⑤",
-				"o6": "⑥",
-				"o7": "⑦",
-				"o8": "⑧",
-				"o9": "⑨",
-				"pi": "π",
-				"picapital": "∏",
-				"plusminus": "±",
-				"prefix": "§",
-				"quote": "⟦⁁⟧",
-				"rightarrow": "→",
-				"rightceiling": "⌉",
-				"rightdoublequote": "”",
-				"rightfloor": "⌋",
-				"rightguillemet": "»",
-				"rightquote": "⟧",
-				"rightsinglequote": "’",
-				"rightunquote": "⦉",
-				"root": "√",
-				"section": "§",
-				"set": "{⁁}",
-				"sigma": "∑",
-				"singledagger": "†",
-				"singlequotes": "‘⁁’",
-				"squared": "²",
-				"subsetorequal": "⊆",
-				"sum": "∑",
-				"supersetorequal": "⊇",
-				"supert": "ᵀ",
-				"swoop": "⤷",
-				"t": "ᵀ",
-				"thereexists": "∃",
-				"thinspace": " ",
-				"times": "×",
-				"top": "⊤",
-				"tuple": "<⁁>",
-				"union": "∪",
-				"unquote": "⦊⁁⦉",
-				"uparrow": "↑",
-				"uptack": "⊥",
-				"xor": "⊕",
-				"yields": "⇒",
-				"1": "¹",
-				"2": "²",
-				"3": "³",
-				"4": "⁴",
-				"5": "⁵",
-				"6": "⁶",
-				"7": "⁷",
-				"8": "⁸",
-				"9": "⁹",
-				"->": "→",
-				"=>": "⇒",
-				"<-": "←",
-				"*": "×",
-				"/": "÷",
-				"<=": "≤",
-				">=": "≥",
-				"!": "¬",
-				"!!": "‼",
-				"!=": "≠",
-				"...": "…",
-				"??": "⁇"
 			},
 			"palette": {
 				"inputBackground": "#F7F7F7FF/02232EFF",
@@ -845,383 +684,287 @@
 				"transparentGreen": "#4C853E88/78B66988",
 				"blue": "#2294C6FF/38B1E5FF",
 				"faintTransparentIndigo": "#4B35A920/3B279530",
->>>>>>> 60edfc70
 				"deemphasize": "#80808080/60606080"
-			}, 
-			"stylesheet": 
-			{
-				"=#input-background": 
-				{
+			},
+			"stylesheet": {
+				"=#input-background": {
 					"background": "inputBackground"
-				}, 
-				"=#input-text": 
-				{
+				},
+				"=#input-text": {
 					"foreground": "inputText"
-				}, 
-				"=#code-background": 
-				{
+				},
+				"=#code-background": {
 					"background": "codeBackground"
-				}, 
-				"=#code-text": 
-				{
+				},
+				"=#code-text": {
 					"foreground": "codeText"
-				}, 
-				"=#code-guide": 
-				{
+				},
+				"=#code-guide": {
 					"foreground": "codeGuide"
-				}, 
-				"=#stream-input": 
-				{
+				},
+				"=#stream-input": {
 					"foreground": "streamInput"
-				}, 
-				"=#stream-output": 
-				{
+				},
+				"=#stream-output": {
 					"foreground": "streamOutput"
-				}, 
-				"=#stream-error": 
-				{
+				},
+				"=#stream-error": {
 					"foreground": "streamError"
-				}, 
-				"=#stream-info": 
-				{
+				},
+				"=#stream-info": {
 					"foreground": "streamInfo"
-				}, 
-				"=#stream-command": 
-				{
+				},
+				"=#stream-command": {
 					"foreground": "streamCommand"
-				}, 
-				"=#stream-build-progress": 
-				{
+				},
+				"=#stream-build-progress": {
 					"foreground": "streamBuildProgress"
-<<<<<<< HEAD
-				}, 
-				"!": 
-				{
-					"foreground": "codeText", 
-=======
 				},
 				"=#stream-report": {
 					"foreground": "streamReport"
 				},
 				"!": {
 					"foreground": "codeText",
->>>>>>> 60edfc70
 					"background": "rose"
-				}, 
-				"=": 
-				{
-					"foreground": "codeText", 
+				},
+				"=": {
+					"foreground": "codeText",
 					"background": "codeBackground"
-				}, 
-				"#block": 
-				{
+				},
+				"#block": {
 					"foreground": "mustard"
-				}, 
-				"#method-definition": 
-				{
+				},
+				"#method-definition": {
 					"foreground": "rose"
-				}, 
-				"#method-name": 
-				{
-					"foreground": "mango", 
-					"bold": true
-				}, 
-				"#parameter-definition": 
-				{
-					"foreground": "transparentMagenta", 
-					"bold": true
-				}, 
-				"#parameter-use": 
-				{
-					"foreground": "magenta", 
-					"bold": true
-<<<<<<< HEAD
-				}, 
-				"#method-send": 
-				{
-				}, 
-				"#macro-send": 
-				{
-				}, 
-				"#statement": 
-				{
-=======
+				},
+				"#method-name": {
+					"foreground": "mango",
+					"bold": true
+				},
+				"#parameter-definition": {
+					"foreground": "transparentMagenta",
+					"bold": true
+				},
+				"#parameter-use": {
+					"foreground": "magenta",
+					"bold": true
 				},
 				"#method-send": {},
 				"#macro-send": {},
 				"#statement": {
 					"foreground": "extremeText",
->>>>>>> 60edfc70
-					"bold": true
-				}, 
-				"#type": 
-				{
+					"bold": true
+				},
+				"#type": {
 					"foreground": "blue"
-				}, 
-				"#metatype": 
-				{
-					"foreground": "blue", 
+				},
+				"#metatype": {
+					"foreground": "blue",
 					"italic": true
-				}, 
-				"#phrase-type": 
-				{
-					"foreground": "lilac", 
+				},
+				"#phrase-type": {
+					"foreground": "lilac",
 					"italic": true
-				}, 
-				"#module-header": 
-				{
+				},
+				"#module-header": {
 					"foreground": "transparentRose"
-				}, 
-				"#module-header-region": 
-				{
+				},
+				"#module-header-region": {
 					"background": "faintTransparentIndigo"
-				}, 
-				"#version": 
-				{
+				},
+				"#version": {
 					"background": "faintTransparentRose"
-				}, 
-				"#import": 
-				{
+				},
+				"#import": {
 					"background": "faintTransparentRose"
-				}, 
-				"#export": 
-				{
+				},
+				"#export": {
 					"background": "faintTransparentRose"
-				}, 
-				"#entry-point": 
-				{
-					"background": "faintTransparentRose", 
-					"bold": true
-				}, 
-				"#pragma": 
-				{
-					"background": "faintTransparentRose", 
+				},
+				"#entry-point": {
+					"background": "faintTransparentRose",
+					"bold": true
+				},
+				"#pragma": {
+					"background": "faintTransparentRose",
 					"italic": true
-				}, 
-				"#comment": 
-				{
+				},
+				"#comment": {
 					"foreground": "weakGray"
-				}, 
-				"#documentation": 
-				{
+				},
+				"#documentation": {
 					"foreground": "strongGray"
-				}, 
-				"#documentation-tag": 
-				{
-					"foreground": "strongGray", 
-					"bold": true
-				}, 
-				"#module-constant-definition": 
-				{
-					"foreground": "transparentMagenta", 
-					"bold": true
-				}, 
-				"#module-constant-use": 
-				{
-					"foreground": "magenta", 
+				},
+				"#documentation-tag": {
+					"foreground": "strongGray",
+					"bold": true
+				},
+				"#module-constant-definition": {
+					"foreground": "transparentMagenta",
+					"bold": true
+				},
+				"#module-constant-use": {
+					"foreground": "magenta",
 					"italic": true
-				}, 
-				"#module-variable-definition": 
-				{
-					"foreground": "transparentMagenta", 
-					"bold": true
-				}, 
-				"#module-variable-use": 
-				{
-					"foreground": "magenta", 
-					"italic": true, 
+				},
+				"#module-variable-definition": {
+					"foreground": "transparentMagenta",
+					"bold": true
+				},
+				"#module-variable-use": {
+					"foreground": "magenta",
+					"italic": true,
 					"underline": true
-				}, 
-				"#primitive-failure-reason-definition": 
-				{
-					"foreground": "transparentMagenta", 
-					"bold": true
-				}, 
-				"#local-constant-definition": 
-				{
-					"foreground": "transparentMagenta", 
-					"bold": true
-				}, 
-				"#local-constant-use": 
-				{
+				},
+				"#primitive-failure-reason-definition": {
+					"foreground": "transparentMagenta",
+					"bold": true
+				},
+				"#local-constant-definition": {
+					"foreground": "transparentMagenta",
+					"bold": true
+				},
+				"#local-constant-use": {
 					"foreground": "transparentMagenta"
-				}, 
-				"#local-variable-definition": 
-				{
-					"foreground": "transparentMagenta", 
-					"bold": true
-				}, 
-				"#local-variable-use": 
-				{
-					"foreground": "magenta", 
+				},
+				"#local-variable-definition": {
+					"foreground": "transparentMagenta",
+					"bold": true
+				},
+				"#local-variable-use": {
+					"foreground": "magenta",
 					"underline": true
-				}, 
-				"#label-definition": 
-				{
-					"foreground": "mustard", 
+				},
+				"#label-definition": {
+					"foreground": "mustard",
 					"background": "transparentMustard"
-				}, 
-				"#label-use": 
-				{
+				},
+				"#label-use": {
 					"foreground": "mustard"
-				}, 
-				"#string-literal": 
-				{
+				},
+				"#string-literal": {
 					"foreground": "green"
-				}, 
-				"#string-escape-sequence": 
-				{
-					"foreground": "transparentGreen", 
-					"bold": true
-				}, 
-				"#numeric-literal": 
-				{
+				},
+				"#string-escape-sequence": {
+					"foreground": "transparentGreen",
+					"bold": true
+				},
+				"#numeric-literal": {
 					"foreground": "green"
-				}, 
-				"#boolean-literal": 
-				{
+				},
+				"#boolean-literal": {
 					"foreground": "green"
-				}, 
-				"#tuple-constructor": 
-				{
+				},
+				"#tuple-constructor": {
 					"foreground": "green"
-				}, 
-				"#set-constructor": 
-				{
+				},
+				"#set-constructor": {
 					"foreground": "green"
-				}, 
-				"#map-constructor": 
-				{
+				},
+				"#map-constructor": {
 					"foreground": "green"
-				}, 
-				"#character-literal": 
-				{
+				},
+				"#character-literal": {
 					"foreground": "green"
-				}, 
-				"#atom-literal": 
-				{
+				},
+				"#atom-literal": {
 					"foreground": "green"
-				}, 
-				"#other-literal": 
-				{
+				},
+				"#other-literal": {
 					"foreground": "green"
-				}, 
-				"#conditional": 
-				{
+				},
+				"#conditional": {
 					"foreground": "mustard"
-				}, 
-				"#loop": 
-				{
+				},
+				"#loop": {
 					"foreground": "mustard"
-				}, 
-				"#lexer-definition": 
-				{
+				},
+				"#lexer-definition": {
 					"foreground": "rose"
-				}, 
-				"#macro-definition": 
-				{
+				},
+				"#macro-definition": {
 					"foreground": "rose"
-				}, 
-				"#semantic-restriction-definition": 
-				{
+				},
+				"#semantic-restriction-definition": {
 					"foreground": "rose"
-				}, 
-				"#grammatical-restriction-definition": 
-				{
+				},
+				"#grammatical-restriction-definition": {
 					"foreground": "rose"
-				}, 
-				"#seal-definition": 
-				{
+				},
+				"#seal-definition": {
 					"foreground": "rose"
-				}, 
-				"#object-type-definition": 
-				{
+				},
+				"#object-type-definition": {
 					"foreground": "rose"
-				}, 
-				"#special-object-definition": 
-				{
+				},
+				"#special-object-definition": {
 					"foreground": "rose"
-				}, 
-				"#primitive-name": 
-				{
-					"foreground": "rose", 
-					"bold": true
-				}, 
-				"#phrase": 
-				{
+				},
+				"#primitive-name": {
+					"foreground": "rose",
+					"bold": true
+				},
+				"#phrase": {
 					"foreground": "lilac"
-<<<<<<< HEAD
-				}, 
-				"#return-value": 
-				{
-=======
 				},
 				"#phrase<#statement": {
 					"foreground": "extremeText",
 					"bold": true
 				},
 				"#return-value": {
->>>>>>> 60edfc70
 					"background": "transparentMustard"
-				}, 
-				"#nonlocal-control": 
-				{
+				},
+				"#nonlocal-control": {
 					"foreground": "mustard"
-				}, 
-				"#math-exponent": 
-				{
+				},
+				"#math-exponent": {
 					"superscript": true
-				}, 
-				"#deemphasize": 
-				{
+				},
+				"#deemphasize": {
 					"foreground": "deemphasize"
-				}, 
-				"#excluded": 
-				{
+				},
+				"#excluded": {
 					"strikethrough": true
 				}
-			}, 
-			"rootCopyright": "/*\n * {{MOD}}.avail\n * Copyright \u00A9 1993-{{YEAR}}, The Avail Foundation, LLC.\n * All rights reserved.\n *\n * Redistribution and use in source and binary forms, with or without\n * modification, are permitted provided that the following conditions are met:\n *\n * * Redistributions of source code must retain the above copyright notice, this\n *   list of conditions and the following disclaimer.\n *\n * * Redistributions in binary form must reproduce the above copyright notice,\n *   this list of conditions and the following disclaimer in the documentation\n *   and/or other materials provided with the distribution.\n *\n * * Neither the name of the copyright holder nor the names of the contributors\n *   may be used to endorse or promote products derived from this software\n *   without specific prior written permission.\n *\n * THIS SOFTWARE IS PROVIDED BY THE COPYRIGHT HOLDERS AND CONTRIBUTORS \"AS IS\"\n * AND ANY EXPRESS OR IMPLIED WARRANTIES, INCLUDING, BUT NOT LIMITED TO, THE\n * IMPLIED WARRANTIES OF MERCHANTABILITY AND FITNESS FOR A PARTICULAR PURPOSE\n * ARE DISCLAIMED. IN NO EVENT SHALL THE COPYRIGHT HOLDER OR CONTRIBUTORS BE\n * LIABLE FOR ANY DIRECT, INDIRECT, INCIDENTAL, SPECIAL, EXEMPLARY, OR\n * CONSEQUENTIAL DAMAGES (INCLUDING, BUT NOT LIMITED TO, PROCUREMENT OF\n * SUBSTITUTE GOODS OR SERVICES; LOSS OF USE, DATA, OR PROFITS; OR BUSINESS\n * INTERRUPTION) HOWEVER CAUSED AND ON ANY THEORY OF LIABILITY, WHETHER IN\n * CONTRACT, STRICT LIABILITY, OR TORT (INCLUDING NEGLIGENCE OR OTHERWISE)\n * ARISING IN ANY WAY OUT OF THE USE OF THIS SOFTWARE, EVEN IF ADVISED OF THE\n * POSSIBILITY OF SUCH DAMAGE.\n */\n"
+			}
 		},
 		{
-			"id": "0fd943b6-ad37-449c-a277-1c939104f0a7", 
-			"name": "builder-tests", 
-			"editable": true, 
-			"visible": true, 
-			"location": 
-			{
-				"locationType": "project", 
-				"scheme": "FILE", 
+			"id": "0fd943b6-ad37-449c-a277-1c939104f0a7",
+			"name": "builder-tests",
+			"editable": true,
+			"location": {
+				"locationType": "project",
+				"scheme": "FILE",
 				"path": "distro/src/builder-tests"
 			}, 
 			"rootCopyright": "/*\n * {{MOD}}.avail\n * Copyright \u00A9 1993-{{YEAR}}, The Avail Foundation, LLC.\n * All rights reserved.\n *\n * Redistribution and use in source and binary forms, with or without\n * modification, are permitted provided that the following conditions are met:\n *\n * * Redistributions of source code must retain the above copyright notice, this\n *   list of conditions and the following disclaimer.\n *\n * * Redistributions in binary form must reproduce the above copyright notice,\n *   this list of conditions and the following disclaimer in the documentation\n *   and/or other materials provided with the distribution.\n *\n * * Neither the name of the copyright holder nor the names of the contributors\n *   may be used to endorse or promote products derived from this software\n *   without specific prior written permission.\n *\n * THIS SOFTWARE IS PROVIDED BY THE COPYRIGHT HOLDERS AND CONTRIBUTORS \"AS IS\"\n * AND ANY EXPRESS OR IMPLIED WARRANTIES, INCLUDING, BUT NOT LIMITED TO, THE\n * IMPLIED WARRANTIES OF MERCHANTABILITY AND FITNESS FOR A PARTICULAR PURPOSE\n * ARE DISCLAIMED. IN NO EVENT SHALL THE COPYRIGHT HOLDER OR CONTRIBUTORS BE\n * LIABLE FOR ANY DIRECT, INDIRECT, INCIDENTAL, SPECIAL, EXEMPLARY, OR\n * CONSEQUENTIAL DAMAGES (INCLUDING, BUT NOT LIMITED TO, PROCUREMENT OF\n * SUBSTITUTE GOODS OR SERVICES; LOSS OF USE, DATA, OR PROFITS; OR BUSINESS\n * INTERRUPTION) HOWEVER CAUSED AND ON ANY THEORY OF LIABILITY, WHETHER IN\n * CONTRACT, STRICT LIABILITY, OR TORT (INCLUDING NEGLIGENCE OR OTHERWISE)\n * ARISING IN ANY WAY OUT OF THE USE OF THIS SOFTWARE, EVEN IF ADVISED OF THE\n * POSSIBILITY OF SUCH DAMAGE.\n */\n"
 		},
 		{
-			"id": "566d8cd7-07e7-4cf3-8c9e-b28bbf244a98", 
-			"name": "examples", 
-			"editable": true, 
-			"visible": true, 
-			"location": 
+			"id": "566d8cd7-07e7-4cf3-8c9e-b28bbf244a98",
+			"name": "examples",
+			"editable": true,
+			"visible": true,
+			"location":
 			{
-				"locationType": "project", 
-				"scheme": "FILE", 
+				"locationType": "project",
+				"scheme": "FILE",
 				"path": "distro/src/examples"
-			}, 
+			},
 			"rootCopyright": "/*\n * {{MOD}}.avail\n * Copyright \u00A9 1993-{{YEAR}}, The Avail Foundation, LLC.\n * All rights reserved.\n *\n * Redistribution and use in source and binary forms, with or without\n * modification, are permitted provided that the following conditions are met:\n *\n * * Redistributions of source code must retain the above copyright notice, this\n *   list of conditions and the following disclaimer.\n *\n * * Redistributions in binary form must reproduce the above copyright notice,\n *   this list of conditions and the following disclaimer in the documentation\n *   and/or other materials provided with the distribution.\n *\n * * Neither the name of the copyright holder nor the names of the contributors\n *   may be used to endorse or promote products derived from this software\n *   without specific prior written permission.\n *\n * THIS SOFTWARE IS PROVIDED BY THE COPYRIGHT HOLDERS AND CONTRIBUTORS \"AS IS\"\n * AND ANY EXPRESS OR IMPLIED WARRANTIES, INCLUDING, BUT NOT LIMITED TO, THE\n * IMPLIED WARRANTIES OF MERCHANTABILITY AND FITNESS FOR A PARTICULAR PURPOSE\n * ARE DISCLAIMED. IN NO EVENT SHALL THE COPYRIGHT HOLDER OR CONTRIBUTORS BE\n * LIABLE FOR ANY DIRECT, INDIRECT, INCIDENTAL, SPECIAL, EXEMPLARY, OR\n * CONSEQUENTIAL DAMAGES (INCLUDING, BUT NOT LIMITED TO, PROCUREMENT OF\n * SUBSTITUTE GOODS OR SERVICES; LOSS OF USE, DATA, OR PROFITS; OR BUSINESS\n * INTERRUPTION) HOWEVER CAUSED AND ON ANY THEORY OF LIABILITY, WHETHER IN\n * CONTRACT, STRICT LIABILITY, OR TORT (INCLUDING NEGLIGENCE OR OTHERWISE)\n * ARISING IN ANY WAY OUT OF THE USE OF THIS SOFTWARE, EVEN IF ADVISED OF THE\n * POSSIBILITY OF SUCH DAMAGE.\n */\n"
 		},
 		{
-			"id": "6d046c0c-448d-4a19-8c2d-ec4fb001d1bf", 
-			"name": "website", 
-			"editable": false, 
-			"visible": true, 
-			"location": 
+			"id": "6d046c0c-448d-4a19-8c2d-ec4fb001d1bf",
+			"name": "website",
+			"editable": false,
+			"visible": true,
+			"location":
 			{
-				"locationType": "project", 
-				"scheme": "FILE", 
+				"locationType": "project",
+				"scheme": "FILE",
 				"path": "distro/src/website"
-			}, 
+			},
 			"rootCopyright": "/*\n * {{MOD}}.avail\n * Copyright \u00A9 1993-{{YEAR}}, The Avail Foundation, LLC.\n * All rights reserved.\n *\n * Redistribution and use in source and binary forms, with or without\n * modification, are permitted provided that the following conditions are met:\n *\n * * Redistributions of source code must retain the above copyright notice, this\n *   list of conditions and the following disclaimer.\n *\n * * Redistributions in binary form must reproduce the above copyright notice,\n *   this list of conditions and the following disclaimer in the documentation\n *   and/or other materials provided with the distribution.\n *\n * * Neither the name of the copyright holder nor the names of the contributors\n *   may be used to endorse or promote products derived from this software\n *   without specific prior written permission.\n *\n * THIS SOFTWARE IS PROVIDED BY THE COPYRIGHT HOLDERS AND CONTRIBUTORS \"AS IS\"\n * AND ANY EXPRESS OR IMPLIED WARRANTIES, INCLUDING, BUT NOT LIMITED TO, THE\n * IMPLIED WARRANTIES OF MERCHANTABILITY AND FITNESS FOR A PARTICULAR PURPOSE\n * ARE DISCLAIMED. IN NO EVENT SHALL THE COPYRIGHT HOLDER OR CONTRIBUTORS BE\n * LIABLE FOR ANY DIRECT, INDIRECT, INCIDENTAL, SPECIAL, EXEMPLARY, OR\n * CONSEQUENTIAL DAMAGES (INCLUDING, BUT NOT LIMITED TO, PROCUREMENT OF\n * SUBSTITUTE GOODS OR SERVICES; LOSS OF USE, DATA, OR PROFITS; OR BUSINESS\n * INTERRUPTION) HOWEVER CAUSED AND ON ANY THEORY OF LIABILITY, WHETHER IN\n * CONTRACT, STRICT LIABILITY, OR TORT (INCLUDING NEGLIGENCE OR OTHERWISE)\n * ARISING IN ANY WAY OUT OF THE USE OF THIS SOFTWARE, EVEN IF ADVISED OF THE\n * POSSIBILITY OF SUCH DAMAGE.\n */\n"
 		}
-	], 
+	],
 	"projectCopyright": ""
 }