/*
 * Primitives.avail
 * Copyright © 1993-2020, The Avail Foundation, LLC.
 * All rights reserved.
 *
 * Redistribution and use in source and binary forms, with or without
 * modification, are permitted provided that the following conditions are met:
 *
 * * Redistributions of source code must retain the above copyright notice, this
 *   list of conditions and the following disclaimer.
 *
 * * Redistributions in binary form must reproduce the above copyright notice,
 *   this list of conditions and the following disclaimer in the documentation
 *   and/or other materials provided with the distribution.
 *
 * * Neither the name of the copyright holder nor the names of the contributors
 *   may be used to endorse or promote products derived from this software
 *   without specific prior written permission.
 *
 * THIS SOFTWARE IS PROVIDED BY THE COPYRIGHT HOLDERS AND CONTRIBUTORS "AS IS"
 * AND ANY EXPRESS OR IMPLIED WARRANTIES, INCLUDING, BUT NOT LIMITED TO, THE
 * IMPLIED WARRANTIES OF MERCHANTABILITY AND FITNESS FOR A PARTICULAR PURPOSE
 * ARE DISCLAIMED. IN NO EVENT SHALL THE COPYRIGHT HOLDER OR CONTRIBUTORS BE
 * LIABLE FOR ANY DIRECT, INDIRECT, INCIDENTAL, SPECIAL, EXEMPLARY, OR
 * CONSEQUENTIAL DAMAGES (INCLUDING, BUT NOT LIMITED TO, PROCUREMENT OF
 * SUBSTITUTE GOODS OR SERVICES; LOSS OF USE, DATA, OR PROFITS; OR BUSINESS
 * INTERRUPTION) HOWEVER CAUSED AND ON ANY THEORY OF LIABILITY, WHETHER IN
 * CONTRACT, STRICT LIABILITY, OR TORT (INCLUDING NEGLIGENCE OR OTHERWISE)
 * ARISING IN ANY WAY OUT OF THE USE OF THIS SOFTWARE, EVEN IF ADVISED OF THE
 * POSSIBILITY OF SUCH DAMAGE.
 */

/*
 * GENERATED FILE
 * * Generator: com.avail.tools.bootstrap.BootstrapGenerator
 * * Last Generated: 7/30/20 4:50 PM
 *
 * DO NOT MODIFY MANUALLY. ALL MANUAL CHANGES WILL BE LOST.
 */

Module "Primitives"
Versions
	"1.4.0"
Extends
Uses
	"Origin"
Names
	"<_,_`…`|_>",
	"Abstract method_is_",
	"After the current module is unloaded,⁇do_",
	"Alias_to_",
	"Assert:_(_)",
	"Attempt to join_",
	"Breakpoint",
	"Cast|cast_into_else_",
<<<<<<< HEAD
	"Close module_",
=======
	"Copy macros from_to_",
>>>>>>> bd8b59be
	"Crash:_",
	"Error:_",
	"Exit_if_",
	"Exit_with_if_",
	"Export_as a new name",
	"Forward method_is_",
	"Grammatical restriction_is_",
	"Immediately accept parse",
	"Immediately reject parse«silently|weakly|moderately|strongly⁇»!,expected:_",
	"In_millisecond|milliseconds,⁇invoke_with_,⁇forked at priority_",
	"Invoke_with_,⁇forked at priority_",
	"Invoke|invoke_with_",
	"Lexer_when_is_",
	"Macro_is«_,»_",
	"Mark for_character|characters of read ahead",
	"Park current fiber",
	"Print:_",
	"Remove current fiber[_]",
	"Remove_[_]",
	"Request termination of_",
	"Reset to mark",
	"Restart_",
	"Restart_with_",
	"Seal method_at_",
	"Seal method|methods_at existing definitions",
	"Semantic restriction_is_",
	"Set name of function implementation_to_",
	"Sleep for_millisecond|milliseconds",
	"Terminate current fiber",
	"Unname_from_",
	"Unpark_",
	"Yield current fiber",
	"[`…]→_",
	"_'s⁇_field",
	"_'s⁇arguments",
	"_'s⁇arity",
	"_'s⁇atom",
	"_'s⁇bindings",
	"_'s⁇caller",
	"_'s⁇character type number",
	"_'s⁇code point",
	"_'s⁇declaration",
	"_'s⁇declared exceptions",
	"_'s⁇declared type",
	"_'s⁇default type",
	"_'s⁇definitions",
	"_'s⁇element type",
	"_'s⁇element|member type",
	"_'s⁇entry points",
	"_'s⁇expression",
	"_'s⁇expressions",
	"_'s⁇function",
	"_'s⁇function type",
	"_'s⁇genuine lower bound",
	"_'s⁇genuine upper bound",
	"_'s⁇hash",
	"_'s⁇implementation",
	"_'s⁇instances",
	"_'s⁇issuing module",
	"_'s⁇key type",
	"_'s⁇keys",
	"_'s⁇leading types",
	"_'s⁇lexeme",
	"_'s⁇line number",
	"_'s⁇list",
	"_'s⁇literals",
	"_'s⁇lookup type",
	"_'s⁇maximum stack depth",
	"_'s⁇message",
	"_'s⁇method",
	"_'s⁇name",
	"_'s⁇name:=_",
	"_'s⁇names",
	"_'s⁇nybblecodes",
	"_'s⁇outer variables",
	"_'s⁇parameters'type",
	"_'s⁇permutation",
	"_'s⁇primitive name",
	"_'s⁇priority",
	"_'s⁇priority:=_",
	"_'s⁇program counter",
	"_'s⁇public names",
	"_'s⁇read type",
	"_'s⁇result",
	"_'s⁇result type",
	"_'s⁇return type",
	"_'s⁇seals",
	"_'s⁇semantic type",
	"_'s⁇stack",
	"_'s⁇stack pointer",
	"_'s⁇starting position",
	"_'s⁇statements",
	"_'s⁇target",
	"_'s⁇token",
	"_'s⁇type",
	"_'s⁇value",
	"_'s⁇value type",
	"_'s⁇values",
	"_'s⁇write type",
	"_++_",
	"_+_",
	"_+_→_",
	"_-_",
	"_<<_",
	"_<<_keeping_bits",
	"_<_",
	"_=_",
	"_>>_",
	"_[_.._]",
	"_[_]",
	"_[_]:=_",
	"_[_]→_",
	"_[_↔_]",
	"_\\_",
	"_^_",
	"_bit∧_",
	"_bit∨_",
	"_bit⊕_",
	"_has definition for_",
	"_has public name_",
	"_has result",
	"_has terminated",
	"_is a primitive",
	"_is a valid message",
	"_is open for side effects",
	"_is special",
	"_is unambiguous",
	"_mod_",
	"_occurrences⁇of_",
	"_parameterized by_",
	"_permuted by_",
	"_reinterpreted as bits",
	"_reinterpreted as double",
	"_reinterpreted as float",
	"_reversed",
	"_to_by_",
	"_«[_]»[_.._]→_",
	"_«[_]»→_",
	"_×_",
	"_÷_",
	"_↑is unassigned",
	"_→JSON",
	"_→block phrase",
	"_→character",
	"_→double",
	"_→extended integer",
	"_→float",
	"_→function",
	"_→list phrase",
	"_→literal phrase",
	"_→map",
	"_→object",
	"_→object type",
	"_→set",
	"_→statement phrase",
	"_→tuple",
	"_⇒_",
	"_∈_",
	"_∈current fiber",
	"_∩_",
	"_∪_",
	"_≤_",
	"_⊆_",
	"_⨉_^_",
	"`$_",
	"`$_@pc=_stack=_[_]caller=_",
	"``_``(_)@_:_",
	"`|_'s⁇local variables`|",
	"`|_'s⁇outer variables`|",
	"`|_'s⁇parameters`|",
	"`|_`|",
	"`|`|_`|`|",
	"`|message_'s⁇parameters`|",
	"`«(_:=_)`»",
	"`«[_`|Primitive__]:_^_`»",
	"`«_::=_`»",
	"`«_:=_`»",
	"`«_:_:=_`»",
	"`«_:_`»",
	"`«`$_:_`»",
	"`«`↑_`»",
	"`«module variable_(_)`»",
	"`«supercast(_::_)`»",
	"`«↓_`»",
	"`«↓_`»(_)",
	"`↑_",
	"all atoms for_",
	"arg`«_:_`»",
	"atom for_",
	"concatenate_",
	"constructor of_,⁇parameterized by_",
	"current fiber",
	"current fiber can reject a parse",
	"current fiber[_]",
	"current fiber[_]:=_",
	"current macro name",
	"current module",
	"current module's exported names",
	"current module's visible names",
	"enumeration of_",
	"fiber→_",
	"first-of-seq`«_`»",
	"function accepting_and returning_",
	"function from_and_",
	"high-precision timer value",
	"in_millisecond|milliseconds,⁇invoke_with_,⁇forked at priority_",
	"integer range from_(inclusive=_)to_(inclusive=_)",
	"invoke_with_,⁇forked at priority_",
	"literal token⇒_",
	"ln_",
	"message_contains groups",
	"method definition of_for_",
	"method exists named_",
	"method for_",
	"method_._,⁇parameterized by_",
	"milliseconds since the Epoch",
	"new anonymous module importing_",
	"new atom named_",
	"new explicit subclass atom named_",
	"new_[_]",
	"new_applying_",
	"new`↑_",
	"new⁇heritable«fiber-local»⁇atom named_",
	"next character",
	"non-canonical problem with_",
	"primfail`«_:_`»",
	"primitive description of_",
	"read_/write_",
	"restricted report and send_with_:_",
	"semantic restrictions for_given_",
	"send_with_:_",
	"seq`«_`»",
	"static method_._,⁇parameterized by_",
	"termination requested",
	"{_`|_}",
	"{_→_`|_}",
	"↓_",
	"∪_",
	"∪_[_.._]",
	"⌈_⌉",
	"⌊_⌋"
Body
<|MERGE_RESOLUTION|>--- conflicted
+++ resolved
@@ -33,7 +33,7 @@
 /*
  * GENERATED FILE
  * * Generator: com.avail.tools.bootstrap.BootstrapGenerator
- * * Last Generated: 7/30/20 4:50 PM
+ * * Last Generated: 8/6/20 11:35 PM
  *
  * DO NOT MODIFY MANUALLY. ALL MANUAL CHANGES WILL BE LOST.
  */
@@ -53,11 +53,8 @@
 	"Attempt to join_",
 	"Breakpoint",
 	"Cast|cast_into_else_",
-<<<<<<< HEAD
 	"Close module_",
-=======
 	"Copy macros from_to_",
->>>>>>> bd8b59be
 	"Crash:_",
 	"Error:_",
 	"Exit_if_",
