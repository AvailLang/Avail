--- conflicted
+++ resolved
@@ -33,7 +33,7 @@
 /*
  * GENERATED FILE
  * * Generator: com.avail.tools.bootstrap.BootstrapGenerator
- * * Last Generated: 7/30/20 4:50 PM
+ * * Last Generated: 8/6/20 11:35 PM
  *
  * DO NOT MODIFY MANUALLY. ALL MANUAL CHANGES WILL BE LOST.
  */
@@ -52,11 +52,8 @@
 		"After the current module is unloaded,⁇do_",
 		"Alias_to_",
 		"Attempt to join_",
-<<<<<<< HEAD
 		"Close module_",
-=======
 		"Copy macros from_to_",
->>>>>>> bd8b59be
 		"Error:_",
 		"Exit_with_if_",
 		"Export_as a new name",
@@ -3031,9 +3028,9 @@
  *
  * @category "Primitives"
  * @method "_permuted by_"
- * @param "list" "list phrase"
+ * @param "list" "list phrase⇒tuple (subexpressions tuple type=<phrase⇒any…|>)"
  *        The {@type "list phrase"} whose subexpressions should be permuted.
- * @param "permutation" "permutation tuple"
+ * @param "permutation" "<[1..∞)…|1..∞>"
  *        The permutation imposed by the resultant {@type
  *        "permuted list phrase"}. This is a {@type "tuple"} of target indices,
  *        index by source index.
