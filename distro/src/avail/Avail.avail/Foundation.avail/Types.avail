--- conflicted
+++ resolved
@@ -171,14 +171,8 @@
 		];
 
 	cardinalityTypeTypeInstance :: = cardinalityTypeType's instance;
-<<<<<<< HEAD
-	lower ::= ⎣cardinalityTypeTypeInstance⎦;
-	upper ::= ⎡cardinalityTypeTypeInstance⎤;
-=======
-	bound ::= cast ⌈cardinalityTypeTypeInstance⌉ +
-		1 into [ t : [0..∞] | t ];
 	lower ::= ⌊cardinalityTypeTypeInstance⌋;
->>>>>>> d9210266
+	upper ::= ⌈cardinalityTypeTypeInstance⌉;
 	allTypesToUse ::= cast typesTypesInstanceTuple into
 		[t: <<>,any's type…|[0..∞)> | t];
 
@@ -269,13 +263,8 @@
 			defaultTypeType's instance
 		];
 
-<<<<<<< HEAD
-	lower ::= ⎣minimumSizeType⎦;
-	upper ::= ⎡maximumSizeType⎤;
-=======
-	bound ::= cast ⌈maximumSizeType⌉ + 1 into [ t : [0..∞] | t ];
 	lower ::= ⌊minimumSizeType⌋;
->>>>>>> d9210266
+	upper ::= ⌈maximumSizeType⌉;
 	allTypesToUse ::= cast typesTypesInstanceTuple into
 		[t: any's type* | t];
 
@@ -446,11 +435,7 @@
 			defaultTypeType's instance
 		];
 
-<<<<<<< HEAD
-	upper ::= ⎡maximumSizeType⎤;
-=======
-	bound ::= cast ⌈maximumSizeType⌉ + 1 into [ t : [0..∞] | t ];
->>>>>>> d9210266
+	upper ::= ⌈maximumSizeType⌉;
 	allTypesToUse ::= cast typesTypesInstanceTuple into
 		[t: any's type* | t];
 
@@ -536,13 +521,8 @@
 			defaultTypeType's instance
 		];
 
-<<<<<<< HEAD
-	lower ::= ⎣exactSizeType⎦;
-	upper ::= ⎡exactSizeType⎤;
-=======
 	lower ::= ⌊exactSizeType⌋;
-	upper ::= cast ⌈exactSizeType⌉ + 1 into [ t : [0..∞] | t ];
->>>>>>> d9210266
+	upper ::= ⌈exactSizeType⌉;
 	allTypesToUse ::= cast typesTypesInstanceTuple into
 		[t: any's type* | t];
 
@@ -640,16 +620,9 @@
 	cardinalityTypeType : whole number meta's type
 |
 	cardinalityTypeTypeInstance :: = cardinalityTypeType's instance;
-<<<<<<< HEAD
-	lower ::= ⎣cardinalityTypeTypeInstance⎦;
-	upper ::= ⎡cardinalityTypeTypeInstance⎤;
+	lower ::= ⌊cardinalityTypeTypeInstance⌋;
+	upper ::= ⌈cardinalityTypeTypeInstance⌉;
 	{elementTypeType's instance|[lower..upper + 1)}'s type
-=======
-	bound ::= cast ⌈cardinalityTypeTypeInstance⌉ +
-		1 into [ t : [0..∞] | t ];
-	lower ::= ⌊cardinalityTypeTypeInstance⌋;
-	{elementTypeType's instance|[lower..bound)}'s type
->>>>>>> d9210266
 ];
 
 /**
@@ -713,13 +686,7 @@
 	]
 	else
 	[
-<<<<<<< HEAD
-		{elementType|[⎣minimumSize⎦..⎡maximumSize⎤ + 1)}'s type
-=======
-		lower ::= ⌊minimumSize⌋;
-		upper ::= cast ⌈maximumSize⌉ + 1 into [ t : [0..∞] | t ];
-		{elementType|[lower..upper)}'s type
->>>>>>> d9210266
+		{elementType|[⌊minimumSize⌋..⌈maximumSize⌉ + 1)}'s type
 	]
 ];
 
@@ -797,12 +764,7 @@
 	elementTypeType : any's type's type,
 	maximumSizeType : [0..∞]'s type
 |
-<<<<<<< HEAD
-	{elementTypeType's instance|[0..⎡maximumSizeType⎤ + 1)}'s type
-=======
-	upper ::= cast ⌈maximumSizeType⌉ + 1 into [ t : [0..∞] | t ];
-	{elementTypeType's instance|[0..upper)}'s type
->>>>>>> d9210266
+	{elementTypeType's instance|[0..⌈maximumSizeType⌉ + 1)}'s type
 ];
 
 /**
@@ -851,12 +813,7 @@
 	]
 	else
 	[
-<<<<<<< HEAD
-		{elementType|[⎣exactSize⎦ .. ⎡exactSize⎤ + 1)}'s type
-=======
-		bound ::= cast ⌈exactSize⌉ + 1 into [ t : [0..∞] | t ];
-		{elementType|[⌊exactSize⌋ .. bound)}'s type
->>>>>>> d9210266
+		{elementType|[⌊exactSize⌋ .. ⌈exactSize⌉ + 1)}'s type
 	]
 ];
 
@@ -906,16 +863,9 @@
 	cardinalityTypeType : whole number meta's type
 |
 	cardinalityTypeTypeInstance :: = cardinalityTypeType's instance;
-<<<<<<< HEAD
-	lower ::= ⎣cardinalityTypeTypeInstance⎦;
-	upper ::= ⎡cardinalityTypeTypeInstance⎤;
+	lower ::= ⌊cardinalityTypeTypeInstance⌋;
+	upper ::= ⌈cardinalityTypeTypeInstance⌉;
 	{keyTypeType's instance→valueTypeType's instance|[lower..upper + 1)}'s type
-=======
-	bound ::= cast ⌈cardinalityTypeTypeInstance⌉ +
-	1 into [ t : [0..∞] | t ];
-	lower ::= ⌊cardinalityTypeTypeInstance⌋;
-	{keyTypeType's instance→valueTypeType's instance|[lower..bound)}'s type
->>>>>>> d9210266
 ];
 
 /**
@@ -960,15 +910,9 @@
 	minimumSizeType : whole number's type,
 	maximumSizeType : [0..∞]'s type
 |
-<<<<<<< HEAD
-	lower ::= ⎣minimumSizeType⎦;
-	upper ::= ⎡maximumSizeType⎤;
+	lower ::= ⌊minimumSizeType⌋;
+	upper ::= ⌈maximumSizeType⌉;
 	{keyTypeType's instance→valueTypeType's instance|[lower..upper + 1)}'s type
-=======
-	bound ::= cast ⌈maximumSizeType⌉ + 1 into [ t : [0..∞] | t ];
-	lower ::= ⌊minimumSizeType⌋;
-	{keyTypeType's instance→valueTypeType's instance|[lower..bound)}'s type
->>>>>>> d9210266
 ];
 
 /**
@@ -1051,13 +995,8 @@
 	valueTypeType : any's type's type,
 	maximumSizeType : [0..∞]'s type
 |
-<<<<<<< HEAD
-	bound ::= ⎡maximumSizeType⎤;
+	bound ::= ⌈maximumSizeType⌉;
 	{keyTypeType's instance→valueTypeType's instance|[0..bound + 1)}'s type
-=======
-	bound ::= cast ⌈maximumSizeType⌉ + 1 into [ t : [0..∞] | t ];
-	{keyTypeType's instance→valueTypeType's instance|[0..bound)}'s type
->>>>>>> d9210266
 ];
 
 /**
