/*
 * Early Sets.avail
 * Copyright © 1993-2019, The Avail Foundation, LLC.
 * All rights reserved.
 *
 * Redistribution and use in source and binary forms, with or without
 * modification, are permitted provided that the following conditions are met:
 *
 * * Redistributions of source code must retain the above copyright notice, this
 *   list of conditions and the following disclaimer.
 *
 * * Redistributions in binary form must reproduce the above copyright notice,
 *   this list of conditions and the following disclaimer in the documentation
 *   and/or other materials provided with the distribution.
 *
 * * Neither the name of the copyright holder nor the names of the contributors
 *   may be used to endorse or promote products derived from this software
 *   without specific prior written permission.
 *
 * THIS SOFTWARE IS PROVIDED BY THE COPYRIGHT HOLDERS AND CONTRIBUTORS "AS IS"
 * AND ANY EXPRESS OR IMPLIED WARRANTIES, INCLUDING, BUT NOT LIMITED TO, THE
 * IMPLIED WARRANTIES OF MERCHANTABILITY AND FITNESS FOR A PARTICULAR PURPOSE
 * ARE DISCLAIMED. IN NO EVENT SHALL THE COPYRIGHT HOLDER OR CONTRIBUTORS BE
 * LIABLE FOR ANY DIRECT, INDIRECT, INCIDENTAL, SPECIAL, EXEMPLARY, OR
 * CONSEQUENTIAL DAMAGES (INCLUDING, BUT NOT LIMITED TO, PROCUREMENT OF
 * SUBSTITUTE GOODS OR SERVICES; LOSS OF USE, DATA, OR PROFITS; OR BUSINESS
 * INTERRUPTION) HOWEVER CAUSED AND ON ANY THEORY OF LIABILITY, WHETHER IN
 * CONTRACT, STRICT LIABILITY, OR TORT (INCLUDING NEGLIGENCE OR OTHERWISE)
 * ARISING IN ANY WAY OUT OF THE USE OF THIS SOFTWARE, EVEN IF ADVISED OF THE
 * POSSIBILITY OF SUCH DAMAGE.
 */

Module "Early Sets"
Versions
	"1.4.0"
Uses
	"Bootstrap",
	"Definers",
	"Early Conditionals",
	"Early Control Structures",
	"Early Logic",
	"Early Math",
	"Enumeration Support",
	"Literals",
	"Types"
Body

Method "{_`|_.._}" is stable at [any meta, whole number, [0..∞]]→set meta;
Method "{_`|_..}" is stable at [any meta, whole number]→set meta;
Method "{_`|.._}" is stable at [any meta, [0..∞]]→set meta;
Method "{_`|}" is stable at [any meta]→set meta;

/**
 * @method "_'s⁇element|member type"
 * @restricts "set meta's type"
 */
Semantic restriction "_'s⁇element|member type" is
[
	aSetMeta : set meta's type
|
	aSetType ::= aSetMeta's instance;
	aSetType's element type's type
];

Method "_∪_" is stable at [set, set]→set;

/**
 * @method "_∪_"
 * @restricts "set meta"
 * @restricts "set meta"
 */
Semantic restriction "_∪_" is
[
	typeA : set meta,
	typeB : set meta
|
<<<<<<< HEAD
	lower ::= ⎣typeA⎦ max ⎣typeB⎦;
	upper ::= ⎡typeA⎤ + ⎡typeB⎤;
=======
	lower ::= ⌊typeA⌋ max ⌊typeB⌋;
	upper ::= cast ⌈typeA⌉ + ⌈typeB⌉ into [ t : [0..∞] | t ];
>>>>>>> d9210266
	{typeA's element type ∪ typeB's element type | [lower..upper + 1)}
];

/**
 * Make union left associate.
 *
 * @method "_∪_"
 * @forbids 2 "_∪_"
 */
Grammatical restriction "_∪_" is <∅, {"_∪_"}>;

Method "_∩_" is stable at [set, set]→set;

/**
 * @method "_∩_"
 * @restricts "set meta"
 * @restricts "set meta"
 */
Semantic restriction "_∩_" is
[
	typeA : set meta,
	typeB : set meta
|
	innerType ::= typeA's element type ∩ (typeB's element type);
	upper : [0..∞] := ⌈typeA⌉ min ⌈typeB⌉;
	If |innerType| ≠ ∞ ∧ innerType ∩ (type's type) ≠ ⊥ then
	[
		/* There are a limited number of possible values. */
		upper := upper min |innerType|;
	];
	{typeA's element type ∩ (typeB's element type) | [0..upper + 1)}
];

/**
 * Make intersection left associate.
 *
 * @method "_∩_"
 * @forbids 2 "_∩_"
 */
Grammatical restriction "_∩_" is <∅, {"_∩_"}>;

Method "_⊆_" is stable at [set, set]→boolean;

/**
 * @method "_⊆_"
 * @restricts "set meta"
 * @restricts "set meta"
 */
Semantic restriction "_⊆_" is
[
	typeA : set meta,
	typeB : set meta
|
	elementA ::= typeA's element type;
	elementB ::= typeB's element type;
	/* The basic rule is this: If the type intersection of the element type
	 * of typeA and the element type of typeB is ⊥, then the result must
	 * be false. Otherwise all bets are off.
	 */
	basicRule ::=
		[ if elementA ∩ elementB = ⊥ then [ false's type ] else [ ⊤ ] ];
	sizesB ::= ||typeB||;
	/* This is finesse. If typeB is definitely the set of all possible
	 * instances of its (enumeration) element type, then typeA's instances
	 * must be subsets of typeB's instance if typeA's element type is a
	 * subtype of typeB's element type.
	 */
	if |elementB| ≠ ∞ ∧ ⌊sizesB⌋ = ⌈sizesB⌉ ∧ |elementB| = ⌊sizesB⌋ then
	[
		if elementA ⊆ elementB then [true's type]
		else basicRule
	]
	else basicRule
];

Method "_∈_" is stable at [any, set]→boolean;

/**
 * @method "_∈_"
 * @restricts "any meta"
 * @restricts "set meta"
 */
Semantic restriction "_∈_" is
[
	valueType : any meta,
	setType : set meta
|
	elementType ::= setType's element type;
	if valueType ∩ elementType = ⊥ then [false's type]
	else
	[
		if (¬elementType ∈ type)
			∧ |elementType| = ⌊setType⌋
			∧ |elementType| = ⌈setType⌉
			∧ valueType ⊆ elementType
		then [true's type]
		else [⊤]
	]
];

Method "_\\_" is stable at [set, set]→set;

/**
 * If the subtrahend definitely can't contain any of the same elements as the
 * minuend, then the size of the subtrahend can't be affected (because the
 * asymmetric difference won't remove any elements).
 *
 * @method "_\\_"
 * @restricts "set meta"
 * @restricts "set meta"
 */
Semantic restriction "_\\_" is
[
	minuendType : set meta,
	subtrahendType : set meta
|
	subtrahendUpper ::=
		if minuendType's element type ∩ (subtrahendType's element type) = ⊥
		then [ 0 ]
		else [ ⌈subtrahendType⌉ ];
	lower ::= cast (⌊minuendType⌋ - subtrahendUpper) max 0
		into [ t : whole number | t ];
	{minuendType's element type | lower..⌈minuendType⌉}
];

/**
 * Make asymmetric set difference left-associate.
 *
 * @method "_\\_"
 * @forbids 2 "_\\_"
 */
Grammatical restriction "_\\_" is <∅, {"_\\_"}>;

/**
 * @method "_→_"
 * @forbids 2 "set"
 */
Grammatical restriction "_→_" is <∅, {"set"}>;

/**
 * Make various boolean-valued set (and type) operations bind more tightly than
 * logical negation.
 *
 * @method "_∈_"
 * @forbids 1 "¬_"
 */
/**
 * Make various boolean-valued set (and type) operations bind more tightly than
 * logical negation.
 *
 * @method "_⊆_"
 * @forbids 1 "¬_"
 */
Grammatical restriction {"_∈_", "_⊆_"} is <{"¬_"}, ∅>;<|MERGE_RESOLUTION|>--- conflicted
+++ resolved
@@ -74,13 +74,8 @@
 	typeA : set meta,
 	typeB : set meta
 |
-<<<<<<< HEAD
-	lower ::= ⎣typeA⎦ max ⎣typeB⎦;
-	upper ::= ⎡typeA⎤ + ⎡typeB⎤;
-=======
 	lower ::= ⌊typeA⌋ max ⌊typeB⌋;
-	upper ::= cast ⌈typeA⌉ + ⌈typeB⌉ into [ t : [0..∞] | t ];
->>>>>>> d9210266
+	upper ::= ⌈typeA⌉ + ⌈typeB⌉;
 	{typeA's element type ∪ typeB's element type | [lower..upper + 1)}
 ];
 
