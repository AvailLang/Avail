/*
 * client.js
 * Copyright © 1993-2015, The Avail Foundation, LLC.
 * All rights reserved.
 *
 * Redistribution and use in source and binary forms, with or without
 * modification, are permitted provided that the following conditions are met:
 *
 * * Redistributions of source code must retain the above copyright notice, this
 *   list of conditions and the following disclaimer.
 *
 * * Redistributions in binary form must reproduce the above copyright notice,
 *   this list of conditions and the following disclaimer in the documentation
 *   and/or other materials provided with the distribution.
 *
 * * Neither the name of the copyright holder nor the names of the contributors
 *   may be used to endorse or promote products derived from this software
 *   without specific prior written permission.
 *
 * THIS SOFTWARE IS PROVIDED BY THE COPYRIGHT HOLDERS AND CONTRIBUTORS "AS IS"
 * AND ANY EXPRESS OR IMPLIED WARRANTIES, INCLUDING, BUT NOT LIMITED TO, THE
 * IMPLIED WARRANTIES OF MERCHANTABILITY AND FITNESS FOR A PARTICULAR PURPOSE
 * ARE DISCLAIMED. IN NO EVENT SHALL THE COPYRIGHT HOLDER OR CONTRIBUTORS BE
 * LIABLE FOR ANY DIRECT, INDIRECT, INCIDENTAL, SPECIAL, EXEMPLARY, OR
 * CONSEQUENTIAL DAMAGES (INCLUDING, BUT NOT LIMITED TO, PROCUREMENT OF
 * SUBSTITUTE GOODS OR SERVICES; LOSS OF USE, DATA, OR PROFITS; OR BUSINESS
 * INTERRUPTION) HOWEVER CAUSED AND ON ANY THEORY OF LIABILITY, WHETHER IN
 * CONTRACT, STRICT LIABILITY, OR TORT (INCLUDING NEGLIGENCE OR OTHERWISE)
 * ARISING IN ANY WAY OUT OF THE USE OF THIS SOFTWARE, EVEN IF ADVISED OF THE
 * POSSIBILITY OF SUCH DAMAGE.
 */

/**
 * @author Todd L Smith <todd@availlang.org>
 */

var targetModule = '/avail/Availuator';
var avail = null;

/**
 * Connect a command channel to the Avail server. Assuming that the connection
 * completes successfully, load the target module.
 */
function connect ()
{
	var totalBytes = 0;
	var errorReported = false;

	// Configure the server connection.
	var hostName = location.hostname == '' ? 'localhost' : location.hostname;
	avail = new Avail(hostName, 40000);
	avail.connectFailed = function (event)
	{
		reportError(
			'Unable to connect to Avail server at ' + this.url + '.',
			'Make sure that the Avail server is running, and that '
			+ 'your browser correctly supports WebSocket.');

	};
	avail.closed = function (event)
	{
		if (!errorReported)
		{
			reportSessionClosed();
		}
	};
	avail.failed = function (event)
	{
		errorReported = true;
		reportError(event.data);
	};
	avail.ready = function ()
	{
		this.loadModule(targetModule);
	};
	avail.loadModuleStarted = function (data)
	{
		activateProgressBar();
	};
	avail.loadModuleUpdated = function (data)
	{
		data.content.global.forEach(function (update)
		{
			if (totalBytes === 0)
			{
				totalBytes = update.totalBytes;
			}
			var fraction = update.bytesSoFar / totalBytes;
			$('#progress-bar').progressbar('value', fraction * 100);
		});
	};
	avail.loadModuleEnded = function (data)
	{
		deactivateProgressBar();
		presentUI();
	};
	avail.upgrade = function (io, data)
	{
		switch (data.command)
		{
			case 'load module':
			{
				io.failed = function (event)
				{
					avail.close(1000, event.reason);
				};
				io.stderr = function (msg)
				{
					errorReported = true;
					this.close(1000, 'compilation error');
					reportLoadError(msg);
				};
				return;
			}
			case 'run entry point':
			{
				io.stdout = function (msg)
				{
					presentStdout(msg);
				};
				io.stderr = function (msg)
				{
					presentCompilerError(msg);
				};
			}
		}
	};

	// Connect!
	avail.connect();
}

/**
 * Activate the progress bar.
 */
function activateProgressBar ()
{
	var div = document.createElement('div');
	div.id = 'progress-bar';
	$('#client-ui').append(div);
	$('#progress-bar').progressbar({max: 100, value: 0});
}

/**
 * Deactivate the progress bar.
 */
function deactivateProgressBar ()
{
	$('#progress-bar').remove();
}

/**
 * Clear the user interface of game components.
 */
function clearUI ()
{
	$(".title").remove();
	$(".source").remove();
	$('.result').remove();
	$('.stdout').remove();
	$('.compiler').remove();
}

/**
 * Present the user interface.
 */
function presentUI ()
{
	var main = $("#client-ui");

	var div0 = document.createElement('div');
	div0.className = 'title';
	var title = document.createElement('p');
	title.innerHTML = 'Evaluate Avail';
	div0.appendChild(title);

	var div1 = document.createElement('div');
	var input = document.createElement('textarea');
	div1.title = 'Press Shift+Enter to submit Avail for evaluation';
	input.id = 'expression';
	input.rows = 10;
	input.placeholder = 'Evaluate me!';
	div1.appendChild(input);

	var div2 = document.createElement('div');
	div2.className = 'result';
	var output = document.createElement('p');
	output.id = 'output';
	output.innerHTML = '&nbsp;';
	div2.appendChild(output);
	main.append(div0);
	main.append(div1);
	main.append(div2);
	var expression = $("#expression");
	
	$("#expression-form").submit(function (event)
	{
		return false;
	});
	expression.keypress(function (event)
	{
		// Submit on [Return].
		if (event.shiftKey && event.keyCode == 13)
		{
			event.preventDefault();
			$(".stdout").remove();
			avail.command(
				'Run [' + input.value + ']',
				function (data)
				{
					presentResult(data.content.result);
				});
		}
	});
	$('body').keydown(function (event)
	{
		// Quit on [Escape].
		if (event.keyCode === 27)
		{
			avail.close();
		} 
		else 
		{
			var allText = expression.val();
		    var textSize = allText.length;
		    var selectedTextStartIndex = getSelectionTextStartIndex();
		    var end = expression.get(0).selectionEnd;
		    var start = expression.get(0).selectionStart;
		    var selectedText = 
		    	allText.slice(selectedTextStartIndex,end);
		    
			if (event.shiftKey && event.keyCode == 9)
			{
				event.preventDefault(); 
<<<<<<< HEAD
			    
				if (selectedTextStartIndex == 0 && 
				    	selectedText.charAt(selectedTextStartIndex == "\t"))
				{
				    	selectedText = 
				    		selectedText.replace(/\t/,"");
				}
			    selectedText = selectedText.replace(/\n\t/g,"\n");

			    // set textarea value to: text before caret + tab + text 
			    // after caret
			    expression.val(expression.val()
			    	.substring(0, selectedTextStartIndex)
			        	+ selectedText
			        	+ expression.val().substring(end));

			    var newTextLength = expression.val().length;
			    resetSelectedText(textSize, newTextLength, start, end, -1);
			} 
			else
			{
				if (event.keyCode == 9) 
				{ 
				    event.preventDefault(); 
				    
				    if (selectedTextStartIndex == 0 && 
				    	selectedText.charAt(selectedTextStartIndex != "\n"))
				    {
				    	selectedText = "\t" + selectedText;
				    }
				    
				    selectedText = selectedText.replace(/\n/g,"\n\t");
	
				    // set textarea value to: text before caret + tab + text 
				    // after caret
				    expression.val(allText.substring(0, selectedTextStartIndex)
				   		+ selectedText
				   		+ expression.val().substring(end));
				    
				    var newTextLength = expression.val().length;
				    resetSelectedText(textSize, newTextLength, start, end, 1);
				 }
=======

				var selectedText = getSelectionText().replace(/\n\t/g,"\n");
				var start = $("#expression").get(0).selectionStart;
				var end = $("#expression").get(0).selectionEnd;

				// set textarea value to: text before caret + tab + text 
				// after caret
				$("#expression").val($("#expression").val().substring(0, start)
					+ selectedText
					+ $("#expression").val().substring(end));

				// put caret at right position again
				$("#expression").get(0).selectionStart =
					$("#expression").get(0).selectionEnd = start + 1;
			}
			else
			{
				if (event.keyCode == 9) 
				{
					event.preventDefault(); 

					var selectedText = getSelectionText().replace(/\n/g,"\n\t");
					var start = $("#expression").get(0).selectionStart;
					var end = $("#expression").get(0).selectionEnd;

					// set textarea value to: text before caret + tab + text 
					// after caret
					$("#expression").val($("#expression").val().substring(0, start)
						+ "\t"
						+ selectedText
						+ $("#expression").val().substring(end));

					// put caret at right position again
					$("#expression").get(0).selectionStart =
						$("#expression").get(0).selectionEnd = start + 1;
				}
>>>>>>> 7599fc6e
			}
		}
	});
}

/**
 * Present the result.
 *
 * @param result
 *        The result.
 */
function presentResult (result)
{
	$(".compiler").remove();
	$("#output").html(result);
}

/**
 * Get the text highlighted by the user
 *
 * @returns {string}
 */
<<<<<<< HEAD
function getSelectionTextStartIndex() {
    var expression = $("#expression");
    var allText = expression.val();
    var start = expression.get(0).selectionStart;
    var end = expression.get(0).selectionEnd;
    var i = start;
    while (i > 0 && allText.charAt(i) != "\n") 
    {
    	i--;
    }
    return i;
}

function resetSelectedText(initialSize, newSize, start, end, shift) 
{
	 var carretOffset = initialSize - newSize;
	 var expression = $("#expression");
	 
	 // put caret at right position again
	 expression.get(0).selectionStart = start + shift;
	 expression.get(0).selectionEnd = end - (carretOffset * shift);
=======
function getSelectionText()
{
	var text = "";
	if (window.getSelection)
	{
		text = window.getSelection().toString();
	}
	else if (document.selection && document.selection.type != "Control")
	{
		text = document.selection.createRange().text;
	}
	return text;
>>>>>>> 7599fc6e
}

/**
 * Present a message written to standard output.
 *
 * @param result
 *        The result.
 */
function presentStdout (result)
{
	if ($("#stdout").length === 0)
	{
		var div = document.createElement('div');
		div.className = 'stdout';
		var pre = document.createElement('pre');
		pre.id = 'stdout';
		div.appendChild(pre);
		$("#client-ui").append(div);
	}
	$("#stdout").html($("#stdout").html() + result);
}

/**
 * Present a compiler error.
 *
 * @param result
 */
function presentCompilerError (result)
{
	$(".stdout").remove();
	if ($("#compiler").length === 0)
	{
		var div = document.createElement('div');
		div.className = 'compiler';
		var pre = document.createElement('pre');
		pre.id = 'compiler';
		div.appendChild(pre);
		$("#client-ui").append(div);
	}
	$("#compiler").html(result);
}

/**
 * Report an error.
 *
 * @param arguments
 *        An array of lines, divided along paragraph boundaries, comprising the
 *        error message.
 */
function reportError ()
{
	clearUI();
	var div = document.createElement('div');
	div.id = 'error';
	var args = Array.prototype.slice.call(arguments);
	args.forEach(function (line)
	{
		var p = document.createElement('p');
		p.innerHTML = line;
		div.appendChild(p);
	});
	$('#client-ui').append(div);
}

/**
 * Report a load error.
 *
 * @param msg
 *        The error message.
 */
function reportLoadError (msg)
{
	clearUI();
	var div = document.createElement('div');
	div.id = 'error';
	var pre = document.createElement('pre');
	pre.innerHTML = msg;
	div.appendChild(pre);
	$('#client-ui').append(div);
}

/**
 * Report that the session has closed.
 */
function reportSessionClosed ()
{
	clearUI();
	var div = document.createElement('div');
	div.id = 'session-closed';
	var p = document.createElement('p');
	p.innerHTML = 'Session closed.';
	div.appendChild(p);
	$('#client-ui').append(div);
}<|MERGE_RESOLUTION|>--- conflicted
+++ resolved
@@ -232,7 +232,6 @@
 			if (event.shiftKey && event.keyCode == 9)
 			{
 				event.preventDefault(); 
-<<<<<<< HEAD
 			    
 				if (selectedTextStartIndex == 0 && 
 				    	selectedText.charAt(selectedTextStartIndex == "\t"))
@@ -275,44 +274,6 @@
 				    var newTextLength = expression.val().length;
 				    resetSelectedText(textSize, newTextLength, start, end, 1);
 				 }
-=======
-
-				var selectedText = getSelectionText().replace(/\n\t/g,"\n");
-				var start = $("#expression").get(0).selectionStart;
-				var end = $("#expression").get(0).selectionEnd;
-
-				// set textarea value to: text before caret + tab + text 
-				// after caret
-				$("#expression").val($("#expression").val().substring(0, start)
-					+ selectedText
-					+ $("#expression").val().substring(end));
-
-				// put caret at right position again
-				$("#expression").get(0).selectionStart =
-					$("#expression").get(0).selectionEnd = start + 1;
-			}
-			else
-			{
-				if (event.keyCode == 9) 
-				{
-					event.preventDefault(); 
-
-					var selectedText = getSelectionText().replace(/\n/g,"\n\t");
-					var start = $("#expression").get(0).selectionStart;
-					var end = $("#expression").get(0).selectionEnd;
-
-					// set textarea value to: text before caret + tab + text 
-					// after caret
-					$("#expression").val($("#expression").val().substring(0, start)
-						+ "\t"
-						+ selectedText
-						+ $("#expression").val().substring(end));
-
-					// put caret at right position again
-					$("#expression").get(0).selectionStart =
-						$("#expression").get(0).selectionEnd = start + 1;
-				}
->>>>>>> 7599fc6e
 			}
 		}
 	});
@@ -335,8 +296,8 @@
  *
  * @returns {string}
  */
-<<<<<<< HEAD
-function getSelectionTextStartIndex() {
+function getSelectionTextStartIndex() 
+{
     var expression = $("#expression");
     var allText = expression.val();
     var start = expression.get(0).selectionStart;
@@ -357,20 +318,6 @@
 	 // put caret at right position again
 	 expression.get(0).selectionStart = start + shift;
 	 expression.get(0).selectionEnd = end - (carretOffset * shift);
-=======
-function getSelectionText()
-{
-	var text = "";
-	if (window.getSelection)
-	{
-		text = window.getSelection().toString();
-	}
-	else if (document.selection && document.selection.type != "Control")
-	{
-		text = document.selection.createRange().text;
-	}
-	return text;
->>>>>>> 7599fc6e
 }
 
 /**
